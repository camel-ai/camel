# ========= Copyright 2023-2024 @ CAMEL-AI.org. All Rights Reserved. =========
# Licensed under the Apache License, Version 2.0 (the "License");
# you may not use this file except in compliance with the License.
# You may obtain a copy of the License at
#
#     [http://www.apache.org/licenses/LICENSE-2.0](http://www.apache.org/licenses/LICENSE-2.0)
#
# Unless required by applicable law or agreed to in writing, software
# distributed under the License is distributed on an "AS IS" BASIS,
# WITHOUT WARRANTIES OR CONDITIONS OF ANY KIND, either express or implied.
# See the License for the specific language governing permissions and
# limitations under the License.
# ========= Copyright 2023-2024 @ CAMEL-AI.org. All Rights Reserved. =========

import pytest
from unittest.mock import MagicMock, patch
import warnings
# Import pyautogui for patch
from camel.toolkits import PyAutoGUIToolkit
from camel.toolkits.base import FunctionTool

@pytest.fixture(autouse=True)
def ignore_all_warnings():
    with warnings.catch_warnings():
        warnings.simplefilter("ignore")
        yield

def test_init():
    """Test initialization of PyAutoGUIToolkit."""
    pyautogui_mock = MagicMock()
    pyautogui_mock.size.return_value = (1920, 1080)
    pyautogui_mock.FAILSAFE = True
    
    with patch.dict('sys.modules', {'pyautogui': pyautogui_mock}):
        toolkit = PyAutoGUIToolkit()
    
        # Verify __init__ used the mock correctly
        pyautogui_mock.size.assert_called_once()
        assert toolkit.screen_width == 1920
        assert toolkit.screen_height == 1080
        assert toolkit.screen_center == (960, 540)
        assert toolkit.safe_margin == 0.1
        
@patch("camel.toolkits.pyautogui_toolkit.pyautogui", create=True)
def test_mouse_move(mock_pyautogui):
    """Test mouse_move method by patching the global pyautogui namespace"""
    # Configure mock object
    mock_pyautogui.size.return_value = (1920, 1080)
    
    # Initialize toolkit
    toolkit = PyAutoGUIToolkit()
    
    # Call the method to be tested
    result = toolkit.mouse_move(500, 500, duration=0.5)
    
    # Verify the mock works as expected
    mock_pyautogui.moveTo.assert_called_once_with(500, 500, duration=0.5)
    assert "Mouse moved to position (500, 500)" in result

@patch("camel.toolkits.pyautogui_toolkit.pyautogui", create=True)
def test_mouse_click(mock_pyautogui):
    """Test mouse_click method by patching the global pyautogui namespace"""
    # Configure mock object
    mock_pyautogui.size.return_value = (1920, 1080)
    mock_pyautogui.position.return_value = (100, 100)  # Used for click test 
                                                       # without coordinates
    
    # Initialize toolkit
    toolkit = PyAutoGUIToolkit()
    
    # Test click with coordinates
    result = toolkit.mouse_click(button='left', clicks=2, x=500, y=500)
    
    # Verify the call is correct
    mock_pyautogui.click.assert_called_once_with(
        x=500, y=500, button='left', clicks=2
    )
    assert "Clicked left button 2 time(s)" in result
    
    # Reset mock object and test click without coordinates
    mock_pyautogui.click.reset_mock()
    result = toolkit.mouse_click()
    
    # Verify the call is correct, using default values
    mock_pyautogui.click.assert_called_once_with(button='left', clicks=1)
    assert "Clicked left button 1 time(s)" in result


@patch("camel.toolkits.pyautogui_toolkit.pyautogui", create=True)
def test_keyboard_type(mock_pyautogui):
    """Test keyboard_type method by patching the pyautogui namespace"""
    # Configure mock object
    mock_pyautogui.size.return_value = (1920, 1080)
    
    # Initialize toolkit
    toolkit = PyAutoGUIToolkit()
    
    # Test keyboard input
    result = toolkit.keyboard_type("Hello, World!")
    
<<<<<<< HEAD
    # Verify the call is correct (need to include interval=0.0 default parameter)
    mock_pyautogui.write.assert_called_once_with(
        "Hello, World!", interval=0.0
    )
=======
    # Verify the call is correct (need to include interval=0.0 default 
    # parameter)
    mock_pyautogui.write.assert_called_once_with("Hello, World!", interval=0.0)
>>>>>>> 030c6bb3
    assert "Typed text: Hello, World!" in result
    
    # Test keyboard input with interval
    mock_pyautogui.write.reset_mock()
    result = toolkit.keyboard_type("Hello, World!", interval=0.1)
    
    # Verify the call is correct
    mock_pyautogui.write.assert_called_once_with("Hello, World!", interval=0.1)
    assert "Typed text: Hello, World!" in result

def test_get_tools():
    """Test that get_tools returns all expected toolkit methods"""
    with patch("pyautogui.size", return_value=(1920, 1080)):
        # Create toolkit instance
        toolkit = PyAutoGUIToolkit()
        
        # Get tools
        tools = toolkit.get_tools()
        
        # Verify tools are returned
        assert tools
        assert all(isinstance(tool, FunctionTool) for tool in tools)
        
        # Get actual tool names
        tool_names = [
            tool.func.__name__ for tool in tools if hasattr(tool, 'func')
        ]
        
        # The actual methods registered in get_tools() based on code review
        expected_methods = [
            'mouse_move', 
            'mouse_drag',
            'mouse_click', 
            'keyboard_type', 
            'take_screenshot',  # Note: this is 'take_screenshot', 
                                # not 'screenshot'
            'get_screen_size',
            'get_mouse_position',
            'double_click',
            'right_click',
            'middle_click',
            'scroll',
            'press_key',
            'hotkey'
        ]
        
        # Verify all expected methods are in the tools
        for method in expected_methods:
            assert method in tool_names, (
                f"Expected method '{method}' not found in tools"
            )
            
        # Verify tool count matches expected
        assert len(tool_names) == len(expected_methods), (
<<<<<<< HEAD
            f"Expected {len(expected_methods)} tools, but got {len(tool_names)}"
=======
            f"Expected {len(expected_methods)} tools, "
            f"but got {len(tool_names)}"
>>>>>>> 030c6bb3
        )

@patch("camel.toolkits.pyautogui_toolkit.pyautogui", create=True)
@patch("camel.toolkits.pyautogui_toolkit.os")
@patch("camel.toolkits.pyautogui_toolkit.time")
def test_take_screenshot(mock_time, mock_os, mock_pyautogui):
    """Test take_screenshot method by patching the global pyautogui 
    namespace"""
    # Configure mocks
    mock_pyautogui.size.return_value = (1920, 1080)
    mock_time.time.return_value = 12345
    mock_os.path.expanduser.return_value = "/mock/home/camel_screenshots"
    mock_os.path.join.return_value = (
        "/mock/home/camel_screenshots/screenshot_12345.png"
    )
    
    # Create a mock PIL Image
    mock_image = MagicMock()
    mock_pyautogui.screenshot.return_value = mock_image
    
    # Initialize toolkit
    toolkit = PyAutoGUIToolkit()
    
    # Test with default parameters (full screen)
    result = toolkit.take_screenshot()
    
    # Verify the directory was created
    mock_os.makedirs.assert_called_once_with(
        "/mock/home/camel_screenshots", exist_ok=True
    )
    
    # Verify screenshot was called once with a region parameter
    mock_pyautogui.screenshot.assert_called_once()
    
    # Verify the image was saved
    mock_image.save.assert_called_once_with(
        "/mock/home/camel_screenshots/screenshot_12345.png"
    )
    
    # Verify the success message
    assert (
        "Screenshot saved to /mock/home/camel_screenshots/screenshot_12345.png"
        in result
    )

    # Reset mocks for second test
    mock_pyautogui.screenshot.reset_mock()
    mock_image.save.reset_mock()
    
    # Test with custom region
    result = toolkit.take_screenshot(left=100, top=100, width=500, height=500)
    
    # Verify screenshot was called once
    mock_pyautogui.screenshot.assert_called_once()
    # Verify region parameter was included in the call
    assert 'region' in mock_pyautogui.screenshot.call_args[1]
    # Get the actual region that was passed
    region = mock_pyautogui.screenshot.call_args[1]['region']
    # Verify that the region coordinates are of the correct type
    assert isinstance(region, tuple)
    assert len(region) == 4
    assert all(isinstance(val, int) for val in region)
    
    # Verify the image was saved
    mock_image.save.assert_called_once_with(
        "/mock/home/camel_screenshots/screenshot_12345.png"
    )

@patch("camel.toolkits.pyautogui_toolkit.pyautogui", create=True)
def test_get_screen_size(mock_pyautogui):
    """Test get_screen_size method by patching the global pyautogui 
    namespace"""
    # Configure mock
    mock_pyautogui.size.return_value = (1920, 1080)
    
    # Initialize toolkit
    toolkit = PyAutoGUIToolkit()
    
    # Test get_screen_size
    result = toolkit.get_screen_size()
    
    # Verify the function returns the correct values
    assert result == "Screen size: 1920x1080"
    mock_pyautogui.size.assert_called_once()


@patch("camel.toolkits.pyautogui_toolkit.pyautogui", create=True)
def test_get_mouse_position(mock_pyautogui):
    """Test get_mouse_position method by patching the global pyautogui 
    namespace"""
    # Configure mock
    mock_pyautogui.position.return_value = (500, 300)
    
    # Initialize toolkit
    toolkit = PyAutoGUIToolkit()
    
    # Test get_mouse_position
    result = toolkit.get_mouse_position()
    
    # Verify the function returns the correct values
    assert result == "Mouse position: (500, 300)"
    mock_pyautogui.position.assert_called_once()


@patch("camel.toolkits.pyautogui_toolkit.pyautogui", create=True)
def test_press_key(mock_pyautogui):
    """Test press_key method by patching the global pyautogui namespace"""
    # Initialize toolkit
    toolkit = PyAutoGUIToolkit()
    
    # Test press_key
    result = toolkit.press_key("enter")
    
    # Verify the call is correct
    mock_pyautogui.press.assert_called_once_with("enter")
    assert "Pressed key: enter" in result


@patch("camel.toolkits.pyautogui_toolkit.pyautogui", create=True)
def test_hotkey(mock_pyautogui):
    """Test hotkey method by patching the global pyautogui namespace"""
    # Initialize toolkit
    toolkit = PyAutoGUIToolkit()
    
    # Test hotkey with multiple keys
    result = toolkit.hotkey("ctrl", "c")
    
    # Verify the call is correct
    mock_pyautogui.hotkey.assert_called_once_with("ctrl", "c")
    assert "Pressed hotkey: ctrl+c" in result


@patch("camel.toolkits.pyautogui_toolkit.pyautogui", create=True)
def test_mouse_drag(mock_pyautogui):
    """Test mouse_drag method by patching the global pyautogui namespace"""
    # Configure mock
    mock_pyautogui.size.return_value = (1920, 1080)
    
    # Initialize toolkit
    toolkit = PyAutoGUIToolkit()
    
    # Test mouse_drag
    result = toolkit.mouse_drag(200, 200, 400, 400, duration=0.5)
    
<<<<<<< HEAD
    # Verify the call is correct - duration is divided by 3 in the implementation
=======
    # Verify the call is correct - duration is divided by 3 in the 
    # implementation
>>>>>>> 030c6bb3
    mock_pyautogui.dragTo.assert_called_once_with(
        400, 400, duration=0.5/3, button='left'
    )
    assert "Dragged from" in result


@patch("camel.toolkits.pyautogui_toolkit.pyautogui", create=True)
def test_scroll(mock_pyautogui):
    """Test scroll method by patching the global pyautogui namespace"""
    # Configure mock for position() call
    mock_pyautogui.position.return_value = (500, 500)
    
    # Initialize toolkit
    toolkit = PyAutoGUIToolkit()
    
    # Test scroll
    result = toolkit.scroll(5)
    
    # Verify the call is correct (should include x and y parameters)
    # The toolkit applies safety boundaries, so we can't know the exact values
    assert mock_pyautogui.scroll.call_count == 1
    call_args = mock_pyautogui.scroll.call_args[0]
    call_kwargs = mock_pyautogui.scroll.call_args[1]
    
    # Check first positional argument is 5
    assert call_args[0] == 5
    # Check x and y parameters are present
    assert 'x' in call_kwargs
    assert 'y' in call_kwargs
    
    assert "Scrolled 5 click" in result


@patch("camel.toolkits.pyautogui_toolkit.subprocess")
@patch("camel.toolkits.pyautogui_toolkit.pyautogui", create=True)
def test_open_terminal(mock_pyautogui, mock_subprocess):
    """Test open_terminal method by patching the global pyautogui namespace"""
    # Configure mock
    mock_pyautogui.size.return_value = (1920, 1080)
    
    # Initialize toolkit
    toolkit = PyAutoGUIToolkit()
    
    # Test open_terminal
    result = toolkit.open_terminal(wait_time=0)  # Use 0 to speed up test
    
    # Verify the correct command was called based on platform
    import platform
    if platform.system() == "Darwin":  # macOS
        mock_subprocess.Popen.assert_called_once_with(
            ["open", "-a", "Terminal"]
        )
    elif platform.system() == "Windows":
        mock_subprocess.Popen.assert_called_once_with("cmd.exe")
    
    assert "Terminal opened" in result<|MERGE_RESOLUTION|>--- conflicted
+++ resolved
@@ -98,16 +98,10 @@
     # Test keyboard input
     result = toolkit.keyboard_type("Hello, World!")
     
-<<<<<<< HEAD
     # Verify the call is correct (need to include interval=0.0 default parameter)
     mock_pyautogui.write.assert_called_once_with(
         "Hello, World!", interval=0.0
     )
-=======
-    # Verify the call is correct (need to include interval=0.0 default 
-    # parameter)
-    mock_pyautogui.write.assert_called_once_with("Hello, World!", interval=0.0)
->>>>>>> 030c6bb3
     assert "Typed text: Hello, World!" in result
     
     # Test keyboard input with interval
@@ -162,12 +156,8 @@
             
         # Verify tool count matches expected
         assert len(tool_names) == len(expected_methods), (
-<<<<<<< HEAD
-            f"Expected {len(expected_methods)} tools, but got {len(tool_names)}"
-=======
             f"Expected {len(expected_methods)} tools, "
             f"but got {len(tool_names)}"
->>>>>>> 030c6bb3
         )
 
 @patch("camel.toolkits.pyautogui_toolkit.pyautogui", create=True)
@@ -312,12 +302,8 @@
     # Test mouse_drag
     result = toolkit.mouse_drag(200, 200, 400, 400, duration=0.5)
     
-<<<<<<< HEAD
-    # Verify the call is correct - duration is divided by 3 in the implementation
-=======
     # Verify the call is correct - duration is divided by 3 in the 
     # implementation
->>>>>>> 030c6bb3
     mock_pyautogui.dragTo.assert_called_once_with(
         400, 400, duration=0.5/3, button='left'
     )
