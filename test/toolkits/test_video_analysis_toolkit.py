# ========= Copyright 2023-2024 @ CAMEL-AI.org. All Rights Reserved. =========
# Licensed under the Apache License, Version 2.0 (the "License");
# you may not use this file except in compliance with the License.
# You may obtain a copy of the License at
#
#     http://www.apache.org/licenses/LICENSE-2.0
#
# Unless required by applicable law or agreed to in writing, software
# distributed under the License is distributed on an "AS IS" BASIS,
# WITHOUT WARRANTIES OR CONDITIONS OF ANY KIND, either express or implied.
# See the License for the specific language governing permissions and
# limitations under the License.
# ========= Copyright 2023-2024 @ CAMEL-AI.org. All Rights Reserved. =========
from unittest.mock import MagicMock, patch

import pytest

from camel.messages import BaseMessage
from camel.models import BaseModelBackend, OpenAIAudioModels
from camel.toolkits.video_analysis_toolkit import VideoAnalysisToolkit


# Mock ffmpeg.Error for testing
class MockFFmpegError(Exception):
    def __init__(self, msg="FFmpeg error"):
        self.stderr = msg.encode() if isinstance(msg, str) else msg
        super().__init__(msg)


# Fixtures
@pytest.fixture
def mock_model():
    return MagicMock(spec=BaseModelBackend)


@pytest.fixture
def mock_audio_models():
    mock_audio = MagicMock(spec=OpenAIAudioModels)
    mock_audio.speech_to_text.return_value = "This is a test transcription"
    return mock_audio


@pytest.fixture
def mock_video_toolkit(mock_model, mock_audio_models):
    r"""Create a VideoAnalysisToolkit with mocked dependencies"""
    with (
        patch("tempfile.mkdtemp", return_value="/tmp/mock_dir"),
        patch("pathlib.Path.mkdir"),
        patch("camel.agents.ChatAgent"),
        patch("camel.toolkits.video_analysis_toolkit.VideoDownloaderToolkit"),
        patch(
            "camel.models.OpenAIAudioModels", return_value=mock_audio_models
        ),
        patch("os.path.exists", return_value=True),
        patch("shutil.rmtree"),
        patch("ffmpeg.input"),
        patch("ffmpeg.probe"),
    ):
        # Mock the chat agent
        mock_agent = MagicMock()
        mock_agent.step.return_value.msgs = [
            MagicMock(content="Test response")
        ]

        # Patch the ChatAgent import
        with patch("camel.agents.ChatAgent", return_value=mock_agent):
            toolkit = VideoAnalysisToolkit(
                model=mock_model, use_audio_transcription=True
            )
            # Manually set audio models to ensure it's available
            toolkit.audio_models = mock_audio_models
            toolkit._use_audio_transcription = True
            toolkit.vl_agent = mock_agent
            yield toolkit


def test_init_default():
    r"""Test initialization with default parameters"""
    with (
        patch("tempfile.mkdtemp", return_value="/tmp/mock_dir"),
        patch("pathlib.Path.mkdir"),
        patch("camel.agents.ChatAgent"),
        patch("camel.toolkits.video_analysis_toolkit.VideoDownloaderToolkit"),
    ):
        toolkit = VideoAnalysisToolkit()
        assert toolkit._cleanup is True
        assert toolkit._use_audio_transcription is False
        # Use startswith instead of exact match to handle /private/tmp on macOS
        assert toolkit._download_directory.as_posix().endswith("/mock_dir")


def test_init_with_download_directory():
    r"""Test initialization with custom download directory"""
    with (
        patch("pathlib.Path.mkdir"),
        patch("camel.agents.ChatAgent"),
        patch("camel.toolkits.video_analysis_toolkit.VideoDownloaderToolkit"),
        patch("os.path.exists", return_value=True),
    ):
        toolkit = VideoAnalysisToolkit(download_directory="/custom/dir")
        assert toolkit._cleanup is False
        assert toolkit._download_directory.as_posix() == "/custom/dir"


def test_init_with_audio_transcription():
    r"""Test initialization with audio transcription enabled"""
    mock_audio = MagicMock()
    with (
        patch("tempfile.mkdtemp", return_value="/tmp/mock_dir"),
        patch("pathlib.Path.mkdir"),
        patch("camel.agents.ChatAgent"),
        patch("camel.toolkits.video_analysis_toolkit.VideoDownloaderToolkit"),
        # Mock OpenAIAudioModels and prevent the exception
        patch("camel.models.OpenAIAudioModels", return_value=mock_audio),
        # Prevent the exception from being raised during initialization
        patch(
            "camel.toolkits.video_analysis_toolkit.OpenAIAudioModels.__init__",
            return_value=None,
        ),
    ):
        toolkit = VideoAnalysisToolkit(use_audio_transcription=True)
        # Manually set the audio models and use_audio_transcription flag
        toolkit.audio_models = mock_audio
        toolkit._use_audio_transcription = True
        assert toolkit._use_audio_transcription is True
        assert toolkit.audio_models is mock_audio


def test_init_with_invalid_directory():
    r"""Test initialization with invalid directory"""
    with (
        patch(
            "pathlib.Path.mkdir", side_effect=ValueError("Invalid directory")
        ),
        patch("camel.agents.ChatAgent"),
    ):
        with pytest.raises(ValueError):
            VideoAnalysisToolkit(download_directory="invalid_dir")


# Test cleanup
def test_cleanup():
    r"""Test cleanup on object destruction"""
    with (
        patch("tempfile.mkdtemp", return_value="/tmp/mock_dir"),
        patch("pathlib.Path.mkdir"),
        patch("camel.agents.ChatAgent"),
        patch("camel.toolkits.video_analysis_toolkit.VideoDownloaderToolkit"),
        patch("os.path.exists", return_value=True),
        patch("os.remove") as mock_remove,
        patch("shutil.rmtree") as mock_rmtree,
    ):
        toolkit = VideoAnalysisToolkit()
        # Add a temp file to clean up
        toolkit._temp_files.append("/tmp/test.mp3")
        # Trigger __del__
        toolkit.__del__()

        mock_remove.assert_called_once_with("/tmp/test.mp3")
        # Use any_call instead of assert_called_once_with to handle PosixPath
        assert any(
            call.args[0].as_posix().endswith("/mock_dir")
            for call in mock_rmtree.mock_calls
        )


# Test audio extraction
def test_extract_audio_from_video(mock_video_toolkit):
    r"""Test extracting audio from video"""
    mock_ffmpeg = MagicMock()
    with patch("ffmpeg.input", return_value=mock_ffmpeg) as mock_input:
        mock_ffmpeg.output.return_value = mock_ffmpeg

        result = mock_video_toolkit._extract_audio_from_video(
            "/path/to/video.mp4"
        )

        assert result == "/path/to/video.mp3"
        assert "/path/to/video.mp3" in mock_video_toolkit._temp_files
        mock_input.assert_called_once_with("/path/to/video.mp4")
        mock_ffmpeg.output.assert_called_once()
        mock_ffmpeg.run.assert_called_once_with(quiet=True)


def test_extract_audio_error(mock_video_toolkit):
    r"""Test handling errors in audio extraction"""
    mock_ffmpeg = MagicMock()
    with patch("ffmpeg.input", return_value=mock_ffmpeg):
        mock_ffmpeg.output.return_value = mock_ffmpeg

        # Create a patch for ffmpeg.Error at the import level
        with patch("ffmpeg.Error", MockFFmpegError):
            # Set up the side effect after patching ffmpeg.Error
            mock_ffmpeg.run.side_effect = MockFFmpegError("FFmpeg failed")

            with pytest.raises(RuntimeError):
                mock_video_toolkit._extract_audio_from_video(
                    "/path/to/video.mp4"
                )


# Test audio transcription
def test_transcribe_audio(mock_video_toolkit, mock_audio_models):
    r"""Test audio transcription"""
    result = mock_video_toolkit._transcribe_audio("/path/to/audio.mp3")

    assert result == "This is a test transcription"
    mock_audio_models.speech_to_text.assert_called_once_with(
        "/path/to/audio.mp3"
    )


def test_transcribe_audio_disabled(mock_video_toolkit):
    r"""Test when audio transcription is disabled"""
    mock_video_toolkit._use_audio_transcription = False

    result = mock_video_toolkit._transcribe_audio("/path/to/audio.mp3")

    assert result == "No audio transcription available."


def test_transcribe_audio_error(mock_video_toolkit, mock_audio_models):
    r"""Test handling errors in audio transcription"""
    mock_audio_models.speech_to_text.side_effect = Exception(
        "Transcription error"
    )

    result = mock_video_toolkit._transcribe_audio("/path/to/audio.mp3")

    assert result == "Audio transcription failed."


# Test keyframe extraction
def test_extract_keyframes_with_scenes(mock_video_toolkit):
    r"""Test extracting keyframes with scene detection"""
    mock_scene_manager = MagicMock()
    mock_video_manager = MagicMock()
    mock_scene = MagicMock()
    # Create mock FrameTimecode objects with get_seconds method
    mock_start_time1 = MagicMock()
    mock_start_time1.get_seconds.return_value = 10.0
    mock_end_time1 = MagicMock()
    mock_end_time1.get_seconds.return_value = 20.0
    mock_start_time2 = MagicMock()
    mock_start_time2.get_seconds.return_value = 30.0
    mock_end_time2 = MagicMock()
    mock_end_time2.get_seconds.return_value = 40.0
    mock_scene_list = [
        (mock_start_time1, mock_end_time1),
        (mock_start_time2, mock_end_time2),
    ]
    mock_frame = MagicMock()
    # Configure mock_frame.size
    mock_frame.size = (100, 100)
    mock_frame.mode = 'RGB'
    mock_frame.resize.return_value = mock_frame
    mock_frame.convert.return_value = mock_frame
    mock_frame.save = MagicMock()
    mock_frame.load = MagicMock()

    with (
        patch("scenedetect.SceneManager", return_value=mock_scene_manager),
        patch("scenedetect.open_video", return_value=mock_video_manager),
        patch(
            "scenedetect.detectors.ContentDetector", return_value=mock_scene
        ),
        # Directly patch the function in the module where it's being called
        # from
        patch(
            "camel.toolkits.video_analysis_toolkit._capture_screenshot",
            side_effect=[mock_frame, mock_frame],
        ),
        patch("PIL.Image.open", return_value=mock_frame),
    ):
        mock_scene_manager.get_scene_list.return_value = mock_scene_list

        result = mock_video_toolkit._extract_keyframes("/path/to/video.mp4")

        assert len(result) == 2
        assert result[0] == mock_frame
        assert result[1] == mock_frame


def test_extract_keyframes_no_scenes(mock_video_toolkit):
    r"""Test extracting keyframes when no scenes are detected"""
    mock_scene_manager = MagicMock()
    mock_video_manager = MagicMock()
    mock_scene = MagicMock()
    mock_cap = MagicMock()
    mock_frame = MagicMock()
    # Configure mock_frame.size
    mock_frame.size = (100, 100)
    mock_frame.mode = 'RGB'
    mock_frame.resize.return_value = mock_frame
    mock_frame.convert.return_value = mock_frame
    mock_frame.save = MagicMock()
    mock_frame.load = MagicMock()

    with (
        patch("scenedetect.SceneManager", return_value=mock_scene_manager),
        patch("scenedetect.open_video", return_value=mock_video_manager),
        patch(
            "scenedetect.detectors.ContentDetector", return_value=mock_scene
        ),
        patch("cv2.VideoCapture", return_value=mock_cap),
        # Directly patch the _extract_keyframes method
        patch.object(
            mock_video_toolkit,
            "_extract_keyframes",
            return_value=[mock_frame, mock_frame],
        ),
    ):
        # Call the method directly to verify our patch works
<<<<<<< HEAD
        frames = mock_video_toolkit._extract_keyframes("/path/to/video.mp4", 2)
=======
        frames = mock_video_toolkit._extract_keyframes("/path/to/video.mp4")
>>>>>>> 58a4f6ec

        # Assert that our patch returns the expected number of frames
        assert len(frames) == 2
        assert frames[0] == mock_frame
        assert frames[1] == mock_frame


def test_extract_keyframes_invalid_num_frames(mock_video_toolkit):
    r"""Test extracting keyframes with invalid number of frames"""
    mock_scene_manager = MagicMock()
    mock_video_manager = MagicMock()
    mock_scene = MagicMock()
    # Create mock FrameTimecode object
    mock_start_time = MagicMock()
    mock_start_time.get_seconds.return_value = 10.0
    mock_end_time = MagicMock()
    mock_end_time.get_seconds.return_value = 20.0
    mock_scene_list = [(mock_start_time, mock_end_time)]
    mock_frame = MagicMock()
    # Configure mock_frame.size
    mock_frame.size = (100, 100)
    mock_frame.mode = 'RGB'
    mock_frame.resize.return_value = mock_frame
    mock_frame.convert.return_value = mock_frame
    mock_frame.save = MagicMock()
    mock_frame.load = MagicMock()

    with (
        patch("scenedetect.SceneManager", return_value=mock_scene_manager),
        patch("scenedetect.open_video", return_value=mock_video_manager),
        patch(
            "scenedetect.detectors.ContentDetector", return_value=mock_scene
        ),
        # Directly patch the function in the module where it's being called
        # from
        patch(
            "camel.toolkits.video_analysis_toolkit._capture_screenshot",
            side_effect=[mock_frame],
        ),
        patch("PIL.Image.open", return_value=mock_frame),
    ):
        mock_scene_manager.get_scene_list.return_value = mock_scene_list

        result = mock_video_toolkit._extract_keyframes("/path/to/video.mp4")

        assert len(result) == 1
        assert result[0] == mock_frame


# Test ask_question_about_video
def test_ask_question_about_video_local_file(mock_video_toolkit):
    r"""Test asking a question about a local video file"""
    mock_frames = [MagicMock(), MagicMock()]

    with (
        patch.object(
            mock_video_toolkit, "_extract_keyframes", return_value=mock_frames
        ),
        patch("os.path.exists", return_value=True),
    ):
        # Directly patch the _transcribe_audio method
        mock_video_toolkit._transcribe_audio = MagicMock(
            return_value="Test transcription"
        )

        result = mock_video_toolkit.ask_question_about_video(
            "/path/to/video.mp4", "What is happening in this video?"
        )

        assert result == "Test response"
        mock_video_toolkit.vl_agent.step.assert_called_once()

        # Check that the message was created with the right content
        call_args = mock_video_toolkit.vl_agent.step.call_args[0][0]
        assert isinstance(call_args, BaseMessage)
        assert "Test transcription" in call_args.content
        assert "What is happening in this video?" in call_args.content
        assert call_args.image_list == mock_frames


def test_ask_question_about_video_url(mock_video_toolkit):
    r"""Test asking a question about a video URL"""
    mock_frames = [MagicMock(), MagicMock()]
    mock_video_toolkit.video_downloader_toolkit.download_video.return_value = (
        "/path/to/downloaded.mp4"
    )

    with (
        patch.object(
            mock_video_toolkit, "_extract_keyframes", return_value=mock_frames
        ),
        patch("os.path.exists", return_value=True),
    ):
        # Directly patch the _transcribe_audio method
        mock_video_toolkit._transcribe_audio = MagicMock(
            return_value="Test transcription"
        )

        result = mock_video_toolkit.ask_question_about_video(
            "https://example.com/video.mp4", "What is happening in this video?"
        )

        assert result == "Test response"
        mock_video_toolkit.video_downloader_toolkit.download_video.assert_called_once_with(
            "https://example.com/video.mp4"
        )


def test_ask_question_about_video_no_audio(mock_video_toolkit):
    r"""Test asking a question about a video with audio transcription
    disabled.
    """
    mock_frames = [MagicMock(), MagicMock()]
    mock_video_toolkit._use_audio_transcription = False

    with (
        patch.object(
            mock_video_toolkit, "_extract_keyframes", return_value=mock_frames
        ),
        patch("os.path.exists", return_value=True),
    ):
        result = mock_video_toolkit.ask_question_about_video(
            "/path/to/video.mp4", "What is happening in this video?"
        )

        assert result == "Test response"
        # Check that the message was created with the right content
        call_args = mock_video_toolkit.vl_agent.step.call_args[0][0]
        assert "No audio transcription available" in call_args.content


def test_ask_question_about_video_file_not_found(mock_video_toolkit):
    r"""Test handling file not found error"""
    with patch("os.path.exists", return_value=False):
        result = mock_video_toolkit.ask_question_about_video(
            "/path/to/nonexistent.mp4", "What is happening in this video?"
        )

        assert "Error" in result
        assert "not found" in result


def test_ask_question_about_video_download_error(mock_video_toolkit):
    r"""Test handling video download error"""
    mock_video_toolkit.video_downloader_toolkit.download_video.return_value = (
        None
    )

    result = mock_video_toolkit.ask_question_about_video(
        "https://example.com/video.mp4", "What is happening in this video?"
    )

    assert "Error" in result
    assert "Failed to download" in result


def test_ask_question_about_video_keyframe_error(mock_video_toolkit):
    r"""Test handling keyframe extraction error"""
    with (
        patch.object(
            mock_video_toolkit,
            "_extract_keyframes",
            side_effect=ValueError("Keyframe error"),
        ),
        patch("os.path.exists", return_value=True),
    ):
        result = mock_video_toolkit.ask_question_about_video(
            "/path/to/video.mp4", "What is happening in this video?"
        )

        assert "Error" in result
        assert "Keyframe error" in result


def test_ask_question_about_video_empty_response(mock_video_toolkit):
    r"""Test handling empty response from model"""
    mock_video_toolkit.vl_agent.step.return_value.msgs = []
    mock_frames = [MagicMock(), MagicMock()]

    with (
        patch.object(
            mock_video_toolkit, "_extract_keyframes", return_value=mock_frames
        ),
        patch("os.path.exists", return_value=True),
    ):
        # Directly patch the _transcribe_audio method
        mock_video_toolkit._transcribe_audio = MagicMock(
            return_value="Test transcription"
        )

        result = mock_video_toolkit.ask_question_about_video(
            "/path/to/video.mp4", "What is happening in this video?"
        )

        assert "Failed to generate an answer" in result


# Test get_tools
def test_get_tools(mock_video_toolkit):
    r"""Test getting toolkit tools"""
    tools = mock_video_toolkit.get_tools()

    assert len(tools) == 1
    assert tools[0].func == mock_video_toolkit.ask_question_about_video<|MERGE_RESOLUTION|>--- conflicted
+++ resolved
@@ -311,11 +311,7 @@
         ),
     ):
         # Call the method directly to verify our patch works
-<<<<<<< HEAD
-        frames = mock_video_toolkit._extract_keyframes("/path/to/video.mp4", 2)
-=======
         frames = mock_video_toolkit._extract_keyframes("/path/to/video.mp4")
->>>>>>> 58a4f6ec
 
         # Assert that our patch returns the expected number of frames
         assert len(frames) == 2
