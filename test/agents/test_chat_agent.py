--- conflicted
+++ resolved
@@ -1445,11 +1445,9 @@
 
 
 @pytest.mark.model_backend
-<<<<<<< HEAD
 def test_tool_calling_token_usage_tracking():
     r"""Test that token usage is tracked for each tool call."""
     system_message = BaseMessage(
-=======
 @pytest.mark.asyncio
 async def test_chat_agent_async_stream_with_async_generator():
     r"""Test async streaming when model backend returns an async generator."""
@@ -1585,13 +1583,11 @@
     )
 
     system_msg = BaseMessage(
->>>>>>> 35c54d93
         role_name="assistant",
         role_type=RoleType.ASSISTANT,
         meta_dict=None,
         content="You are a helpful assistant.",
     )
-<<<<<<< HEAD
     model = ModelFactory.create(
         model_platform=ModelPlatformType.OPENAI,
         model_type=ModelType.GPT_5_MINI,
@@ -1600,7 +1596,6 @@
         system_message=system_message,
         model=model,
         tools=MathToolkit().get_tools(),
-=======
 
     model = ModelFactory.create(
         model_platform=ModelPlatformType.OPENAI,
@@ -1738,14 +1733,12 @@
     # Mock the model_backend.arun method to return an async generator
     agent.model_backend.arun = AsyncMock(
         side_effect=lambda *args, **kwargs: mock_async_generator()
->>>>>>> 35c54d93
     )
 
     user_msg = BaseMessage(
         role_name="User",
         role_type=RoleType.USER,
         meta_dict=dict(),
-<<<<<<< HEAD
         content="Calculate 5 + 3",
     )
 
@@ -1771,7 +1764,6 @@
             assert tool_call.token_usage['prompt_tokens'] > 0
             assert tool_call.token_usage['completion_tokens'] >= 0
             assert tool_call.token_usage['total_tokens'] > 0
-=======
         content="Add 1 and 2",
     )
 
@@ -1797,5 +1789,4 @@
                         assert tc.result == 3, "Tool should return 3"
                 break
 
-    assert tool_calls_found, "Tool calls should be found in responses"
->>>>>>> 35c54d93
+    assert tool_calls_found, "Tool calls should be found in responses"