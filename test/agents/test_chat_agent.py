# =========== Copyright 2023 @ CAMEL-AI.org. All Rights Reserved. ===========
# Licensed under the Apache License, Version 2.0 (the “License”);
# you may not use this file except in compliance with the License.
# You may obtain a copy of the License at
#
#     http://www.apache.org/licenses/LICENSE-2.0
#
# Unless required by applicable law or agreed to in writing, software
# distributed under the License is distributed on an “AS IS” BASIS,
# WITHOUT WARRANTIES OR CONDITIONS OF ANY KIND, either express or implied.
# See the License for the specific language governing permissions and
# limitations under the License.
# =========== Copyright 2023 @ CAMEL-AI.org. All Rights Reserved. ===========
import asyncio
from io import BytesIO
from typing import List
from unittest.mock import Mock

import pytest
from openai.types.chat.chat_completion import Choice
from openai.types.chat.chat_completion_message import ChatCompletionMessage
from openai.types.completion_usage import CompletionUsage
from PIL import Image

from camel.agents import ChatAgent
from camel.agents.chat_agent import FunctionCallingRecord
from camel.configs import ChatGPTConfig
from camel.functions import MATH_FUNCS
from camel.functions.openai_function import OpenAIFunction
from camel.generators import SystemMessageGenerator
from camel.memories import MemoryRecord
from camel.messages import BaseMessage
from camel.terminators import ResponseWordsTerminator
from camel.types import (
    ChatCompletion,
    ModelType,
    OpenAIBackendRole,
    RoleType,
    TaskType,
)

parametrize = pytest.mark.parametrize(
    'model',
    [
        ModelType.STUB,
        pytest.param(ModelType.GPT_3_5_TURBO, marks=pytest.mark.model_backend),
        pytest.param(ModelType.GPT_4, marks=pytest.mark.model_backend),
    ],
)


@parametrize
def test_chat_agent(model: ModelType):
    model_config = ChatGPTConfig()
    system_msg = SystemMessageGenerator(
        task_type=TaskType.AI_SOCIETY
    ).from_dict(
        dict(assistant_role="doctor"),
        role_tuple=("doctor", RoleType.ASSISTANT),
    )
    assistant = ChatAgent(
        system_msg, model_type=model, model_config=model_config
    )

    assert str(assistant) == (
        "ChatAgent(doctor, " f"RoleType.ASSISTANT, {model!s})"
    )

    assistant.reset()
    user_msg = BaseMessage(
        role_name="Patient",
        role_type=RoleType.USER,
        meta_dict=dict(),
        content="Hello!",
    )
    assistant_response = assistant.step(user_msg)

    assert isinstance(assistant_response.msgs, list)
    assert len(assistant_response.msgs) > 0
    assert isinstance(assistant_response.terminated, bool)
    assert assistant_response.terminated is False
    assert isinstance(assistant_response.info, dict)
    assert assistant_response.info['id'] is not None


def test_chat_agent_stored_messages():
    system_msg = BaseMessage(
        role_name="assistant",
        role_type=RoleType.ASSISTANT,
        meta_dict=None,
        content="You are a help assistant.",
    )
    assistant = ChatAgent(system_msg)

    expected_context = [system_msg.to_openai_system_message()]
    context, _ = assistant.memory.get_context()
    assert context == expected_context

    user_msg = BaseMessage(
        role_name="User",
        role_type=RoleType.USER,
        meta_dict=dict(),
        content="Tell me a joke.",
    )
    assistant.update_memory(user_msg, OpenAIBackendRole.USER)
    expected_context = [
        system_msg.to_openai_system_message(),
        user_msg.to_openai_user_message(),
    ]
    context, _ = assistant.memory.get_context()
    assert context == expected_context


@pytest.mark.model_backend
def test_chat_agent_messages_window():
    system_msg = BaseMessage(
        role_name="assistant",
        role_type=RoleType.ASSISTANT,
        meta_dict=None,
        content="You are a help assistant.",
    )
    assistant = ChatAgent(
        system_message=system_msg,
        model_type=ModelType.GPT_3_5_TURBO,
        message_window_size=2,
    )

    user_msg = BaseMessage(
        role_name="User",
        role_type=RoleType.USER,
        meta_dict=dict(),
        content="Tell me a joke.",
    )

    assistant.memory.write_records(
        [
            MemoryRecord(
                user_msg,
                OpenAIBackendRole.USER,
            )
            for _ in range(5)
        ]
    )
    openai_messages, _ = assistant.memory.get_context()
    assert len(openai_messages) == 2


@pytest.mark.model_backend
def test_chat_agent_step_exceed_token_number():
    system_msg = BaseMessage(
        role_name="assistant",
        role_type=RoleType.ASSISTANT,
        meta_dict=None,
        content="You are a help assistant.",
    )
    assistant = ChatAgent(
        system_message=system_msg,
        model_type=ModelType.GPT_3_5_TURBO,
        token_limit=1,
    )

    user_msg = BaseMessage(
        role_name="User",
        role_type=RoleType.USER,
        meta_dict=dict(),
        content="Tell me a joke.",
    )

    response = assistant.step(user_msg)
    assert len(response.msgs) == 0
    assert response.terminated


@pytest.mark.model_backend
@pytest.mark.parametrize('n', [1, 2, 3])
def test_chat_agent_multiple_return_messages(n):
    model_config = ChatGPTConfig(temperature=1.4, n=n)
    system_msg = BaseMessage(
        "Assistant",
        RoleType.ASSISTANT,
        meta_dict=None,
        content="You are a helpful assistant.",
    )
    assistant = ChatAgent(system_msg, model_config=model_config)
    assistant.reset()
    user_msg = BaseMessage(
        role_name="User",
        role_type=RoleType.USER,
        meta_dict=dict(),
        content="Tell me a joke.",
    )
    assistant_response = assistant.step(user_msg)
    assert assistant_response.msgs is not None
    assert len(assistant_response.msgs) == n


@pytest.mark.model_backend
@pytest.mark.parametrize('n', [2])
def test_chat_agent_multiple_return_message_error(n):
    model_config = ChatGPTConfig(temperature=1.4, n=n)
    system_msg = BaseMessage(
        "Assistant",
        RoleType.ASSISTANT,
        meta_dict=None,
        content="You are a helpful assistant.",
    )

    assistant = ChatAgent(system_msg, model_config=model_config)
    assistant.reset()

    user_msg = BaseMessage(
        role_name="User",
        role_type=RoleType.USER,
        meta_dict=dict(),
        content="Tell me a joke.",
    )
    assistant_response = assistant.step(user_msg)

    with pytest.raises(
        RuntimeError,
        match=(
            "Property msg is only available " "for a single message in msgs."
        ),
    ):
        _ = assistant_response.msg


@pytest.mark.model_backend
def test_chat_agent_stream_output():
    system_msg = BaseMessage(
        "Assistant",
        RoleType.ASSISTANT,
        meta_dict=None,
        content="You are a helpful assistant.",
    )
    user_msg = BaseMessage(
        role_name="User",
        role_type=RoleType.USER,
        meta_dict=dict(),
        content="Tell me a joke.",
    )

    stream_model_config = ChatGPTConfig(temperature=0, n=2, stream=True)
    stream_assistant = ChatAgent(system_msg, model_config=stream_model_config)
    stream_assistant.reset()
    stream_assistant_response = stream_assistant.step(user_msg)

    for msg in stream_assistant_response.msgs:
        assert len(msg.content) > 0

    stream_usage = stream_assistant_response.info["usage"]
    assert stream_usage["completion_tokens"] > 0
    assert stream_usage["prompt_tokens"] > 0
    assert (
        stream_usage["total_tokens"]
        == stream_usage["completion_tokens"] + stream_usage["prompt_tokens"]
    )


@pytest.mark.model_backend
def test_set_output_language():
    system_message = BaseMessage(
        role_name="assistant",
        role_type=RoleType.ASSISTANT,
        meta_dict=None,
        content="You are a help assistant.",
    )
    agent = ChatAgent(
        system_message=system_message, model_type=ModelType.GPT_3_5_TURBO
    )
    assert agent.output_language is None

    # Set the output language to "Arabic"
    output_language = "Arabic"
    agent.set_output_language(output_language)

    # Check if the output language is set correctly
    assert agent.output_language == output_language

    # Verify that the system message is updated with the new output language
    updated_system_message = BaseMessage(
        role_name="assistant",
        role_type=RoleType.ASSISTANT,
        meta_dict=None,
        content="You are a help assistant."
        "\nRegardless of the input language, you must output text in Arabic.",
    )
    assert agent.system_message.content == updated_system_message.content


@pytest.mark.model_backend
def test_set_multiple_output_language():
    system_message = BaseMessage(
        role_name="assistant",
        role_type=RoleType.ASSISTANT,
        meta_dict=None,
        content="You are a help assistant.",
    )
    agent = ChatAgent(
        system_message=system_message, model_type=ModelType.GPT_3_5_TURBO
    )

    # Verify that the length of the system message is kept constant even when
    # multiple set_output_language operations are called
    agent.set_output_language("Chinese")
    agent.set_output_language("English")
    agent.set_output_language("French")
    updated_system_message = BaseMessage(
        role_name="assistant",
        role_type=RoleType.ASSISTANT,
        meta_dict=None,
        content="You are a help assistant."
        "\nRegardless of the input language, you must output text in French.",
    )
    assert agent.system_message.content == updated_system_message.content


@pytest.mark.model_backend
def test_token_exceed_return():
    system_message = BaseMessage(
        role_name="assistant",
        role_type=RoleType.ASSISTANT,
        meta_dict=None,
        content="You are a help assistant.",
    )
    agent = ChatAgent(
        system_message=system_message, model_type=ModelType.GPT_3_5_TURBO
    )

    expect_info = {
        "id": None,
        "usage": None,
        "termination_reasons": ["max_tokens_exceeded"],
        "num_tokens": 1000,
        "tool_calls": [],
    }
    agent.terminated = True
    response = agent.step_token_exceed(1000, [], "max_tokens_exceeded")
    assert response.msgs == []
    assert response.terminated
    assert response.info == expect_info


@pytest.mark.model_backend
def test_function_enabled():
    system_message = BaseMessage(
        role_name="assistant",
        role_type=RoleType.ASSISTANT,
        meta_dict=None,
        content="You are a help assistant.",
    )
    model_config = ChatGPTConfig(tools=[*MATH_FUNCS])
    agent_no_func = ChatAgent(
        system_message=system_message,
        model_config=model_config,
        model_type=ModelType.GPT_4,
    )
    agent_with_funcs = ChatAgent(
        system_message=system_message,
        model_config=model_config,
        model_type=ModelType.GPT_4,
        tools=MATH_FUNCS,
    )

    assert not agent_no_func.is_tools_added()
    assert agent_with_funcs.is_tools_added()


@pytest.mark.model_backend
<<<<<<< HEAD
def test_function_calling_sync():
=======
def test_tool_calling():
>>>>>>> 5496f638
    system_message = BaseMessage(
        role_name="assistant",
        role_type=RoleType.ASSISTANT,
        meta_dict=None,
        content="You are a help assistant.",
    )
    model_config = ChatGPTConfig(tools=[*MATH_FUNCS])
    agent = ChatAgent(
        system_message=system_message,
        model_config=model_config,
<<<<<<< HEAD
        model_type=ModelType.GPT_4O,
        function_list=MATH_FUNCS,
=======
        model_type=ModelType.GPT_4,
        tools=MATH_FUNCS,
>>>>>>> 5496f638
    )

    ref_funcs = MATH_FUNCS

    assert len(agent.func_dict) == len(ref_funcs)

    user_msg = BaseMessage(
        role_name="User",
        role_type=RoleType.USER,
        meta_dict=dict(),
        content="Calculate the result of: 2*8-10.",
    )
    agent_response = agent.step(user_msg)

    tool_calls: List[FunctionCallingRecord] = agent_response.info['tool_calls']
    for called_func in tool_calls:
        print(str(called_func))

    assert len(tool_calls) > 0
    assert str(tool_calls[0]).startswith("Function Execution")

    assert tool_calls[0].func_name == "mul"
    assert tool_calls[0].args == {"a": 2, "b": 8}
    assert tool_calls[0].result == 16


@pytest.mark.model_backend
@pytest.mark.asyncio
async def test_function_calling_async():
    system_message = BaseMessage(
        role_name="assistant",
        role_type=RoleType.ASSISTANT,
        meta_dict=None,
        content="You are a help assistant.",
    )

    async def async_sleep(second: int) -> int:
        r"""Async sleep function.

        Args:
            second (int): Number of seconds to sleep.

        Returns:
            integer: Number of seconds sleeped.
        """
        await asyncio.sleep(second)
        return second

    model_config = FunctionCallingConfig(
        temperature=0,
        functions=[OpenAIFunction(async_sleep).get_openai_function_schema()],
    )
    agent = ChatAgent(
        system_message=system_message,
        model_config=model_config,
        model_type=ModelType.GPT_4O,
        function_list=[OpenAIFunction(async_sleep)],
    )

    assert len(agent.func_dict) == 1

    user_msg = BaseMessage(
        role_name="User",
        role_type=RoleType.USER,
        meta_dict=dict(),
        content="Call the async sleep which is specified in function list with 1 second.",
    )
    agent_response = await agent.step_async(user_msg)

    called_funcs: List[FunctionCallingRecord] = agent_response.info[
        'called_functions'
    ]
    for called_func in called_funcs:
        print(str(called_func))

    assert len(called_funcs) > 0
    assert str(called_funcs[0]).startswith("Function Execution")

    assert called_funcs[0].func_name == "async_sleep"
    assert called_funcs[0].args == {'second': 1}
    assert called_funcs[0].result == 1


def test_response_words_termination():
    system_message = BaseMessage(
        role_name="assistant",
        role_type=RoleType.ASSISTANT,
        meta_dict=None,
        content="You are a help assistant.",
    )
    response_terminator = ResponseWordsTerminator(words_dict=dict(goodbye=1))
    model_config = ChatGPTConfig(temperature=0, n=2)
    agent = ChatAgent(
        system_message=system_message,
        model_type=ModelType.GPT_3_5_TURBO,
        model_config=model_config,
        response_terminators=[response_terminator],
    )
    user_msg = BaseMessage(
        role_name="User",
        role_type=RoleType.USER,
        meta_dict=dict(),
        content="Just say 'goodbye' once.",
    )
    agent_response = agent.step(user_msg)

    assert agent.terminated
    assert agent_response.terminated
    assert "goodbye" in agent_response.info['termination_reasons'][0]


def test_chat_agent_vision():
    system_message = BaseMessage(
        role_name="assistant",
        role_type=RoleType.ASSISTANT,
        meta_dict=None,
        content="You are a help assistant.",
    )
    model_config = ChatGPTConfig(temperature=0, max_tokens=200, stop="")
    agent = ChatAgent(
        system_message=system_message,
        model_type=ModelType.GPT_4_TURBO,
        model_config=model_config,
    )

    # Create an all blue PNG image:
    image = Image.new("RGB", (100, 100), "blue")
    img_byte_arr = BytesIO()
    image.save(img_byte_arr, format='PNG')
    image = Image.open(img_byte_arr)

    user_msg = BaseMessage(
        role_name="User",
        role_type=RoleType.USER,
        meta_dict=dict(),
        content="Is this image blue? Just answer yes or no.",
        image=image,
        image_detail="low",
    )
    # Mock the OpenAI model return value:
    agent.model_backend = Mock()
    agent.model_backend.run.return_value = ChatCompletion(
        id="mock_vision_id",
        choices=[
            Choice(
                finish_reason='stop',
                index=0,
                logprobs=None,
                message=ChatCompletionMessage(
                    content='Yes.',
                    role='assistant',
                    function_call=None,
                    tool_calls=None,
                ),
            )
        ],
        created=123456,
        model='gpt-4-turbo-2024-04-09',
        object='chat.completion',
        system_fingerprint='fp_5d12056990',
        usage=CompletionUsage(
            completion_tokens=2, prompt_tokens=113, total_tokens=115
        ),
    )

    agent_response = agent.step(user_msg)
    assert agent_response.msgs[0].content == "Yes."<|MERGE_RESOLUTION|>--- conflicted
+++ resolved
@@ -367,11 +367,7 @@
 
 
 @pytest.mark.model_backend
-<<<<<<< HEAD
-def test_function_calling_sync():
-=======
-def test_tool_calling():
->>>>>>> 5496f638
+def test_tool_calling_sync():
     system_message = BaseMessage(
         role_name="assistant",
         role_type=RoleType.ASSISTANT,
@@ -382,13 +378,8 @@
     agent = ChatAgent(
         system_message=system_message,
         model_config=model_config,
-<<<<<<< HEAD
         model_type=ModelType.GPT_4O,
-        function_list=MATH_FUNCS,
-=======
-        model_type=ModelType.GPT_4,
         tools=MATH_FUNCS,
->>>>>>> 5496f638
     )
 
     ref_funcs = MATH_FUNCS
@@ -417,7 +408,7 @@
 
 @pytest.mark.model_backend
 @pytest.mark.asyncio
-async def test_function_calling_async():
+async def test_tool_calling_async():
     system_message = BaseMessage(
         role_name="assistant",
         role_type=RoleType.ASSISTANT,
@@ -437,15 +428,15 @@
         await asyncio.sleep(second)
         return second
 
-    model_config = FunctionCallingConfig(
+    model_config = ChatGPTConfig(
         temperature=0,
-        functions=[OpenAIFunction(async_sleep).get_openai_function_schema()],
+        tools=[OpenAIFunction(async_sleep)],
     )
     agent = ChatAgent(
         system_message=system_message,
         model_config=model_config,
         model_type=ModelType.GPT_4O,
-        function_list=[OpenAIFunction(async_sleep)],
+        tools=[OpenAIFunction(async_sleep)],
     )
 
     assert len(agent.func_dict) == 1
@@ -458,18 +449,16 @@
     )
     agent_response = await agent.step_async(user_msg)
 
-    called_funcs: List[FunctionCallingRecord] = agent_response.info[
-        'called_functions'
-    ]
-    for called_func in called_funcs:
+    tool_calls: List[FunctionCallingRecord] = agent_response.info['tool_calls']
+    for called_func in tool_calls:
         print(str(called_func))
 
-    assert len(called_funcs) > 0
-    assert str(called_funcs[0]).startswith("Function Execution")
-
-    assert called_funcs[0].func_name == "async_sleep"
-    assert called_funcs[0].args == {'second': 1}
-    assert called_funcs[0].result == 1
+    assert len(tool_calls) > 0
+    assert str(tool_calls[0]).startswith("Function Execution")
+
+    assert tool_calls[0].func_name == "async_sleep"
+    assert tool_calls[0].args == {'second': 1}
+    assert tool_calls[0].result == 1
 
 
 def test_response_words_termination():
