--- conflicted
+++ resolved
@@ -12,11 +12,8 @@
 # limitations under the License.
 # ========= Copyright 2023-2024 @ CAMEL-AI.org. All Rights Reserved. =========
 import asyncio
-<<<<<<< HEAD
+import json
 from copy import deepcopy
-=======
-import json
->>>>>>> 76afef8c
 from io import BytesIO
 from typing import List
 from unittest.mock import MagicMock
@@ -224,20 +221,12 @@
         content="Tell a jokes.",
     )
 
-<<<<<<< HEAD
     for i in range(step_call_count):
         response = assistant.step(user_msg, response_format=JokeResponse)
-        response_content_json = ast.literal_eval(response.msgs[0].content)
+        response_content_json = json.loads(response.msg.content)
         joke_response_keys = set(
             JokeResponse.model_json_schema()["properties"].keys()
         )
-=======
-    response = assistant.step(user_msg, response_format=JokeResponse)
-    response_content_json = json.loads(response.msg.content)
-    joke_response_keys = set(
-        JokeResponse.model_json_schema()["properties"].keys()
-    )
->>>>>>> 76afef8c
 
         response_content_keys = set(response_content_json.keys())
 
@@ -864,7 +853,6 @@
     for i in range(step_call_count):
         agent_response = agent.step(user_msg)
 
-<<<<<<< HEAD
         tool_calls: List[FunctionCallingRecord] = [
             call for call in agent_response.info['tool_calls']
         ]
@@ -875,13 +863,9 @@
         assert tool_calls[0].args == {
             "a": 2,
             "b": 8,
+            'decimal_places': 0,
         }, f"Error in calling round {i+1}"
         assert tool_calls[0].result == 16, f"Error in calling round {i+1}"
-=======
-    assert tool_calls[0].func_name == "multiply"
-    assert tool_calls[0].args == {'a': 2, 'b': 8, 'decimal_places': 0}
-    assert tool_calls[0].result == 16
->>>>>>> 76afef8c
 
 
 @pytest.mark.model_backend
@@ -987,20 +971,15 @@
 
         tool_calls = agent_response.info['tool_calls']
 
-<<<<<<< HEAD
         assert (
             tool_calls[0].func_name == "multiply"
         ), f"Error in calling round {i+1}"
         assert tool_calls[0].args == {
             "a": 2,
             "b": 8,
+            'decimal_places': 0,
         }, f"Error in calling round {i+1}"
         assert tool_calls[0].result == 16, f"Error in calling round {i+1}"
-=======
-    assert tool_calls[0].func_name == "multiply"
-    assert tool_calls[0].args == {'a': 2, 'b': 8, 'decimal_places': 0}
-    assert tool_calls[0].result == 16
->>>>>>> 76afef8c
 
 
 @pytest.mark.model_backend
