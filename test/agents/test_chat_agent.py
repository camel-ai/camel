--- conflicted
+++ resolved
@@ -1444,7 +1444,6 @@
     assert new_context[0]['content'] == system_content
 
 
-<<<<<<< HEAD
 def test_calculate_tool_cost():
     # Define an echo tool
     def echo(text: str) -> str:
@@ -1582,7 +1581,6 @@
         == expected_completion
     )
     assert tool_calls[0].token_usage.get("total_tokens") == expected_total
-=======
 @pytest.mark.model_backend
 @pytest.mark.asyncio
 async def test_chat_agent_async_stream_with_async_generator():
@@ -1892,5 +1890,4 @@
                         assert tc.result == 3, "Tool should return 3"
                 break
 
-    assert tool_calls_found, "Tool calls should be found in responses"
->>>>>>> d8734949
+    assert tool_calls_found, "Tool calls should be found in responses"