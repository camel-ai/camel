# =========== Copyright 2023 @ CAMEL-AI.org. All Rights Reserved. ===========
# Licensed under the Apache License, Version 2.0 (the “License”);
# you may not use this file except in compliance with the License.
# You may obtain a copy of the License at
#
#     http://www.apache.org/licenses/LICENSE-2.0
#
# Unless required by applicable law or agreed to in writing, software
# distributed under the License is distributed on an “AS IS” BASIS,
# WITHOUT WARRANTIES OR CONDITIONS OF ANY KIND, either express or implied.
# See the License for the specific language governing permissions and
# limitations under the License.
# =========== Copyright 2023 @ CAMEL-AI.org. All Rights Reserved. ===========
import asyncio
from io import BytesIO
from typing import List
from unittest.mock import Mock

import pytest
from openai.types.chat.chat_completion import Choice
from openai.types.chat.chat_completion_message import ChatCompletionMessage
from openai.types.completion_usage import CompletionUsage
from PIL import Image

from camel.agents import ChatAgent
from camel.agents.chat_agent import FunctionCallingRecord
from camel.configs import ChatGPTConfig
from camel.functions import MATH_FUNCS
from camel.functions.openai_function import OpenAIFunction
from camel.generators import SystemMessageGenerator
from camel.memories import MemoryRecord
from camel.messages import BaseMessage
from camel.models import ModelFactory
from camel.terminators import ResponseWordsTerminator
from camel.types import (
    ChatCompletion,
    ModelPlatformType,
    ModelType,
    OpenAIBackendRole,
    RoleType,
    TaskType,
)

parametrize = pytest.mark.parametrize(
    'model',
    [
        ModelFactory.create(
            model_platform=ModelPlatformType.OPENAI,
            model_type=ModelType.GPT_3_5_TURBO,
            model_config_dict=ChatGPTConfig().__dict__,
        ),
        pytest.param(None, marks=pytest.mark.model_backend),
    ],
)


@parametrize
def test_chat_agent(model):
    model = model
    system_msg = SystemMessageGenerator(
        task_type=TaskType.AI_SOCIETY
    ).from_dict(
        dict(assistant_role="doctor"),
        role_tuple=("doctor", RoleType.ASSISTANT),
    )
    assistant = ChatAgent(system_msg, model=model)

    assert str(assistant) == (
        "ChatAgent(doctor, " f"RoleType.ASSISTANT, {ModelType.GPT_3_5_TURBO})"
    )

    assistant.reset()
    user_msg = BaseMessage(
        role_name="Patient",
        role_type=RoleType.USER,
        meta_dict=dict(),
        content="Hello!",
    )
    assistant_response = assistant.step(user_msg)

    assert isinstance(assistant_response.msgs, list)
    assert len(assistant_response.msgs) > 0
    assert isinstance(assistant_response.terminated, bool)
    assert assistant_response.terminated is False
    assert isinstance(assistant_response.info, dict)
    assert assistant_response.info['id'] is not None


def test_chat_agent_stored_messages():
    system_msg = BaseMessage(
        role_name="assistant",
        role_type=RoleType.ASSISTANT,
        meta_dict=None,
        content="You are a help assistant.",
    )
    assistant = ChatAgent(system_msg)

    expected_context = [system_msg.to_openai_system_message()]
    context, _ = assistant.memory.get_context()
    assert context == expected_context

    user_msg = BaseMessage(
        role_name="User",
        role_type=RoleType.USER,
        meta_dict=dict(),
        content="Tell me a joke.",
    )
    assistant.update_memory(user_msg, OpenAIBackendRole.USER)
    expected_context = [
        system_msg.to_openai_system_message(),
        user_msg.to_openai_user_message(),
    ]
    context, _ = assistant.memory.get_context()
    assert context == expected_context


@pytest.mark.model_backend
def test_chat_agent_messages_window():
    system_msg = BaseMessage(
        role_name="assistant",
        role_type=RoleType.ASSISTANT,
        meta_dict=None,
        content="You are a help assistant.",
    )
    assistant = ChatAgent(
        system_message=system_msg,
        message_window_size=2,
    )

    user_msg = BaseMessage(
        role_name="User",
        role_type=RoleType.USER,
        meta_dict=dict(),
        content="Tell me a joke.",
    )

    assistant.memory.write_records(
        [
            MemoryRecord(
                user_msg,
                OpenAIBackendRole.USER,
            )
            for _ in range(5)
        ]
    )
    openai_messages, _ = assistant.memory.get_context()
    assert len(openai_messages) == 2


@pytest.mark.model_backend
def test_chat_agent_step_exceed_token_number():
    system_msg = BaseMessage(
        role_name="assistant",
        role_type=RoleType.ASSISTANT,
        meta_dict=None,
        content="You are a help assistant.",
    )
    assistant = ChatAgent(
        system_message=system_msg,
        token_limit=1,
    )

    user_msg = BaseMessage(
        role_name="User",
        role_type=RoleType.USER,
        meta_dict=dict(),
        content="Tell me a joke.",
    )

    response = assistant.step(user_msg)
    assert len(response.msgs) == 0
    assert response.terminated


@pytest.mark.model_backend
@pytest.mark.parametrize('n', [1, 2, 3])
def test_chat_agent_multiple_return_messages(n):
    model_config = ChatGPTConfig(temperature=1.4, n=n)
    model = ModelFactory.create(
        model_platform=ModelPlatformType.OPENAI,
        model_type=ModelType.GPT_3_5_TURBO,
        model_config_dict=model_config.__dict__,
    )
    system_msg = BaseMessage(
        "Assistant",
        RoleType.ASSISTANT,
        meta_dict=None,
        content="You are a helpful assistant.",
    )
    assistant = ChatAgent(system_msg, model=model)
    assistant.reset()
    user_msg = BaseMessage(
        role_name="User",
        role_type=RoleType.USER,
        meta_dict=dict(),
        content="Tell me a joke.",
    )
    assistant_response = assistant.step(user_msg)
    assert assistant_response.msgs is not None
    assert len(assistant_response.msgs) == n


@pytest.mark.model_backend
@pytest.mark.parametrize('n', [2])
def test_chat_agent_multiple_return_message_error(n):
    model_config = ChatGPTConfig(temperature=1.4, n=n)
    model = ModelFactory.create(
        model_platform=ModelPlatformType.OPENAI,
        model_type=ModelType.GPT_3_5_TURBO,
        model_config_dict=model_config.__dict__,
    )
    system_msg = BaseMessage(
        "Assistant",
        RoleType.ASSISTANT,
        meta_dict=None,
        content="You are a helpful assistant.",
    )

    assistant = ChatAgent(system_msg, model=model)
    assistant.reset()

    user_msg = BaseMessage(
        role_name="User",
        role_type=RoleType.USER,
        meta_dict=dict(),
        content="Tell me a joke.",
    )
    assistant_response = assistant.step(user_msg)

    with pytest.raises(
        RuntimeError,
        match=(
            "Property msg is only available " "for a single message in msgs."
        ),
    ):
        _ = assistant_response.msg


@pytest.mark.model_backend
def test_chat_agent_stream_output():
    system_msg = BaseMessage(
        "Assistant",
        RoleType.ASSISTANT,
        meta_dict=None,
        content="You are a helpful assistant.",
    )
    user_msg = BaseMessage(
        role_name="User",
        role_type=RoleType.USER,
        meta_dict=dict(),
        content="Tell me a joke.",
    )

    stream_model_config = ChatGPTConfig(temperature=0, n=2, stream=True)
    model = ModelFactory.create(
        model_platform=ModelPlatformType.OPENAI,
        model_type=ModelType.GPT_3_5_TURBO,
        model_config_dict=stream_model_config.__dict__,
    )
    stream_assistant = ChatAgent(system_msg, model=model)
    stream_assistant.reset()
    stream_assistant_response = stream_assistant.step(user_msg)

    for msg in stream_assistant_response.msgs:
        assert len(msg.content) > 0

    stream_usage = stream_assistant_response.info["usage"]
    assert stream_usage["completion_tokens"] > 0
    assert stream_usage["prompt_tokens"] > 0
    assert (
        stream_usage["total_tokens"]
        == stream_usage["completion_tokens"] + stream_usage["prompt_tokens"]
    )


@pytest.mark.model_backend
def test_set_output_language():
    system_message = BaseMessage(
        role_name="assistant",
        role_type=RoleType.ASSISTANT,
        meta_dict=None,
        content="You are a help assistant.",
    )
    agent = ChatAgent(system_message=system_message)
    assert agent.output_language is None

    # Set the output language to "Arabic"
    output_language = "Arabic"
    agent.set_output_language(output_language)

    # Check if the output language is set correctly
    assert agent.output_language == output_language

    # Verify that the system message is updated with the new output language
    updated_system_message = BaseMessage(
        role_name="assistant",
        role_type=RoleType.ASSISTANT,
        meta_dict=None,
        content="You are a help assistant."
        "\nRegardless of the input language, you must output text in Arabic.",
    )
    assert agent.system_message.content == updated_system_message.content


@pytest.mark.model_backend
def test_set_multiple_output_language():
    system_message = BaseMessage(
        role_name="assistant",
        role_type=RoleType.ASSISTANT,
        meta_dict=None,
        content="You are a help assistant.",
    )
    agent = ChatAgent(system_message=system_message)

    # Verify that the length of the system message is kept constant even when
    # multiple set_output_language operations are called
    agent.set_output_language("Chinese")
    agent.set_output_language("English")
    agent.set_output_language("French")
    updated_system_message = BaseMessage(
        role_name="assistant",
        role_type=RoleType.ASSISTANT,
        meta_dict=None,
        content="You are a help assistant."
        "\nRegardless of the input language, you must output text in French.",
    )
    assert agent.system_message.content == updated_system_message.content


@pytest.mark.model_backend
def test_token_exceed_return():
    system_message = BaseMessage(
        role_name="assistant",
        role_type=RoleType.ASSISTANT,
        meta_dict=None,
        content="You are a help assistant.",
    )
    agent = ChatAgent(system_message=system_message)

    expect_info = {
        "id": None,
        "usage": None,
        "termination_reasons": ["max_tokens_exceeded"],
        "num_tokens": 1000,
        "tool_calls": [],
    }
    agent.terminated = True
    response = agent.step_token_exceed(1000, [], "max_tokens_exceeded")
    assert response.msgs == []
    assert response.terminated
    assert response.info == expect_info


@pytest.mark.model_backend
def test_function_enabled():
    system_message = BaseMessage(
        role_name="assistant",
        role_type=RoleType.ASSISTANT,
        meta_dict=None,
        content="You are a help assistant.",
    )
    model_config = ChatGPTConfig(tools=[*MATH_FUNCS])
    model = ModelFactory.create(
        model_platform=ModelPlatformType.OPENAI,
        model_type=ModelType.GPT_3_5_TURBO,
        model_config_dict=model_config.__dict__,
    )
    agent_no_func = ChatAgent(system_message=system_message)
    agent_with_funcs = ChatAgent(
        system_message=system_message,
        model=model,
        tools=MATH_FUNCS,
    )

    assert not agent_no_func.is_tools_added()
    assert agent_with_funcs.is_tools_added()


@pytest.mark.model_backend
def test_tool_calling_sync():
    system_message = BaseMessage(
        role_name="assistant",
        role_type=RoleType.ASSISTANT,
        meta_dict=None,
        content="You are a help assistant.",
    )
    model_config = ChatGPTConfig(tools=[*MATH_FUNCS])
    model = ModelFactory.create(
        model_platform=ModelPlatformType.OPENAI,
        model_type=ModelType.GPT_3_5_TURBO,
        model_config_dict=model_config.__dict__,
    )
    agent = ChatAgent(
        system_message=system_message,
<<<<<<< HEAD
        model=model,
=======
        model_config=model_config,
        model_type=ModelType.GPT_4O,
>>>>>>> a170ce1a
        tools=MATH_FUNCS,
    )

    ref_funcs = MATH_FUNCS

    assert len(agent.func_dict) == len(ref_funcs)

    user_msg = BaseMessage(
        role_name="User",
        role_type=RoleType.USER,
        meta_dict=dict(),
        content="Calculate the result of: 2*8-10.",
    )
    agent_response = agent.step(user_msg)

    tool_calls: List[FunctionCallingRecord] = agent_response.info['tool_calls']
    for called_func in tool_calls:
        print(str(called_func))

    assert len(tool_calls) > 0
    assert str(tool_calls[0]).startswith("Function Execution")

    assert tool_calls[0].func_name == "mul"
    assert tool_calls[0].args == {"a": 2, "b": 8}
    assert tool_calls[0].result == 16


@pytest.mark.model_backend
@pytest.mark.asyncio
async def test_tool_calling_async():
    system_message = BaseMessage(
        role_name="assistant",
        role_type=RoleType.ASSISTANT,
        meta_dict=None,
        content="You are a help assistant.",
    )

    async def async_sleep(second: int) -> int:
        r"""Async sleep function.

        Args:
            second (int): Number of seconds to sleep.

        Returns:
            integer: Number of seconds sleeped.
        """
        await asyncio.sleep(second)
        return second

    model_config = ChatGPTConfig(
        temperature=0,
        tools=[OpenAIFunction(async_sleep)],
    )
    agent = ChatAgent(
        system_message=system_message,
        model_config=model_config,
        model_type=ModelType.GPT_4O,
        tools=[OpenAIFunction(async_sleep)],
    )

    assert len(agent.func_dict) == 1

    user_msg = BaseMessage(
        role_name="User",
        role_type=RoleType.USER,
        meta_dict=dict(),
        content="Call the async sleep which is specified in function list with"
        " 1 second.",
    )
    agent_response = await agent.step_async(user_msg)

    tool_calls: List[FunctionCallingRecord] = agent_response.info['tool_calls']
    for called_func in tool_calls:
        print(str(called_func))

    assert len(tool_calls) > 0
    assert str(tool_calls[0]).startswith("Function Execution")

    assert tool_calls[0].func_name == "async_sleep"
    assert tool_calls[0].args == {'second': 1}
    assert tool_calls[0].result == 1


def test_response_words_termination():
    system_message = BaseMessage(
        role_name="assistant",
        role_type=RoleType.ASSISTANT,
        meta_dict=None,
        content="You are a help assistant.",
    )
    response_terminator = ResponseWordsTerminator(words_dict=dict(goodbye=1))
    agent = ChatAgent(
        system_message=system_message,
        response_terminators=[response_terminator],
    )
    user_msg = BaseMessage(
        role_name="User",
        role_type=RoleType.USER,
        meta_dict=dict(),
        content="Just say 'goodbye' once.",
    )
    agent_response = agent.step(user_msg)

    assert agent.terminated
    assert agent_response.terminated
    assert "goodbye" in agent_response.info['termination_reasons'][0]


def test_chat_agent_vision():
    system_message = BaseMessage(
        role_name="assistant",
        role_type=RoleType.ASSISTANT,
        meta_dict=None,
        content="You are a help assistant.",
    )
    model_config = ChatGPTConfig(temperature=0, max_tokens=200, stop="")
    model = ModelFactory.create(
        model_platform=ModelPlatformType.OPENAI,
        model_type=ModelType.GPT_4O,
        model_config_dict=model_config.__dict__,
    )
    agent = ChatAgent(
        system_message=system_message,
        model=model,
    )

    # Create an all blue PNG image:
    image = Image.new("RGB", (100, 100), "blue")
    img_byte_arr = BytesIO()
    image.save(img_byte_arr, format='PNG')
    image = Image.open(img_byte_arr)

    user_msg = BaseMessage(
        role_name="User",
        role_type=RoleType.USER,
        meta_dict=dict(),
        content="Is this image blue? Just answer yes or no.",
        image=image,
        image_detail="low",
    )
    # Mock the OpenAI model return value:
    agent.model_backend = Mock()
    agent.model_backend.run.return_value = ChatCompletion(
        id="mock_vision_id",
        choices=[
            Choice(
                finish_reason='stop',
                index=0,
                logprobs=None,
                message=ChatCompletionMessage(
                    content='Yes.',
                    role='assistant',
                    function_call=None,
                    tool_calls=None,
                ),
            )
        ],
        created=123456,
        model='gpt-4-turbo-2024-04-09',
        object='chat.completion',
        system_fingerprint='fp_5d12056990',
        usage=CompletionUsage(
            completion_tokens=2, prompt_tokens=113, total_tokens=115
        ),
    )

    agent_response = agent.step(user_msg)
    assert agent_response.msgs[0].content == "Yes."<|MERGE_RESOLUTION|>--- conflicted
+++ resolved
@@ -392,12 +392,7 @@
     )
     agent = ChatAgent(
         system_message=system_message,
-<<<<<<< HEAD
         model=model,
-=======
-        model_config=model_config,
-        model_type=ModelType.GPT_4O,
->>>>>>> a170ce1a
         tools=MATH_FUNCS,
     )
 
