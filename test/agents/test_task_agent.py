<<<<<<< HEAD
import pytest

=======
# =========== Copyright 2023 @ CAMEL-AI.org. All Rights Reserved. ===========
# Licensed under the Apache License, Version 2.0 (the “License”);
# you may not use this file except in compliance with the License.
# You may obtain a copy of the License at
#
#     http://www.apache.org/licenses/LICENSE-2.0
#
# Unless required by applicable law or agreed to in writing, software
# distributed under the License is distributed on an “AS IS” BASIS,
# WITHOUT WARRANTIES OR CONDITIONS OF ANY KIND, either express or implied.
# See the License for the specific language governing permissions and
# limitations under the License.
# =========== Copyright 2023 @ CAMEL-AI.org. All Rights Reserved. ===========
>>>>>>> 6fd865b2
from camel.agents import TaskPlannerAgent, TaskSpecifyAgent
from camel.configs import ChatGPTConfig
from camel.typing import TaskType
from camel.utils import openai_api_key_required


@pytest.mark.slow
@openai_api_key_required
def test_task_specify_ai_society_agent():
    original_task_prompt = "Improving stage presence and performance skills"
    print(f"Original task prompt:\n{original_task_prompt}\n")
    task_specify_agent = TaskSpecifyAgent(model_config=ChatGPTConfig(
        temperature=1.0))
    specified_task_prompt = task_specify_agent.step(
        original_task_prompt, meta_dict=dict(assistant_role="Musician",
                                             user_role="Student"))
    assert ("{" and "}" not in task_specify_agent.task_specify_prompt)
    print(f"Specified task prompt:\n{specified_task_prompt}\n")


@pytest.mark.slow
@openai_api_key_required
def test_task_specify_code_agent():
    original_task_prompt = "Modeling molecular dynamics"
    print(f"Original task prompt:\n{original_task_prompt}\n")
    task_specify_agent = TaskSpecifyAgent(
        task_type=TaskType.CODE,
        model_config=ChatGPTConfig(temperature=1.0),
    )
    specified_task_prompt = task_specify_agent.step(
        original_task_prompt, meta_dict=dict(domain="Chemistry",
                                             language="Python"))
    assert ("{" and "}" not in task_specify_agent.task_specify_prompt)
    print(f"Specified task prompt:\n{specified_task_prompt}\n")


@pytest.mark.slow
@openai_api_key_required
def test_task_planner_agent():
    original_task_prompt = "Modeling molecular dynamics"
    print(f"Original task prompt:\n{original_task_prompt}\n")
    task_specify_agent = TaskSpecifyAgent(
        task_type=TaskType.CODE,
        model_config=ChatGPTConfig(temperature=1.0),
    )
    specified_task_prompt = task_specify_agent.step(
        original_task_prompt, meta_dict=dict(domain="Chemistry",
                                             language="Python"))
    print(f"Specified task prompt:\n{specified_task_prompt}\n")
    task_planner_agent = TaskPlannerAgent(model_config=ChatGPTConfig(
        temperature=1.0))
    planned_task_prompt = task_planner_agent.step(specified_task_prompt)
    print(f"Planned task prompt:\n{planned_task_prompt}\n")<|MERGE_RESOLUTION|>--- conflicted
+++ resolved
@@ -1,7 +1,3 @@
-<<<<<<< HEAD
-import pytest
-
-=======
 # =========== Copyright 2023 @ CAMEL-AI.org. All Rights Reserved. ===========
 # Licensed under the Apache License, Version 2.0 (the “License”);
 # you may not use this file except in compliance with the License.
@@ -15,7 +11,8 @@
 # See the License for the specific language governing permissions and
 # limitations under the License.
 # =========== Copyright 2023 @ CAMEL-AI.org. All Rights Reserved. ===========
->>>>>>> 6fd865b2
+import pytest
+
 from camel.agents import TaskPlannerAgent, TaskSpecifyAgent
 from camel.configs import ChatGPTConfig
 from camel.typing import TaskType
