# ========= Copyright 2023-2024 @ CAMEL-AI.org. All Rights Reserved. =========
# Licensed under the Apache License, Version 2.0 (the "License");
# you may not use this file except in compliance with the License.
# You may obtain a copy of the License at
#
#     http://www.apache.org/licenses/LICENSE-2.0
#
# Unless required by applicable law or agreed to in writing, software
# distributed under the License is distributed on an "AS IS" BASIS,
# WITHOUT WARRANTIES OR CONDITIONS OF ANY KIND, either express or implied.
# See the License for the specific language governing permissions and
# limitations under the License.
# ========= Copyright 2023-2024 @ CAMEL-AI.org. All Rights Reserved. =========

import os
import tempfile
from typing import List
from unittest.mock import MagicMock, patch

import pytest

from camel.agents.chat_agent import ChatAgent
from camel.messages.base import BaseMessage
from camel.societies.workforce import Workforce
from camel.societies.workforce.single_agent_worker import SingleAgentWorker
from camel.tasks.task import Task, TaskState


class MockSingleAgentWorker(SingleAgentWorker):
    """A mock worker for testing workflow functionality."""

    def __init__(self, description: str):
        # Create a mock agent with conversation history
        sys_msg = BaseMessage.make_assistant_message(
            role_name="Test Worker",
            content=f"You are a {description} for testing.",
        )
        agent = ChatAgent(sys_msg)
        super().__init__(description, agent)

    async def _process_task(
        self, task: Task, dependencies: List[Task]
    ) -> TaskState:
        """Mock task processing with simulated conversation."""
        # Simulate some conversation history
        user_msg = BaseMessage.make_user_message(
            role_name="User", content=f"Please process: {task.content}"
        )
        assistant_msg = BaseMessage.make_assistant_message(
            role_name="Assistant",
            content=f"Processed task: {task.content} successfully",
        )

        # Record conversation to create some history for summarization
        self.worker.record_message(user_msg)
        self.worker.record_message(assistant_msg)

        task.result = f"Successfully processed: {task.content}"
        task.state = TaskState.DONE
        return TaskState.DONE


@pytest.fixture
def temp_context_dir():
    """Create a temporary directory for context files."""
    with tempfile.TemporaryDirectory() as temp_dir:
        with patch.dict(os.environ, {"CAMEL_WORKDIR": temp_dir}):
            yield temp_dir


@pytest.fixture
def mock_workforce():
    """Create a workforce with mock SingleAgentWorker instances."""
    workforce = Workforce("Test Workforce")

    # Add mock workers with different descriptions
    analyst_worker = MockSingleAgentWorker("data_analyst")
    developer_worker = MockSingleAgentWorker("python_developer")

    workforce._children = [analyst_worker, developer_worker]
    return workforce


class TestSingleAgentWorkerWorkflow:
    """Test workflow functionality for SingleAgentWorker."""

    @pytest.mark.asyncio
    async def test_save_workflow_success(self, temp_context_dir):
        """Test successful workflow saving."""
        worker = MockSingleAgentWorker("test_analyst")

        # Mock the asummarize method to return success
        mock_result = {
            "status": "success",
            "summary": "Test workflow summary",
            "file_path": (
                f"{temp_context_dir}/test_analyst_workflow_20250122.md"
            ),
        }

        with patch.object(
            worker.worker, 'asummarize', return_value=mock_result
        ):
            result = await worker.save_workflow_memories_async()

            assert result["status"] == "success"
            assert result["worker_description"] == "test_analyst"
            assert "test_analyst_workflow_" in result["file_path"]

    @pytest.mark.asyncio
    async def test_save_workflow_non_chat_agent(self):
        """Test workflow saving with non-ChatAgent worker."""
        # Create worker and then replace worker with non-ChatAgent
        sys_msg = BaseMessage.make_assistant_message(
            role_name="Test Worker", content="Test"
        )
        worker = SingleAgentWorker("test", ChatAgent(sys_msg))

        # Replace the worker with a non-ChatAgent object
        worker.worker = "not_a_chat_agent"

        result = await worker.save_workflow_memories_async()

        assert result["status"] == "error"
        assert "Worker must be a ChatAgent" in result["message"]
        assert result["worker_description"] == "test"

    @pytest.mark.asyncio
    async def test_save_workflow_exception(self, temp_context_dir):
        """Test workflow saving when exception occurs."""
        worker = MockSingleAgentWorker("test_analyst")

        # Mock asummarize to raise exception
        with patch.object(
            worker.worker, 'asummarize', side_effect=Exception("Test error")
        ):
            result = await worker.save_workflow_memories_async()

            assert result["status"] == "error"
            assert (
                "Failed to save workflow memories: Test error"
                in result["message"]
            )

    @patch('glob.glob')
    @patch('os.path.getmtime')
    def test_load_workflow_success(
        self, mock_getmtime, mock_glob, temp_context_dir
    ):
        """Test successful workflow loading (legacy pattern matching mode)."""
        worker = MockSingleAgentWorker("data_analyst")

        # Mock file discovery
        mock_files = [
            f"{temp_context_dir}/session_123/data_analyst_workflow_20250122.md"
        ]
        mock_glob.return_value = mock_files
        mock_getmtime.return_value = 1234567890

        # Mock the shared context utility methods
        mock_context_utility = MagicMock()
        mock_context_utility.load_markdown_file.return_value = (
            "# Workflow content\nThis is workflow data"
        )
        mock_context_utility._filter_metadata_from_content.return_value = (
            "This is workflow data"
        )

        with patch(
            'camel.utils.context_utils.ContextUtility.get_workforce_shared',
            return_value=mock_context_utility,
        ):
            # Use legacy pattern matching mode
            result = worker.load_workflow_memories(use_smart_selection=False)

            assert result is True
            mock_context_utility.load_markdown_file.assert_called()

    def test_load_workflow_no_files(self, temp_context_dir):
        """Test workflow loading when no files found."""
        worker = MockSingleAgentWorker("data_analyst")

        with patch('glob.glob', return_value=[]):
            result = worker.load_workflow_memories()

            assert result is False

    def test_load_workflow_non_chat_agent(self):
        """Test workflow loading with non-ChatAgent worker."""
        # Create worker and then replace worker with non-ChatAgent
        sys_msg = BaseMessage.make_assistant_message(
            role_name="Test Worker", content="Test"
        )
        worker = SingleAgentWorker("test", ChatAgent(sys_msg))

        # Replace the worker with a non-ChatAgent object
        worker.worker = "not_a_chat_agent"

        result = worker.load_workflow_memories()

        assert result is False

    @patch('glob.glob')
    def test_load_workflow_prioritizes_newest_session(
        self, mock_glob, temp_context_dir
    ):
        """Test that workflow loading prioritizes files from newest sessions
        (legacy mode).

        This test verifies that when multiple workflow files exist across
        different sessions, files from the newest session (by session
        timestamp) are loaded first, regardless of file modification times.
        """
        worker = MockSingleAgentWorker("data_analyst")

        # Simulate realistic scenario: multiple workforce sessions over time
        # Each session has workflows from different agents
        # Session 1 (older): 17:23:56
        # Session 2 (newer): 17:46:50
        mock_files = [
            # Newer session files (data_analyst and other agents)
            f"{temp_context_dir}/workforce_workflows/session_20251002_174650_470517/data_analyst_workflow.md",
            f"{temp_context_dir}/workforce_workflows/session_20251002_174650_470517/developer_workflow.md",
            # Older session files (data_analyst and other agents)
            f"{temp_context_dir}/workforce_workflows/session_20251002_172356_365242/data_analyst_workflow.md",
            f"{temp_context_dir}/workforce_workflows/session_20251002_172356_365242/researcher_workflow.md",
        ]
        mock_glob.return_value = mock_files

        # Mock the shared context utility methods
        mock_context_utility = MagicMock()
        mock_context_utility.load_markdown_file.return_value = (
            "# Workflow content\nThis is workflow data"
        )
        mock_context_utility._filter_metadata_from_content.return_value = (
            "This is workflow data"
        )

        with patch(
            'camel.utils.context_utils.ContextUtility.get_workforce_shared',
            return_value=mock_context_utility,
        ):
            # Use legacy pattern matching mode
            result = worker.load_workflow_memories(
                max_workflows=1, use_smart_selection=False
            )

            assert result is True

            # Verify load was called once
            assert mock_context_utility.load_markdown_file.call_count == 1

            # Get the filename that was loaded (first argument)
            loaded_filename = (
                mock_context_utility.load_markdown_file.call_args[0][0]
            )

            # The loaded file should be 'data_analyst_workflow' (without .md)
            # from the newer session (verified by it being loaded first)
            assert loaded_filename == "data_analyst_workflow"

    @patch('glob.glob')
    def test_load_workflow_memories_resets_system_message(
        self, mock_glob, temp_context_dir
    ):
        """Test that multiple calls to load_workflow_memories reset system
        message (legacy mode).

        This test verifies that calling load_workflow_memories multiple times
        doesn't accumulate workflow context but instead resets to original
        system message each time.
        """
        worker = MockSingleAgentWorker("data_analyst")

        # get original system message content
        original_content = worker.worker._original_system_message.content

        # mock workflow files
        mock_files = [
            f"{temp_context_dir}/workforce_workflows/session_1/data_analyst_workflow.md"
        ]
        mock_glob.return_value = mock_files

        # mock the shared context utility methods
        mock_context_utility = MagicMock()
        mock_context_utility.load_markdown_file.return_value = (
            "# Workflow content\nThis is workflow data"
        )
        mock_context_utility._filter_metadata_from_content.return_value = (
            "This is workflow data"
        )

        with patch(
            'camel.utils.context_utils.ContextUtility.get_workforce_shared',
            return_value=mock_context_utility,
        ):
            # first call to load_workflow_memories (legacy mode)
            worker.load_workflow_memories(
                max_workflows=1, use_smart_selection=False
            )

            # verify reset was called (system message matches original)
            first_call_system_content = worker.worker._system_message.content

            # second call to load_workflow_memories (legacy mode)
            worker.load_workflow_memories(
                max_workflows=1, use_smart_selection=False
            )

            # after second call, system message should still be based on
            # original (not accumulating from first call)
            second_call_system_content = worker.worker._system_message.content

            # verify both calls resulted in same base system message
            # (indicating reset happened before each load)
            assert first_call_system_content == second_call_system_content

            # verify the system message contains original content
            assert original_content in second_call_system_content

            # verify load was called twice (once per load_workflow_memories)
            assert mock_context_utility.load_markdown_file.call_count == 2


class TestWorkforceWorkflowMemoryMethods:
    """Test workflow functionality for Workforce."""

    @pytest.mark.asyncio
    async def test_save_workflow_memories_success(self, mock_workforce):
        """Test successful workflow saving for all workers."""
        # Mock save_workflow_memories_async for both workers
        mock_result_1 = {
            "status": "success",
            "file_path": "/path/to/data_analyst_workflow.md",
        }
        mock_result_2 = {
            "status": "success",
            "file_path": "/path/to/python_developer_workflow.md",
        }

        with (
            patch.object(
                mock_workforce._children[0],
                'save_workflow_memories_async',
                return_value=mock_result_1,
            ),
            patch.object(
                mock_workforce._children[1],
                'save_workflow_memories_async',
                return_value=mock_result_2,
            ),
        ):
            results = await mock_workforce.save_workflow_memories_async()

            assert len(results) == 2
            assert all("/path/to/" in path for path in results.values())

    @pytest.mark.asyncio
    async def test_save_workflow_memories_mixed_results(self, mock_workforce):
        """Test workflow saving with mixed success/failure results."""
        # Mock one success, one failure
        mock_result_success = {
            "status": "success",
            "file_path": "/path/to/data_analyst_workflow.md",
        }
        mock_result_error = {
            "status": "error",
            "message": "No conversation context",
        }

        with (
            patch.object(
                mock_workforce._children[0],
                'save_workflow_memories_async',
                return_value=mock_result_success,
            ),
            patch.object(
                mock_workforce._children[1],
                'save_workflow_memories_async',
                return_value=mock_result_error,
            ),
        ):
            results = await mock_workforce.save_workflow_memories_async()

            assert len(results) == 2
            assert (
                "/path/to/data_analyst_workflow.md"
                in results[mock_workforce._children[0].node_id]
            )
            assert (
                "error: No conversation context"
                in results[mock_workforce._children[1].node_id]
            )

    @pytest.mark.asyncio
    async def test_save_workflow_memories_exception(self, mock_workforce):
        """Test workflow saving when exception occurs."""
        with patch.object(
            mock_workforce._children[0],
            'save_workflow_memories_async',
            side_effect=Exception("Test error"),
        ):
            results = await mock_workforce.save_workflow_memories_async()

            assert (
                "error: Test error"
                in results[mock_workforce._children[0].node_id]
            )

    @pytest.mark.asyncio
    async def test_save_workflow_memories_real_execution(
        self, temp_context_dir
    ):
        """Test save_workflow_memories_async with real internal execution.

        This test exercises the actual save_workflow_memories_async()
        implementation, only mocking the ChatAgent.asummarize() method to
        avoid LLM API calls.

        Tests the following internal behavior:
        - Workforce iteration through child workers
        - SingleAgentWorker validation logic
        (_validate_workflow_save_requirements)
        - Context utility setup and agent configuration
        - Filename generation from worker description
        (_generate_workflow_filename)
        - Workflow prompt preparation (_prepare_workflow_prompt)
        - Agent selection for summarization (_select_agent_for_summarization)
        - Worker metadata addition to results
        - Result processing and error handling in Workforce
        - Shared context utility setup between Workforce and workers
        """
        workforce = Workforce("Test Workforce")
        worker = MockSingleAgentWorker("data_analyst")
        workforce._children = [worker]

        # Simulate some conversation history
        user_msg = BaseMessage.make_user_message(
            role_name="User", content="Analyze the sales data"
        )
        assistant_msg = BaseMessage.make_assistant_message(
            role_name="Assistant", content="Analysis complete"
        )
        worker.worker.record_message(user_msg)
        worker.worker.record_message(assistant_msg)

        # Store initial conversation accumulator state
        initial_accumulator = worker._conversation_accumulator

        # Mock only the ChatAgent.asummarize() method (which makes LLM calls)
        mock_summary_result = {
            "status": "success",
            "summary": "Completed data analysis workflow",
            "file_path": (
                f"{temp_context_dir}/workforce_workflows/"
                "session_test/data_analyst_workflow.md"
            ),
            "worker_description": "data_analyst",
        }

        with patch.object(
            ChatAgent, 'asummarize', return_value=mock_summary_result
        ) as mock_asummarize:
            # This executes the real save_workflow_memories_async() logic
            results = await workforce.save_workflow_memories_async()

            # Verify Workforce correctly processes worker results
            assert len(results) == 1
            assert worker.node_id in results
            assert "data_analyst_workflow" in results[worker.node_id]
            assert results[worker.node_id] == mock_summary_result["file_path"]

            # Verify shared context utility was set up correctly
            assert worker.worker._context_utility is not None

            # Verify ChatAgent.asummarize was called with correct parameters
            # (validates filename generation, prompt preparation, agent
            # selection)
            mock_asummarize.assert_called_once()
            call_kwargs = mock_asummarize.call_args[1]

            # Verify filename generation includes worker role_name
            # (not description, as that would be too long)
            assert 'filename' in call_kwargs
            # MockSingleAgentWorker uses "Test Worker" as role_name
            assert 'test_worker_workflow' in call_kwargs['filename']

            # Verify structured output format is set (WorkflowSummary)
            assert 'response_format' in call_kwargs
            assert call_kwargs['response_format'] is not None

            # Verify summary prompt was prepared
            assert 'summary_prompt' in call_kwargs
            assert call_kwargs['summary_prompt'] is not None

            # Verify conversation accumulator cleanup
            # (it should be None after successful save)
            if initial_accumulator is not None:
                assert worker._conversation_accumulator is None

    def test_load_workflow_memories_success(self, mock_workforce):
        """Test successful workflow loading for all workers."""
        with (
            patch.object(
                mock_workforce._children[0],
                'load_workflow_memories',
                return_value=True,
            ),
            patch.object(
                mock_workforce._children[1],
                'load_workflow_memories',
                return_value=True,
            ),
        ):
            results = mock_workforce.load_workflow_memories()

            assert len(results) == 2
            assert all(success for success in results.values())

    def test_load_workflow_memories_mixed_results(self, mock_workforce):
        """Test workflow loading with mixed success/failure results."""
        with (
            patch.object(
                mock_workforce._children[0],
                'load_workflow_memories',
                return_value=True,
            ),
            patch.object(
                mock_workforce._children[1],
                'load_workflow_memories',
                return_value=False,
            ),
        ):
            results = mock_workforce.load_workflow_memories()

            assert results[mock_workforce._children[0].node_id] is True
            assert results[mock_workforce._children[1].node_id] is False

    def test_load_workflow_memories_exception(self, mock_workforce):
        """Test workflow loading when exception occurs."""
        with patch.object(
            mock_workforce._children[0],
            'load_workflow_memories',
            side_effect=Exception("Test error"),
        ):
            results = mock_workforce.load_workflow_memories()

            assert results[mock_workforce._children[0].node_id] is False

    @pytest.mark.asyncio
    async def test_workflows_skip_non_single_agent_workers(self):
        """Test that workflow methods skip non-SingleAgentWorker instances."""
        from camel.societies.workforce.role_playing_worker import (
            RolePlayingWorker,
        )

        workforce = Workforce("Test Workforce")

        # Add a mock RolePlayingWorker (not SingleAgentWorker)
        mock_role_playing_worker = MagicMock(spec=RolePlayingWorker)
        mock_role_playing_worker.node_id = "role_playing_worker_123"
        workforce._children = [mock_role_playing_worker]

        # Test save_workflows
        save_results = await workforce.save_workflow_memories_async()
        assert (
            "skipped: MagicMock not supported"
            in save_results[mock_role_playing_worker.node_id]
        )

        # Test load_workflows
        load_results = workforce.load_workflow_memories()
        assert load_results[mock_role_playing_worker.node_id] is False


class TestWorkflowIntegration:
    """Integration tests for workflow functionality."""

    @pytest.mark.asyncio
    async def test_end_to_end_workflow_memory(self, temp_context_dir):
        """Test complete workflow: save workflow, load in new session."""
        # First session: create workforce and mock workflow saving
        workforce1 = Workforce("Test Team")
        worker1 = MockSingleAgentWorker("data_analyst")
        workforce1._children = [worker1]

        # Mock successful asummarize and save
        mock_save_result = {
            "status": "success",
            "summary": "Data analysis workflow completed",
            "file_path": f"{temp_context_dir}/data_analyst_workflow_test.md",
        }

        with patch.object(
            worker1.worker, 'asummarize', return_value=mock_save_result
        ):
            save_results = await workforce1.save_workflow_memories_async()
            assert (
                save_results[worker1.node_id] == mock_save_result["file_path"]
            )

        # Second session: create new workforce and load workflows
        workforce2 = Workforce("Test Team")
        worker2 = MockSingleAgentWorker("data_analyst")
        workforce2._children = [worker2]

        # Mock successful workflow loading
        with patch.object(
            worker2, 'load_workflow_memories', return_value=True
        ):
            load_results = workforce2.load_workflow_memories()
            assert load_results[worker2.node_id] is True

    @pytest.mark.asyncio
    async def test_filename_sanitization(self):
        """Test worker descriptions are properly sanitized for filenames."""
        worker = MockSingleAgentWorker("Data Analyst & ML Engineer!")

        # Mock datetime for consistent testing
        with patch(
            'camel.societies.workforce.single_agent_worker.datetime'
        ) as mock_datetime:
            mock_datetime.datetime.now.return_value.strftime.return_value = (
                "20250122_143022"
            )

            mock_result = {
                "status": "success",
                "summary": "Test summary",
                "file_path": (
                    "/path/to/data_analyst_ml_engineer_workflow_"
                    "20250122_143022.md"
                ),
            }

            with patch.object(
                worker.worker, 'asummarize', return_value=mock_result
            ):
                # Verify the filename generation works with special characters
                result = await worker.save_workflow_memories_async()
                assert result["status"] == "success"

    @pytest.mark.asyncio
    async def test_long_description_filename_generation(
        self, temp_context_dir
    ):
        """Test that very long descriptions don't create unwieldy filenames.

        This test addresses issue #3277 where long worker descriptions
        caused filesystem errors due to excessive filename lengths.
        """
        # create worker with extremely long description (like in eigent.py)
        long_desc = (
            "Developer Agent: A master-level coding assistant with a "
            "powerful terminal. It can write and execute code, manage "
            "files, automate desktop tasks, and deploy web applications "
            "to solve complex technical challenges."
        )

        # create a test worker with long description but short role_name
        sys_msg = BaseMessage.make_assistant_message(
            role_name="Developer Agent",
            content="You are a developer agent.",
        )
        agent = ChatAgent(sys_msg)
        worker = SingleAgentWorker(
            description=long_desc,
            worker=agent,
            enable_workflow_memory=True,
        )

        # mock the asummarize method
        mock_result = {
            "status": "success",
            "summary": "Test workflow summary",
            "file_path": f"{temp_context_dir}/developer_agent_workflow.md",
        }

        with patch.object(agent, 'asummarize', return_value=mock_result):
            result = await worker.save_workflow_memories_async()

            assert result["status"] == "success"

            # verify filename is reasonable length (< 100 chars including path)
            filename = os.path.basename(result["file_path"])
            assert (
                len(filename) < 100
            ), f"Filename too long: {len(filename)} chars - {filename}"

            # verify filename uses role_name, not full description
            assert "developer_agent_workflow" in filename
            assert "master_level_coding_assistant" not in filename

    @pytest.mark.asyncio
    async def test_filename_generation_with_generic_role_name(
        self, temp_context_dir
    ):
        """Test filename generation with generic role_name uses task_title.

        When agent has a generic role_name like "assistant", the filename
        should be based on the task_title from the generated workflow summary.
        """
        # create worker with generic role_name
        sys_msg = BaseMessage.make_assistant_message(
            role_name="Assistant",  # generic role name
            content="You are a helpful assistant.",
        )
        agent = ChatAgent(sys_msg)

        worker = SingleAgentWorker(
            description="Data analyst worker",
            worker=agent,
            enable_workflow_memory=True,
        )

        # verify role_name is generic
        assert agent.role_name.lower() in {
            'assistant',
            'agent',
            'user',
            'system',
        }

        # mock the asummarize method to return a workflow with task_title
        mock_result = {
            "status": "success",
            "summary": "Test workflow summary",
            "file_path": f"{temp_context_dir}/analyze_sales_data_workflow.md",
            "structured_summary": type(
                'obj', (object,), {'task_title': 'Analyze sales data'}
            )(),
        }

        with patch.object(agent, 'asummarize', return_value=mock_result):
            # note: in real execution, file would be renamed to use task_title
            # the test shows that with generic role_name, we rely on task_title
            result = await worker.save_workflow_memories_async()

            assert result["status"] == "success"
            # filename should be based on task_title, not role_name
            assert (
                "sales" in result["file_path"]
                or "analyze" in result["file_path"]
            )

    @pytest.mark.asyncio
    async def test_custom_session_id_integration(self, temp_context_dir):
        """Test end-to-end workflow with custom session ID.

        This test addresses issue #3277 request for custom session IDs.
        """
        # create workforce with custom session id
        workforce = Workforce("Test Team")
        worker = MockSingleAgentWorker("test_analyst")
        workforce._children = [worker]

        custom_session = "project_abc123"

        # simulate conversation
        user_msg = BaseMessage.make_user_message(
            role_name="User", content="Analyze data"
        )
        assistant_msg = BaseMessage.make_assistant_message(
            role_name="Assistant", content="Analysis complete"
        )
        worker.worker.record_message(user_msg)
        worker.worker.record_message(assistant_msg)

        # mock the asummarize method
        expected_path = (
            f"{temp_context_dir}/workforce_workflows/"
            f"{custom_session}/test_worker_workflow.md"
        )
        mock_result = {
            "status": "success",
            "summary": "Test workflow",
            "file_path": expected_path,
        }

        with patch.object(ChatAgent, 'asummarize', return_value=mock_result):
            # save with custom session id
            results = await workforce.save_workflow_memories_async(
                session_id=custom_session
            )

            # verify results contain the custom session path
            assert worker.node_id in results
            assert custom_session in results[worker.node_id]

            # verify the shared context utility was created with custom
            # session
            assert workforce._shared_context_utility is not None
            assert (
                workforce._shared_context_utility.session_id == custom_session
            )


class TestSharedContextUtility:
    """Test shared context utility functionality."""

    def test_get_workforce_shared_default(self):
        """Test getting default workforce shared context."""
        from camel.utils.context_utils import ContextUtility

        # Reset any existing shared sessions
        ContextUtility.reset_shared_sessions()

        # Get default shared context
        context1 = ContextUtility.get_workforce_shared()
        context2 = ContextUtility.get_workforce_shared()

        # Should return the same instance
        assert context1 is context2
        assert context1.session_id == context2.session_id

    def test_get_workforce_shared_specific_session(self):
        """Test getting workforce shared context with specific session ID."""
        from camel.utils.context_utils import ContextUtility

        # Reset any existing shared sessions
        ContextUtility.reset_shared_sessions()

        session_id = "test_session_123"

        # Get shared context with specific session
        context1 = ContextUtility.get_workforce_shared(session_id)
        context2 = ContextUtility.get_workforce_shared(session_id)

        # Should return the same instance
        assert context1 is context2
        assert context1.session_id == session_id
        assert context2.session_id == session_id

    def test_reset_shared_sessions(self):
        """Test resetting shared sessions."""
        from camel.utils.context_utils import ContextUtility

        # Create some shared contexts
        context1 = ContextUtility.get_workforce_shared()
        context2 = ContextUtility.get_workforce_shared("test_session")

        # Reset sessions
        ContextUtility.reset_shared_sessions()

        # Get new contexts - should be different instances
        new_context1 = ContextUtility.get_workforce_shared()
        new_context2 = ContextUtility.get_workforce_shared("test_session")

        assert new_context1 is not context1
        assert new_context2 is not context2

    def test_lazy_initialization_no_folder_creation(self):
        """Test that shared contexts don't create folders until needed."""
        import os
        import tempfile

        from camel.utils.context_utils import ContextUtility

        # Reset any existing shared sessions
        ContextUtility.reset_shared_sessions()

        with tempfile.TemporaryDirectory() as temp_dir:
            with patch.dict(os.environ, {"CAMEL_WORKDIR": temp_dir}):
                # Get shared context
                context = ContextUtility.get_workforce_shared()

                # Session directory should not exist yet
                session_dir = context.get_working_directory()
                assert not session_dir.exists()

                # Creating a file should create the directory
                context.save_markdown_file("test", "test content")
                assert session_dir.exists()

    def test_single_agent_worker_uses_shared_context(self):
        """Test that SingleAgentWorker uses shared context."""
        from camel.utils.context_utils import ContextUtility

        # Reset any existing shared sessions
        ContextUtility.reset_shared_sessions()

        worker = MockSingleAgentWorker("test_worker")

        # Get context utility - should use shared instance
        context_util = worker._get_context_utility()

        # Should be the same as calling get_workforce_shared
        shared_context = ContextUtility.get_workforce_shared()
        assert context_util is shared_context


<<<<<<< HEAD
class TestSmartWorkflowSelection:
    """Test smart workflow selection feature."""

    def test_smart_selection_with_metadata(self, temp_context_dir):
        """Test smart workflow selection using metadata."""
        worker = MockSingleAgentWorker("data_analyst")

        # Mock workflow metadata
        mock_metadata = [
            {
                'title': 'Data Analysis Workflow',
                'description': 'Analyze sales data and generate reports',
                'tags': ['data-analysis', 'statistics', 'reporting'],
                'file_path': (
                    f"{temp_context_dir}/session_1/data_analyst_workflow.md"
                ),
            },
            {
                'title': 'Web Scraping Workflow',
                'description': 'Scrape website data',
                'tags': ['web-scraping', 'data-collection'],
                'file_path': (
                    f"{temp_context_dir}/session_1/web_scraper_workflow.md"
                ),
            },
            {
                'title': 'Database Query Workflow',
                'description': 'Query database for analysis',
                'tags': ['database', 'sql', 'data-analysis'],
                'file_path': (
                    f"{temp_context_dir}/session_1/db_analyst_workflow.md"
                ),
            },
        ]

        # Mock context utility to return metadata
        mock_context_utility = MagicMock()
        mock_context_utility.get_all_workflows_metadata.return_value = (
            mock_metadata
        )
        mock_context_utility.load_markdown_file.return_value = (
            "# Workflow content\nThis is workflow data"
        )
        mock_context_utility._filter_metadata_from_content.return_value = (
            "This is workflow data"
        )

        # Mock agent response to select first workflow
        mock_agent_response = MagicMock()
        mock_agent_response.msgs = [MagicMock(content="1, 3")]

        # Mock get_workforce_shared to return our mock context utility
        with (
            patch(
                'camel.societies.workforce.workflow_memory_manager.ContextUtility.get_workforce_shared',
                return_value=mock_context_utility,
            ),
            patch.object(
                worker.worker, 'step', return_value=mock_agent_response
            ),
        ):
            result = worker.load_workflow_memories(
                max_workflows=2, use_smart_selection=True
            )

            # Verify smart selection was used
            assert result is True
            mock_context_utility.get_all_workflows_metadata.assert_called_once()
            worker.worker.step.assert_called_once()

            # Verify agent was asked to select workflows
            selection_call = worker.worker.step.call_args[0][0]
            assert "data_analyst" in selection_call.content
            assert "select the 2 most relevant" in selection_call.content
            assert "data-analysis" in selection_call.content

    def test_smart_selection_no_metadata(self, temp_context_dir):
        """Test smart selection when no workflow metadata found."""
        worker = MockSingleAgentWorker("data_analyst")

        # Mock context utility to return empty metadata
        mock_context_utility = MagicMock()
        mock_context_utility.get_all_workflows_metadata.return_value = []

        with patch(
            'camel.societies.workforce.workflow_memory_manager.ContextUtility.get_workforce_shared',
            return_value=mock_context_utility,
        ):
            result = worker.load_workflow_memories(use_smart_selection=True)

            assert result is False
            mock_context_utility.get_all_workflows_metadata.assert_called_once()

    def test_smart_selection_fewer_workflows_than_max(self, temp_context_dir):
        """Test smart selection when fewer workflows exist than max_files."""
        worker = MockSingleAgentWorker("data_analyst")

        # Mock only 2 workflows but ask for 5
        mock_metadata = [
            {
                'title': 'Workflow 1',
                'description': 'Test workflow 1',
                'tags': ['test'],
                'file_path': f"{temp_context_dir}/session_1/workflow1.md",
            },
            {
                'title': 'Workflow 2',
                'description': 'Test workflow 2',
                'tags': ['test'],
                'file_path': f"{temp_context_dir}/session_1/workflow2.md",
            },
        ]

        mock_context_utility = MagicMock()
        mock_context_utility.get_all_workflows_metadata.return_value = (
            mock_metadata
        )
        mock_context_utility.load_markdown_file.return_value = (
            "# Workflow content\nThis is workflow data"
        )
        mock_context_utility._filter_metadata_from_content.return_value = (
            "This is workflow data"
        )

        with patch(
            'camel.societies.workforce.workflow_memory_manager.ContextUtility.get_workforce_shared',
            return_value=mock_context_utility,
        ):
            result = worker.load_workflow_memories(
                max_workflows=5, use_smart_selection=True
            )

            # Should load all 2 workflows without agent selection
            assert result is True
            assert mock_context_utility.load_markdown_file.call_count == 2

    def test_smart_selection_agent_selection_failure_fallback(
        self, temp_context_dir
    ):
        """Test fallback to most recent when agent selection fails."""
        worker = MockSingleAgentWorker("data_analyst")

        mock_metadata = [
            {
                'title': 'Workflow 1',
                'description': 'Test',
                'tags': ['test'],
                'file_path': f"{temp_context_dir}/session_1/workflow1.md",
            },
            {
                'title': 'Workflow 2',
                'description': 'Test',
                'tags': ['test'],
                'file_path': f"{temp_context_dir}/session_1/workflow2.md",
            },
            {
                'title': 'Workflow 3',
                'description': 'Test',
                'tags': ['test'],
                'file_path': f"{temp_context_dir}/session_1/workflow3.md",
            },
        ]

        mock_context_utility = MagicMock()
        mock_context_utility.get_all_workflows_metadata.return_value = (
            mock_metadata
        )
        mock_context_utility.load_markdown_file.return_value = (
            "# Workflow content\nThis is workflow data"
        )
        mock_context_utility._filter_metadata_from_content.return_value = (
            "This is workflow data"
        )

        # Mock agent to return invalid response
        mock_agent_response = MagicMock()
        mock_agent_response.msgs = [MagicMock(content="invalid response")]

        with (
            patch(
                'camel.societies.workforce.workflow_memory_manager.ContextUtility.get_workforce_shared',
                return_value=mock_context_utility,
            ),
            patch.object(
                worker.worker, 'step', return_value=mock_agent_response
            ),
        ):
            result = worker.load_workflow_memories(
                max_workflows=2, use_smart_selection=True
            )

            # Should fallback to first 2 workflows (most recent)
            assert result is True
            assert mock_context_utility.load_markdown_file.call_count == 2

    def test_smart_selection_memory_cleanup(self, temp_context_dir):
        """Test that agent memory is cleaned after smart selection."""
        worker = MockSingleAgentWorker("data_analyst")

        mock_metadata = [
            {
                'title': 'Test Workflow',
                'description': 'Test',
                'tags': ['test'],
                'file_path': f"{temp_context_dir}/session_1/workflow.md",
            }
        ]

        mock_context_utility = MagicMock()
        mock_context_utility.get_all_workflows_metadata.return_value = (
            mock_metadata
        )
        mock_context_utility.load_markdown_file.return_value = (
            "# Workflow content\nThis is workflow data"
        )
        mock_context_utility._filter_metadata_from_content.return_value = (
            "This is workflow data"
        )

        with patch(
            'camel.societies.workforce.workflow_memory_manager.ContextUtility.get_workforce_shared',
            return_value=mock_context_utility,
        ):
            result = worker.load_workflow_memories(use_smart_selection=True)

            assert result is True

            # Memory should be cleaned (only system message remains)
            final_memory = worker.worker.memory.get_context()[0]
            # Should have system message only
            assert len(final_memory) == 1

    def test_extract_workflow_metadata(self, temp_context_dir):
        """Test metadata extraction from workflow markdown file."""
        from camel.utils.context_utils import ContextUtility

        # Create a test workflow file
        workflow_content = """### Task Title
Data Analysis Workflow

### Task Description
Analyze sales data and generate comprehensive reports with visualizations.

### Tags
- data-analysis
- statistics
- reporting
- visualization

### Steps Taken
1. Load data
2. Clean data
3. Analyze trends
"""
        workflow_path = f"{temp_context_dir}/test_workflow.md"
        with open(workflow_path, 'w') as f:
            f.write(workflow_content)

        # Extract metadata
        context_util = ContextUtility.get_workforce_shared()
        metadata = context_util.extract_workflow_metadata(workflow_path)

        assert metadata['title'] == "Data Analysis Workflow"
        assert "sales data" in metadata['description']
        assert 'data-analysis' in metadata['tags']
        assert 'statistics' in metadata['tags']
        assert 'reporting' in metadata['tags']
        assert 'visualization' in metadata['tags']
        assert metadata['file_path'] == workflow_path

    def test_get_all_workflows_metadata(self, temp_context_dir):
        """Test getting metadata from all workflow files."""
        # Create test workflow files
        import os

        from camel.utils.context_utils import ContextUtility

        os.makedirs(
            f"{temp_context_dir}/workforce_workflows/session_1", exist_ok=True
        )
        os.makedirs(
            f"{temp_context_dir}/workforce_workflows/session_2", exist_ok=True
        )

        workflow1 = (
            f"{temp_context_dir}/workforce_workflows/session_1/"
            "analyst_workflow.md"
        )
        workflow2 = (
            f"{temp_context_dir}/workforce_workflows/session_2/"
            "developer_workflow.md"
        )

        with open(workflow1, 'w') as f:
            f.write("""### Task Title
Analysis Workflow

### Task Description
Data analysis

### Tags
- data-analysis
""")

        with open(workflow2, 'w') as f:
            f.write("""### Task Title
Development Workflow

### Task Description
Code development

### Tags
- development
- coding
""")

        # Get all metadata
        context_util = ContextUtility.get_workforce_shared()
        all_metadata = context_util.get_all_workflows_metadata()

        assert len(all_metadata) == 2
        titles = [m['title'] for m in all_metadata]
        assert "Analysis Workflow" in titles
        assert "Development Workflow" in titles

    def test_smart_selection_with_session_filter(self, temp_context_dir):
        """Test smart selection with specific session ID."""
        worker = MockSingleAgentWorker("data_analyst")

        mock_metadata = [
            {
                'title': 'Test Workflow',
                'description': 'Test',
                'tags': ['test'],
                'file_path': f"{temp_context_dir}/session_123/workflow.md",
            }
        ]

        mock_context_utility = MagicMock()
        mock_context_utility.get_all_workflows_metadata.return_value = (
            mock_metadata
        )
        mock_context_utility.load_markdown_file.return_value = (
            "# Workflow content\nThis is workflow data"
        )
        mock_context_utility._filter_metadata_from_content.return_value = (
            "This is workflow data"
        )

        with patch(
            'camel.societies.workforce.workflow_memory_manager.ContextUtility.get_workforce_shared',
            return_value=mock_context_utility,
        ):
            result = worker.load_workflow_memories(
                session_id="session_123", use_smart_selection=True
            )

            assert result is True
            # Verify session_id was passed to get_all_workflows_metadata
            mock_context_utility.get_all_workflows_metadata.assert_called_once_with(
                "session_123"
            )

    def test_practical_smart_selection(self, temp_context_dir):
        """Test smart selection with 10 real workflow files in temp
        directory.
        """
        import os

        # Create session directory in workforce_workflows
        session_dir = os.path.join(
            temp_context_dir, "workforce_workflows", "session_test"
        )
        os.makedirs(session_dir, exist_ok=True)

        # Create 10 different workflow files with varied content
        workflows = [
            {
                "name": "data_analysis_workflow.md",
                "title": "Data Analysis Pipeline",
                "description": (
                    "Analyze CSV data and generate statistical reports"
                ),
                "tags": ["data-analysis", "statistics", "csv-processing"],
            },
            {
                "name": "web_scraping_workflow.md",
                "title": "Web Scraper",
                "description": "Scrape product data from e-commerce websites",
                "tags": ["web-scraping", "data-collection", "api-integration"],
            },
            {
                "name": "email_automation_workflow.md",
                "title": "Email Campaign Manager",
                "description": "Send automated marketing emails to customers",
                "tags": ["email-automation", "marketing", "communication"],
            },
            {
                "name": "image_processing_workflow.md",
                "title": "Image Optimizer",
                "description": "Resize and compress images for web use",
                "tags": [
                    "image-processing",
                    "file-processing",
                    "optimization",
                ],
            },
            {
                "name": "database_query_workflow.md",
                "title": "Database Reporter",
                "description": "Query database and generate business reports",
                "tags": ["database-query", "sql", "report-generation"],
            },
            {
                "name": "api_integration_workflow.md",
                "title": "API Connector",
                "description": "Connect to external APIs and sync data",
                "tags": ["api-integration", "data-sync", "web-services"],
            },
            {
                "name": "text_processing_workflow.md",
                "title": "Text Analyzer",
                "description": "Process and analyze large text documents",
                "tags": ["text-processing", "nlp", "data-analysis"],
            },
            {
                "name": "code_generation_workflow.md",
                "title": "Code Generator",
                "description": "Generate boilerplate code from templates",
                "tags": ["code-generation", "automation", "development"],
            },
            {
                "name": "file_organizer_workflow.md",
                "title": "File Organizer",
                "description": "Organize files by type and date",
                "tags": ["file-processing", "automation", "organization"],
            },
            {
                "name": "report_builder_workflow.md",
                "title": "Report Builder",
                "description": "Build PDF reports from data sources",
                "tags": ["report-generation", "pdf", "data-visualization"],
            },
        ]

        # Write workflow files
        for workflow in workflows:
            file_path = os.path.join(session_dir, workflow["name"])
            content = f"""## Metadata

- session_id: session_test
- working_directory: {session_dir}
- created_at: 2025-01-15T10:00:00.000000
- agent_id: test-agent-id
- message_count: 5

## WorkflowSummary

### Task Title
{workflow["title"]}

### Task Description
{workflow["description"]}

### Tags
{", ".join(workflow["tags"])}

### Tools
(No tools recorded)

### Steps
1. Initial step
2. Processing step
3. Final step

### Failure And Recovery Strategies
(No failure and recovery strategies recorded)

### Notes And Observations
(No notes and observations provided)
"""
            with open(file_path, 'w') as f:
                f.write(content)

        # Create worker that needs data analysis
        worker = MockSingleAgentWorker("data_analyst")

        # Mock the agent to select data-related workflows
        mock_agent_response = MagicMock()
        mock_agent_response.msgs = [
            MagicMock(
                content="Based on the role, I select: 1, 5, 7"
            )  # data_analysis, database_query, text_processing
        ]

        # Create real ContextUtility to test actual metadata extraction
        from pathlib import Path

        from camel.utils.context_utils import ContextUtility

        # Save the original function before patching
        original_get_workforce_shared = ContextUtility.get_workforce_shared

        # Create a side_effect function that returns properly
        # configured utilities
        def get_utility_with_base_dir(session_id=None):
            utility = original_get_workforce_shared(session_id)
            utility._base_directory = Path(temp_context_dir)
            return utility

        # Store original system message before loading
        original_system_message = worker.worker._system_message.content

        with (
            patch(
                'camel.societies.workforce.workflow_memory_manager.ContextUtility.get_workforce_shared',
                side_effect=get_utility_with_base_dir,
            ),
            patch.object(
                worker.worker, 'step', return_value=mock_agent_response
            ),
        ):
            # Load with smart selection (max 3 files)
            result = worker.load_workflow_memories(
                max_workflows=3, use_smart_selection=True
            )

            # Verify success
            assert result is True

            # Verify agent was asked to select
            assert worker.worker.step.called

            # Verify that workflows were actually added to the system message
            updated_system_message = worker.worker._system_message.content

            # System message should be different from original
            # (workflows added)
            assert updated_system_message != original_system_message

            # System message should contain workflow titles from the
            # loaded files. At least some workflow-related content
            # should be present
            assert len(updated_system_message) > len(original_system_message)

            # Verify system message contains workflow metadata
            assert "Previous Workflows" in updated_system_message
=======
class TestWorkforceMemorySharing:
    """Test Workforce memory sharing and deduplication."""

    def test_share_memory_deduplication(self):
        """Test that Workforce prevents duplicate records from being re-shared.

        This test verifies that the Workforce layer deduplicates records based
        on UUID to prevent exponential growth of duplicate records across
        agents.
        """
        import uuid

        from camel.memories.records import MemoryRecord
        from camel.messages import BaseMessage

        # Create a workforce with share_memory enabled
        workforce = Workforce("Test Workforce", share_memory=True)

        # Create mock workers
        worker1 = MockSingleAgentWorker("worker_1")
        worker2 = MockSingleAgentWorker("worker_2")
        workforce._children = [worker1, worker2]

        # Initialize workforce agents (needed for memory operations)
        from camel.agents import ChatAgent

        sys_msg = BaseMessage.make_assistant_message(
            role_name="Coordinator", content="Test coordinator"
        )
        workforce.coordinator_agent = ChatAgent(sys_msg)
        workforce.task_agent = ChatAgent(sys_msg)

        # Create test records with UUIDs
        uuid1 = str(uuid.uuid4())
        uuid2 = str(uuid.uuid4())
        uuid3 = str(uuid.uuid4())

        msg1 = BaseMessage.make_user_message(
            role_name="user", content="Message 1"
        )
        msg2 = BaseMessage.make_user_message(
            role_name="user", content="Message 2"
        )
        msg3 = BaseMessage.make_user_message(
            role_name="user", content="Message 3"
        )

        record1 = MemoryRecord(
            message=msg1, role_at_backend="user", uuid=uuid1
        )
        record1.agent_id = "worker_1"

        record2 = MemoryRecord(
            message=msg2, role_at_backend="user", uuid=uuid2
        )
        record2.agent_id = "worker_1"

        record3 = MemoryRecord(
            message=msg3, role_at_backend="user", uuid=uuid3
        )
        record3.agent_id = "worker_2"

        # Simulate first sync cycle - 3 new records
        shared_memory_cycle1 = {
            'coordinator': [],
            'task_agent': [],
            'workers': [
                record1.to_dict(),
                record2.to_dict(),
                record3.to_dict(),
            ],
        }

        workforce._share_memory_with_agents(shared_memory_cycle1)

        # Verify tracking: all 3 UUIDs should be tracked
        assert len(workforce._shared_memory_uuids) == 3
        assert uuid1 in workforce._shared_memory_uuids
        assert uuid2 in workforce._shared_memory_uuids
        assert uuid3 in workforce._shared_memory_uuids

        # Simulate second sync cycle - same records collected again (circular
        # sharing)
        shared_memory_cycle2 = {
            'coordinator': [
                record1.to_dict(),
                record2.to_dict(),
                record3.to_dict(),
            ],
            'task_agent': [
                record1.to_dict(),
                record2.to_dict(),
                record3.to_dict(),
            ],
            'workers': [
                record1.to_dict(),
                record2.to_dict(),
                record3.to_dict(),
            ],
        }

        # Count coordinator memory before second sync
        coord_memory_before = len(
            workforce.coordinator_agent.memory.retrieve()
        )

        workforce._share_memory_with_agents(shared_memory_cycle2)

        # Verify no duplicates were shared (all filtered out)
        coord_memory_after = len(workforce.coordinator_agent.memory.retrieve())
        assert (
            coord_memory_after == coord_memory_before
        )  # No new records added

        # Verify UUID tracking didn't grow (still only 3 unique UUIDs)
        assert len(workforce._shared_memory_uuids) == 3

    def test_share_memory_mixed_new_and_duplicate(self):
        """Test memory sharing with a mix of new and already-shared records."""
        import uuid

        from camel.memories.records import MemoryRecord
        from camel.messages import BaseMessage

        # Create workforce with share_memory enabled
        workforce = Workforce("Test Workforce", share_memory=True)
        worker = MockSingleAgentWorker("worker_1")
        workforce._children = [worker]

        # Initialize workforce agents
        from camel.agents import ChatAgent

        sys_msg = BaseMessage.make_assistant_message(
            role_name="Coordinator", content="Test coordinator"
        )
        workforce.coordinator_agent = ChatAgent(sys_msg)
        workforce.task_agent = ChatAgent(sys_msg)

        # First sync: 2 records
        uuid1 = str(uuid.uuid4())
        uuid2 = str(uuid.uuid4())
        msg1 = BaseMessage.make_user_message(
            role_name="user", content="Message 1"
        )
        msg2 = BaseMessage.make_user_message(
            role_name="user", content="Message 2"
        )

        record1 = MemoryRecord(
            message=msg1, role_at_backend="user", uuid=uuid1
        )
        record1.agent_id = "worker_1"
        record2 = MemoryRecord(
            message=msg2, role_at_backend="user", uuid=uuid2
        )
        record2.agent_id = "worker_1"

        shared_memory1 = {
            'coordinator': [],
            'task_agent': [],
            'workers': [record1.to_dict(), record2.to_dict()],
        }
        workforce._share_memory_with_agents(shared_memory1)

        assert len(workforce._shared_memory_uuids) == 2

        # Second sync: Mix of old (uuid1, uuid2) and new (uuid3)
        uuid3 = str(uuid.uuid4())
        msg3 = BaseMessage.make_user_message(
            role_name="user", content="Message 3"
        )
        record3 = MemoryRecord(
            message=msg3, role_at_backend="user", uuid=uuid3
        )
        record3.agent_id = "worker_1"

        coord_memory_before = len(
            workforce.coordinator_agent.memory.retrieve()
        )

        shared_memory2 = {
            'coordinator': [],
            'task_agent': [],
            'workers': [
                record1.to_dict(),  # Duplicate
                record2.to_dict(),  # Duplicate
                record3.to_dict(),  # NEW!
            ],
        }
        workforce._share_memory_with_agents(shared_memory2)

        # Verify only the new record was shared (uuid3)
        assert len(workforce._shared_memory_uuids) == 3
        assert uuid3 in workforce._shared_memory_uuids

        # Coordinator should only receive 1 new record (not all 3)
        coord_memory_after = len(workforce.coordinator_agent.memory.retrieve())
        assert coord_memory_after == coord_memory_before + 1
>>>>>>> 54aa7a9a
<|MERGE_RESOLUTION|>--- conflicted
+++ resolved
@@ -889,7 +889,6 @@
         assert context_util is shared_context
 
 
-<<<<<<< HEAD
 class TestSmartWorkflowSelection:
     """Test smart workflow selection feature."""
 
@@ -1437,7 +1436,8 @@
 
             # Verify system message contains workflow metadata
             assert "Previous Workflows" in updated_system_message
-=======
+
+
 class TestWorkforceMemorySharing:
     """Test Workforce memory sharing and deduplication."""
 
@@ -1635,5 +1635,4 @@
 
         # Coordinator should only receive 1 new record (not all 3)
         coord_memory_after = len(workforce.coordinator_agent.memory.retrieve())
-        assert coord_memory_after == coord_memory_before + 1
->>>>>>> 54aa7a9a
+        assert coord_memory_after == coord_memory_before + 1