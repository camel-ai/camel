[build-system]
requires = ["hatchling"]
build-backend = "hatchling.build"

[project]
name = "camel-ai"
version = "0.2.53"
description = "Communicative Agents for AI Society Study"
authors = [{ name = "CAMEL-AI.org" }]
requires-python = ">=3.10,<3.13"
readme = "README.md"
license = "Apache-2.0"
keywords = [
    "communicative-ai",
    "ai-societies",
    "artificial-intelligence",
    "deep-learning",
    "multi-agent-systems",
    "cooperative-ai",
    "natural-language-processing",
    "large-language-models",
]
dependencies = [
    "openai>=1.68.0,<2",
    "mcp>=1.3.0",
    "tiktoken>=0.7.0,<0.8",
    "colorama>=0.4.6,<0.5",
    "jsonschema>=4,<5",
    "docstring-parser>=0.15,<0.16",
<<<<<<< HEAD
    "pydantic>=1.9,<2.10",
    "httpx>=0.28.0,<1.0.0.dev0",
=======
    "pydantic>=2.10.6",
    "httpx>=0.28.0,<1.0.0dev",
>>>>>>> 49c0d4ef
    "psutil>=5.9.8,<6",
]


[project.optional-dependencies]
test = [
    "pytest>=7,<8",
    "mock>=5,<6",
    "pytest-asyncio>=0.23.0,<0.24",
]
dev = [
    "ruff>=0.7,<0.8",
    "mypy>=1.5.1,<2",
    "toml>=0.10.2",
    "pre-commit>=3,<4",
    "pytest>=7,<8",
    "pytest-cov>=4,<5",
    "pytest-asyncio>=0.23.0,<0.24",
    "gradio>=3,<4",
    "mock>=5,<6",
    "types-colorama>=0.4.15,<0.5",
    "types-PyYAML>=6.0.12,<7",
    "types-mock>=5.1.0,<6",
    "types-tqdm>=4.66.0,<5",
    "types-requests>=2.31.0,<3",
    "types-setuptools>=69.2.0,<70",
    "uv==0.6.5",
]
docs = [
    "sphinx>=7,<8",
    "sphinx_book_theme",
    "docutils<0.20.0",
    "myst-parser",
    "nbsphinx",
    "sphinxext-rediraffe>=0.2.7,<0.3",
]
rag = [
    "numpy~=1.26",
    "sentence-transformers>=3.0.1,<4",
    "qdrant-client>=1.9.0,<2",
    "pymilvus>=2.4.0,<3",
    "pytidb-experimental==0.0.1.dev4",
    "neo4j>=5.18.0,<6",
    "nebula3-python==3.8.2",
    "rank-bm25>=0.2.2,<0.3",
    "cohere>=5.11.0,<6",
    "unstructured==0.16.20",
    "pandasai>=2.3.0,<3",
    "crawl4ai>=0.3.745",
    "pyobvector>=0.1.18",
    "google-genai>=1.13.0",
]
web_tools = [
    "duckduckgo-search>=6.3.5,<7",
    "wikipedia>=1,<2",
    "firecrawl-py>=1.0.0,<2",
    "apify_client>=1.8.1,<2",
    "linkup-sdk>=0.2.1,<0.3",
    "wolframalpha>=5.0.0,<6",
    "tavily-python>=0.5.0,<0.6",
    "dappier>=0.3.3,<0.4",
    "newspaper3k>=0.2.8,<0.3",
    "pyowm>=3.3.0,<4",
    "googlemaps>=4.10.0,<5",
    "requests_oauthlib>=1.3.1,<2",
    "google-api-python-client==2.166.0",
    "google-auth-httplib2==0.2.0",
    "google-auth-oauthlib==1.2.1",
    "sympy>=1.13.3,<2",
    "fastapi>=0.115.11",
    "playwright>=1.50.0",
    "html2text>=2024.2.26",
    "beautifulsoup4>=4,<5",
    "exa-py>=1.10.0,<2",
    "scrapegraph-py>=1.12.0,<2",
]
document_tools = [
    "numpy~=1.26",
    "beautifulsoup4>=4,<5",
    "docx2txt>=0.8,<0.9",
    "PyMuPDF>=1.22.5,<2",
    "unstructured==0.16.20",
    "pandasai>=2.3.0,<3",
    "prance>=23.6.21.0,<24",
    "openapi-spec-validator>=0.7.1,<0.8",
    "xls2xlsx>=0.2.0",
    "tabulate>=0.9.0",
    "openpyxl>=3.1.5",
    "docx>=0.2.4",
    "fpdf>=1.7.2",
    "crawl4ai>=0.3.745",
]
media_tools = [
    "imageio[pyav]>=2.34.2,<3",
    "pillow>=10.1.0,<11.0.0",
    "pydub>=0.25.1,<0.26",
    "yt-dlp>=2024.11.4,<2025",
    "ffmpeg-python>=0.2.0,<0.3",
    "scenedetect>=0.6.5.2",
]

communication_tools = [
    "slack-sdk>=3.27.2,<4",
    "slack-bolt>=1.20.1,<2",
    "pygithub>=2.6.0,<3",
    "pyTelegramBotAPI>=4.18.0,<5",
    "discord.py>=2.3.2,<3",
    "notion-client>=2.2.1,<3",
    "praw>=7.7.1,<8",
]
data_tools = [
    "numpy~=1.26",
    "pandas>=1.5.3,<2",
    "textblob>=0.17.1,<0.18",
    "datacommons>=1.4.3,<2",
    "datacommons_pandas>=0.0.3,<0.0.4",
    "rouge>=1.0.1,<2",
    "aiosqlite>=0.20.0,<0.21",
    "stripe>=11.3.0,<12",
    "networkx>=3.4.2,<4",
    "math-verify>=0.7.0,<0.8", 
]
research_tools = [
    "arxiv>=2.1.3,<3",
    "arxiv2text>=0.1.14,<0.2",
    "scholarly[tor]==1.7.11",
]
dev_tools = [
    "docker>=7.1.0,<8",
    "jupyter_client>=8.6.2,<9",
    "ipykernel>=6.0.0,<7",
    "agentops>=0.3.21,<0.4",
    "e2b-code-interpreter>=1.0.3,<2",
    "tree-sitter-python>=0.23.6,<0.24",
    "tree-sitter>=0.23.2,<0.24",
    "typer>=0.15.2",
    "mcp>=1.3.0",
    "daytona-sdk==0.14.0",
    "aci-sdk>=1.0.0b1",
]
model_platforms = [
    "litellm>=1.38.1,<2",
    "mistralai>=1.1.0,<2",
    "reka-api>=3.0.8,<4",
    "anthropic>=0.47.0,<0.50.0",
    "cohere>=5.11.0,<6",
    "fish-audio-sdk>=2024.12.5,<2025",
    "ibm-watsonx-ai>=1.3.11",
]
huggingface = [
    "transformers>=4,<5",
    "diffusers>=0.25.0,<0.26",
    "accelerate>=0.26.0,<0.27",
    "datasets>=3,<4",
    "torch",
    "soundfile>=0.13,<0.14",
    "sentencepiece>=0.2,<0.3",
    "opencv-python>=4,<5",
]
storage = [
    "qdrant-client>=1.9.0,<2",
    "pymilvus>=2.4.0,<3",
    "pytidb-experimental==0.0.1.dev4",
    "neo4j>=5.18.0,<6",
    "nebula3-python==3.8.2",
    "redis>=5.0.6,<6",
    "azure-storage-blob>=12.21.0,<13",
    "google-cloud-storage>=2.18.0,<3",
    "botocore>=1.35.3,<2",
    "mem0ai>=0.1.73",
    "pyobvector>=0.1.18",
]
owl = [
    "numpy~=1.26",
    "chunkr-ai>=0.0.41",
    "mcp-simple-arxiv==0.2.2",
    "mcp-server-fetch==2025.1.17",
    "outlines>=0.1.7,<0.2",
    "python-dotenv>=1.0.0,<2",
    "transformers>=4,<5",
    "sentencepiece>=0.2,<0.3",
    "anthropic>=0.47.0,<0.50.0",
    "datasets>=3,<4",
    "soundfile>=0.13,<0.14",
    "pydub>=0.25.1,<0.26",
    "ffmpeg-python>=0.2.0,<0.3",
    "pillow>=10.1.0,<11.0.0",
    "opencv-python>=4,<5",
    "imageio[pyav]>=2.34.2,<3",
    "yt-dlp>=2024.11.4,<2025",
    "scenedetect>=0.6.5.2",
    "beautifulsoup4>=4,<5",
    "docx2txt>=0.8,<0.9",
    "PyMuPDF>=1.22.5,<2",
    "unstructured==0.16.20",
    "pandasai>=2.3.0,<3",
    "prance>=23.6.21.0,<24",
    "openapi-spec-validator>=0.7.1,<0.8",
    "xls2xlsx>=0.2.0",
    "tabulate>=0.9.0",
    "openpyxl>=3.1.5",
    "docx>=0.2.4",
    "fpdf>=1.7.2",
    "duckduckgo-search>=6.3.5,<7",
    "wikipedia>=1,<2",
    "newspaper3k>=0.2.8,<0.3",
    "playwright>=1.50.0",
    "html2text>=2024.2.26",
    "requests_oauthlib>=1.3.1,<2",
    "e2b-code-interpreter>=1.0.3,<2",
    "typer>=0.15.2",
    "tree-sitter-python>=0.23.6,<0.24",
    "tree-sitter>=0.23.2,<0.24",
    "pandas>=1.5.3,<2",
    "rouge>=1.0.1,<2",
    "crawl4ai>=0.3.745",
    "scrapegraph-py>=1.12.0,<2",
    "pyautogui>=0.9.54,<0.10",
    "aci-sdk>=1.0.0b1",
]
all = [
    "numpy~=1.26",
    "transformers>=4,<5",
    "diffusers>=0.25.0,<0.26",
    "accelerate>=0.26.0,<0.27",
    "datasets>=3,<4",
    "torch",
    "soundfile>=0.13,<0.14",
    "sentencepiece>=0.2,<0.3",
    "opencv-python>=4,<5",
    "beautifulsoup4>=4,<5",
    "docx2txt>=0.8,<0.9",
    "PyMuPDF>=1.22.5,<2",
    "unstructured==0.16.20",
    "pandasai>=2.3.0,<3",
    "wikipedia>=1,<2",
    "linkup-sdk>=0.2.1,<0.3",
    "duckduckgo-search>=6.3.5,<7",
    "newspaper3k>=0.2.8,<0.3",
    "wolframalpha>=5.0.0,<6",
    "sympy>=1.13.3,<2",
    "pyowm>=3.3.0,<4",
    "googlemaps>=4.10.0,<5",
    "google-api-python-client==2.166.0",
    "google-auth-httplib2==0.2.0",
    "google-auth-oauthlib==1.2.1",
    "requests_oauthlib>=1.3.1,<2",
    "fastapi>=0.115.11",
    "prance>=23.6.21.0,<24",
    "openapi-spec-validator>=0.7.1,<0.8",
    "rouge>=1.0.1,<2",
    "aiosqlite>=0.20.0,<0.21",
    "outlines>=0.1.7,<0.2",
    "e2b-code-interpreter>=1.0.3,<2",
    "firecrawl-py>=1.0.0,<2",
    "arxiv>=2.1.3,<3",
    "arxiv2text>=0.1.14,<0.2",
    "imageio[pyav]>=2.34.2,<3",
    "pillow>=10.1.0,<11.0.0",
    "slack-sdk>=3.27.2,<4",
    "slack-bolt>=1.20.1,<2",
    "pydub>=0.25.1,<0.26",
    "pygithub>=2.6.0,<3",
    "pyTelegramBotAPI>=4.18.0,<5",
    "discord.py>=2.3.2,<3",
    "docker>=7.1.0,<8",
    "jupyter_client>=8.6.2,<9",
    "ipykernel>=6.0.0,<7",
    "agentops>=0.3.21,<0.4",
    "praw>=7.7.1,<8",
    "textblob>=0.17.1,<0.18",
    "scholarly[tor]==1.7.11",
    "notion-client>=2.2.1,<3",
    "yt-dlp>=2024.11.4,<2025",
    "ffmpeg-python>=0.2.0,<0.3",
    "datacommons>=1.4.3,<2",
    "datacommons_pandas>=0.0.3,<0.0.4",
    "tavily-python>=0.5.0,<0.6",
    "apify_client>=1.8.1,<2",
    "stripe>=11.3.0,<12",
    "pandas>=1.5.3,<2",
    "tree-sitter-python>=0.23.6,<0.24",
    "tree-sitter>=0.23.2,<0.24",
    "networkx>=3.4.2,<4",
    "qdrant-client>=1.9.0,<2",
    "pymilvus>=2.4.0,<3",
    "pytidb-experimental==0.0.1.dev4",
    "cohere>=5.11.0,<6",
    "sentence-transformers>=3.0.1,<4",
    "neo4j>=5.18.0,<6",
    "nebula3-python==3.8.2",
    "rank-bm25>=0.2.2,<0.3",
    "litellm>=1.38.1,<2",
    "mistralai>=1.1.0,<2",
    "fish-audio-sdk>=2024.12.5,<2025",
    "anthropic>=0.47.0,<0.50.0",
    "reka-api>=3.0.8,<4",
    "redis>=5.0.6,<6",
    "azure-storage-blob>=12.21.0,<13",
    "google-cloud-storage>=2.18.0,<3",
    "botocore>=1.35.3,<2",
    "dappier>=0.3.3,<0.4",
    "mypy>=1.5.1,<2",
    "pre-commit>=3,<4",
    "types-colorama>=0.4.15,<0.5",
    "types-PyYAML>=6.0.12,<7",
    "types-mock>=5.1.0,<6",
    "types-tqdm>=4.66.0,<5",
    "types-requests>=2.31.0,<3",
    "types-setuptools>=69.2.0,<70",
    "pytest>=7,<8",
    "pytest-cov>=4,<5",
    "pytest-asyncio>=0.23.0,<0.24",
    "gradio>=3,<4",
    "mock>=5,<6",
    "xls2xlsx>=0.2.0",
    "tabulate>=0.9.0",
    "openpyxl>=3.1.5",
    "scenedetect>=0.6.5.2",
    "playwright>=1.50.0",
    "html2text>=2024.2.26",
    "docx>=0.2.4",
    "fpdf>=1.7.2",
    "mcp>=1.3.0",
    "typer>=0.15.2",
    "mem0ai>=0.1.67",
    "math-verify>=0.7.0,<0.8",
    "exa-py>=1.10.0,<2",
    "crawl4ai>=0.3.745",
    "pyautogui>=0.9.54,<0.10",
    "pyobvector>=0.1.18",
    "scrapegraph-py>=1.12.0,<2",
    "daytona-sdk==0.14.0",
    "ibm-watsonx-ai>=1.3.11",
    "google-genai>=1.13.0",
    "aci-sdk>=1.0.0b1",
]

[project.urls]
Homepage = "https://www.camel-ai.org/"
Repository = "https://github.com/camel-ai/camel"
Documentation = "https://docs.camel-ai.org"

[tool.uv]
default-groups = [
    "dev",
    "docs",
]


[tool.hatch.build.targets.sdist]
include = ["camel"]

[tool.hatch.build.targets.wheel]
include = ["camel"]

[tool.ruff]
line-length = 79
fix = true
target-version = "py310"

[tool.ruff.format]
quote-style = "preserve"

[tool.ruff.lint]
extend-select = [
    "I", # isort
    "B", # flake8-bugbear
    "C4", # flake8-comprehensions
    "PGH", # pygrep-hooks
    "RUF", # ruff
    "E",
]

ignore = [
    "B028", # Warning without stacklevel
    "B904", # use 'raise ... from err'
    "B905", # use explicit 'strict=' parameter with 'zip()'
    "N818", #  Exception name should be named with an Error suffix
    "C416", # I think comprehension is more clear https://docs.astral.sh/ruff/rules/unnecessary-comprehension/
    "C408", # we have used lots of dict(...) instead of literal
]

[tool.ruff.lint.pydocstyle]
convention = "google"

[tool.ruff.lint.isort]
known-first-party = ["camel"]

[tool.pytest.ini_options]
pythonpath = ["."]
addopts = ["--strict-markers"]
markers = [
    "asyncio: mark a test as asyncio-based.",
    "very_slow: mark a very slow test to run only in full test mode",
    "model_backend: for tests that require OpenAI API key or a local LLM",
]

[tool.coverage.report]
include_namespace_packages = true

[tool.mypy]
exclude = [
    '\.venv/.*',  # exclude .venv directory
    'site-packages/.*',  # exclude site-packages
]

[[tool.mypy.overrides]]
module = [
    "transformers.*",
    "packaging.*",
    "tiktoken",
    "openai",
    "openai.error",
    "anthropic",
    "pytest",
    "psutil",
    "_pytest.config",
    "_pytest.nodes",
    "numpy",
    "torch",
    "sqlalchemy",
    "google.cloud.sql.connector",
    "gradio",
    "database_connection",
    "huggingface_hub",
    "huggingface_hub.utils._errors",
    "huggingface_hub.errors",
    "wikipedia",
    "linkup-sdk",
    "duckduckgo_search",
    "newspaper",
    "wolframalpha",
    "pyowm",
    "googlemaps",
    "requests_oauthlib",
    "fastapi",
    "prance",
    "xls2xlsx",
    "tabulate",
    "openpyxl",
    "openapi-spec-validator",
    "jsonschema.*",
    "bs4.*",
    "docx2txt",
    "PyMuPDF",
    "fitz",
    "qdrant_client.*",
    "unstructured.*",
    "rouge",
    "aiosqlite",
    "e2b_code_interpreter",
    "firecrawl",
    "imageio",
    "rank_bm25",
    "cohere",
    "fish_audio_sdk",
    "sentence_transformers.*",
    "pymilvus",
    "pytidb",
    "pytidb.schema",
    "pillow",
    "slack-sdk",
    "slack-bolt",
    "pydub",
    "pygithub",
    "litellm",
    "pyTelegramBotAPI",
    "dappier",
    "discord.py",
    "docker.*",
    "google.*",
    "google_generativeai",
    "google_auth_oauthlib.flow",
    "googleapiclient.discovery",
    "mistralai",
    "cohere",
    "fish-audio-sdk",
    "reka-api",
    "agentops",
    "botocore.*",
    "arxiv",
    "arxiv2text",
    "praw",
    "textblob",
    "datacommons",
    "datacommons_pandas",
    "tavily-python",
    "scholarly",
    "notion-client",
    "ffmpeg",
    "yt_dlp",
    "datasets",
    "pandas",
    "tree-sitter-python",
    "tree-sitter",
    "networkx",
    "pandasai",
    "sklearn.metrics.pairwise",
    "sympy.*",
    "astor",
    "tqdm",
    "colorama",
    "yaml",
    "mock",
    "uvicorn",
    "xls2xlsx",
    "tabulate",
    "openpyxl",
    "scenedetect",
    "scenedetect.detectors",
    "playwright",
    "html2text",
    "docx",
    "fpdf",
    "mcp",
    "typer",
    "mem0",
    "math_verify.*",
    "exa_py",
    "crawl4ai.*",
    "pyautogui",
    "pyobvector.*",
    "daytona_sdk",
    "scrapegraph_py.*",
    "ibm_watsonx_ai.*",
    "google_genai",
]
ignore_missing_imports = true

[tool.codespell]
# Ref: https://github.com/codespell-project/codespell#using-a-config-file
# the .py file needs to be listed twice since pre-commit and codespell treat
# that path differently.
skip = '.git*,*.pdf,*.svg,*.lock,*.css,examples/toolkits/semantic_scholar_toolkit.py,./examples/toolkits/semantic_scholar_toolkit.py'
check-hidden = true
# Ignore long lines as usually some kind of base64 encodings e.g. in ipynb
ignore-regex = '^\s*"image/\S+": ".*|^.{300,}|\b(NotIn|Unsupport)\b'
ignore-words-list = 'ans,datas,rouge,doubleClick,OCE,ACI,aci'<|MERGE_RESOLUTION|>--- conflicted
+++ resolved
@@ -27,13 +27,8 @@
     "colorama>=0.4.6,<0.5",
     "jsonschema>=4,<5",
     "docstring-parser>=0.15,<0.16",
-<<<<<<< HEAD
-    "pydantic>=1.9,<2.10",
-    "httpx>=0.28.0,<1.0.0.dev0",
-=======
     "pydantic>=2.10.6",
     "httpx>=0.28.0,<1.0.0dev",
->>>>>>> 49c0d4ef
     "psutil>=5.9.8,<6",
 ]
 
