--- conflicted
+++ resolved
@@ -32,12 +32,8 @@
 numpy = "^1.26"
 openai = "^1.59.7"
 tiktoken = "^0.7.0"
-<<<<<<< HEAD
 tzlocal = "^5.2"
 colorama = "^0"
-=======
-colorama = "^0.4.6"
->>>>>>> ad14a383
 jsonschema = "^4"
 protobuf = "^5"
 docstring-parser = "^0.15"
