--- conflicted
+++ resolved
@@ -348,11 +348,8 @@
     "math-verify>=0.7.0,<0.8",
     "exa-py>=1.10.0,<2",
     "crawl4ai>=0.3.745",
-<<<<<<< HEAD
+    "pyautogui>=0.9.54,<0.10",
     "zhipuai"
-=======
-    "pyautogui>=0.9.54,<0.10",
->>>>>>> 8474e26d
 ]
 
 [project.urls]
@@ -537,11 +534,8 @@
     "math_verify.*",
     "exa_py",
     "crawl4ai.*",
-<<<<<<< HEAD
+    "pyautogui",
     "zhipuai"
-=======
-    "pyautogui",
->>>>>>> 8474e26d
 ]
 ignore_missing_imports = true
 
