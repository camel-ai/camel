--- conflicted
+++ resolved
@@ -35,16 +35,12 @@
 jsonschema = "^4"
 protobuf = "^4"
 pathlib = "^1.0.1"   
-<<<<<<< HEAD
-=======
 anthropic = "^0.28.0"
->>>>>>> 849896c6
 docstring-parser = "^0.15"
 pydantic = ">=1.9,<3"
 curl_cffi = "0.6.2"
 
 # model-platforms
-anthropic = "^0.21.3"
 litellm = { version = "^1.38.1", optional = true }
 
 # huggingface-agent
@@ -188,6 +184,7 @@
     "imageio",
     "slack-sdk",
     "pydub",
+    "pillow",
     # vector-database
     "qdrant-client",
     "pymilvus",
@@ -199,12 +196,8 @@
     "neo4j",
     # retrievers
     "rank-bm25",
-<<<<<<< HEAD
     # model platforms
     "litellm",
-=======
-    "pillow",
->>>>>>> 849896c6
 ]
 
 [tool.poetry.group.dev]
@@ -326,11 +319,8 @@
     "slack-sdk",
     "pydub",
     "pygithub",
-<<<<<<< HEAD
-    "litellm"
-=======
+    "litellm",
     "pyTelegramBotAPI",
-    "discord.py"
->>>>>>> 849896c6
+    "discord.py",
 ]
 ignore_missing_imports = true