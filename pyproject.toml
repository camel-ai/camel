--- conflicted
+++ resolved
@@ -206,12 +206,9 @@
     "rank-bm25",
     # model platforms
     "litellm",
-<<<<<<< HEAD
-    "google-generativeai",
-=======
     # kv-storages
     "redis",
->>>>>>> fedfa0a7
+    "google-generativeai",
 ]
 
 [tool.poetry.group.dev]
