[build-system]
requires = ["poetry-core>=1.0.0"]
build-backend = "poetry.core.masonry.api"

[tool.poetry]
name = "camel-ai"
version = "0.1.1"
authors = ["CAMEL-AI.org"]
description = "Communicative Agents for AI Society Study"
readme = "README.md"
keywords = [
    "communicative-ai",
    "ai-societies",
    "artificial-intelligence",
    "deep-learning",
    "multi-agent-systems",
    "cooperative-ai",
    "natural-language-processing",
    "large-language-models",
]
packages = [
    { include = "camel" },
]
license = "Apache License 2.0"
homepage = "https://www.camel-ai.org/"
repository = "https://github.com/camel-ai/camel"
documentation = "https://docs.camel-ai.org"

[tool.poetry.dependencies]
python = ">=3.8.1,<3.12"
numpy = "^1"
openai = "^1.2.3"
tiktoken = "^0"
colorama = "^0"
jsonschema = "^4"
protobuf = "^4"
<<<<<<< HEAD
pathlib = "^1.0.1"   
anthropic = "^0.7.7"
=======
>>>>>>> 0b1f10d4

transformers = { version = "^4", optional = true }
diffusers = { version = "^0", optional = true }
accelerate = { version = "^0", optional = true }
datasets = { version = "^2", optional = true }
torch = { version = "^1", optional = true }
soundfile = { version = "^0", optional = true }
sentencepiece = { version = "^0", optional = true }
opencv-python = { version = "^4", optional = true }
beautifulsoup4 = { version = "^4", optional = true }
docx2txt = { version = "^0.8", optional = true }
PyMuPDF = { version = "^1.22.5", optional = true }
wikipedia = { version = "^1", optional = true }
pyowm = { version = "^3.3.0", optional = true }
unstructured = { version = "^0.10.30", optional = true }
argilla = { version = "^1.19.0", optional = true }
pytest = { version = "^7", optional = true}
mock = { version = "^5", optional = true}


[tool.poetry.extras]
test = ["pytest", "mock"]

huggingface-agent = [
    "transformers",
    "diffusers",
    "accelerate",
    "datasets",
    "torch",
    "soundfile",
    "sentencepiece",
    "opencv-python",
]

tools = [
    "beautifulsoup4",
    "docx2txt",
    "PyMuPDF",
    "wikipedia",
    "pyowm",
    "unstructured",
    "argilla",
]

all = [
    "transformers",
    "diffusers",
    "accelerate",
    "datasets",
    "torch",
    "soundfile",
    "sentencepiece",
    "opencv-python",
    "beautifulsoup4",
    "docx2txt",
    "PyMuPDF",
    "wikipedia",
    "pyowm",
    "unstructured",
    "argilla",
]

[tool.poetry.group.dev]
optional = true
[tool.poetry.group.dev.dependencies]
yapf = "0.32.0"
isort = "5.12.0"
flake8 = "4.0.1"
mypy = "^1.5.1"
toml = ">=0.10.2"
pre-commit = "^3"
pytest = "^7"
pytest-cov = "^4"
gradio = "^3"
mock = "^5"

# types
types-Pillow = "*"
types-Pygments = "*"
types-mock = "*"
types-regex = "*"
types-setuptools = "*"
types-tqdm = "*"
types-colorama = "^0"
types-requests = "^2"

[tool.poetry.group.docs]
optional = true
[tool.poetry.group.docs.dependencies]
sphinx = "^6"
sphinx_book_theme = "*"
recommonmark = "*"

[tool.yapf]
based_on_style = "pep8"
split_before_named_assigns = false

[tool.isort]
multi_line_output = 3
include_trailing_comma = true
skip = [".gitingore", "__init__.py"]

[tool.pytest.ini_options]
pythonpath = ["."]
addopts = ["--strict-markers"]
markers = [
    "very_slow: mark a very slow test to run only in full test mode",
    "model_backend: for tests that require OpenAI API key or a local LLM",
]

[tool.coverage.report]
include_namespace_packages = true

[[tool.mypy.overrides]]
module = [
    "transformers.*",
    "packaging.*",
    "tiktoken",
    "openai",
    "openai.error",
    "pytest",
    "_pytest.config",
    "_pytest.nodes",
    "numpy",
    "torch",
    "sqlalchemy",
    "google.cloud.sql.connector",
    "gradio",
    "database_connection",
    "huggingface_hub",
    "huggingface_hub.utils._errors",
    "wikipedia",
    "pyowm",
    "jsonschema.*",
    "bs4.*",
    "docx2txt",
    "PyMuPDF",
    "fitz",
    "unstructured.*",
    "argilla.*",
]
ignore_missing_imports = true<|MERGE_RESOLUTION|>--- conflicted
+++ resolved
@@ -34,11 +34,9 @@
 colorama = "^0"
 jsonschema = "^4"
 protobuf = "^4"
-<<<<<<< HEAD
 pathlib = "^1.0.1"   
 anthropic = "^0.7.7"
-=======
->>>>>>> 0b1f10d4
+
 
 transformers = { version = "^4", optional = true }
 diffusers = { version = "^0", optional = true }
