[build-system]
requires = ["hatchling"]
build-backend = "hatchling.build"

[project]
name = "camel-ai"
version = "0.2.44"
description = "Communicative Agents for AI Society Study"
authors = [{ name = "CAMEL-AI.org" }]
requires-python = ">=3.10,<3.13"
readme = "README.md"
license = "Apache-2.0"
keywords = [
    "communicative-ai",
    "ai-societies",
    "artificial-intelligence",
    "deep-learning",
    "multi-agent-systems",
    "cooperative-ai",
    "natural-language-processing",
    "large-language-models",
]
dependencies = [
    "openai>=1.68.0,<2",
    "mcp>=1.3.0",
    "tiktoken>=0.7.0,<0.8",
    "colorama>=0.4.6,<0.5",
    "jsonschema>=4,<5",
    "docstring-parser>=0.15,<0.16",
    "pydantic>=2.10.6",
    "httpx>=0.28.0,<1.0.0dev",
    "psutil>=5.9.8,<6",
]

[project.optional-dependencies]
test = [
    "pytest>=7,<8",
    "mock>=5,<6",
    "pytest-asyncio>=0.23.0,<0.24",
]
dev = [
    "ruff>=0.7,<0.8",
    "mypy>=1.5.1,<2",
    "toml>=0.10.2",
    "pre-commit>=3,<4",
    "pytest>=7,<8",
    "pytest-cov>=4,<5",
    "pytest-asyncio>=0.23.0,<0.24",
    "gradio>=3,<4",
    "mock>=5,<6",
    "types-colorama>=0.4.15,<0.5",
    "types-PyYAML>=6.0.12,<7",
    "types-mock>=5.1.0,<6",
    "types-tqdm>=4.66.0,<5",
    "types-requests>=2.31.0,<3",
    "types-setuptools>=69.2.0,<70",
    "uv==0.6.5",
]
docs = [
    "sphinx>=7,<8",
    "sphinx_book_theme",
    "docutils<0.20.0",
    "myst-parser",
    "nbsphinx",
    "sphinxext-rediraffe>=0.2.7,<0.3",
]
rag = [
    "numpy~=1.26",
    "sentence-transformers>=3.0.1,<4",
    "qdrant-client>=1.9.0,<2",
    "pymilvus>=2.4.0,<3",
    "pytidb-experimental==0.0.1.dev4",
    "neo4j>=5.18.0,<6",
    "nebula3-python==3.8.2",
    "rank-bm25>=0.2.2,<0.3",
    "cohere>=5.11.0,<6",
    "unstructured==0.16.20",
    "pandasai>=2.3.0,<3",
    "crawl4ai>=0.3.745",
]
web_tools = [
    "duckduckgo-search>=6.3.5,<7",
    "wikipedia>=1,<2",
    "firecrawl-py>=1.0.0,<2",
    "apify_client>=1.8.1,<2",
    "linkup-sdk>=0.2.1,<0.3",
    "wolframalpha>=5.0.0,<6",
    "tavily-python>=0.5.0,<0.6",
    "dappier>=0.3.3,<0.4",
    "newspaper3k>=0.2.8,<0.3",
    "pyowm>=3.3.0,<4",
    "googlemaps>=4.10.0,<5",
    "requests_oauthlib>=1.3.1,<2",
    "google-api-python-client==2.166.0",
    "google-auth-httplib2==0.2.0",
    "google-auth-oauthlib==1.2.1",
    "sympy>=1.13.3,<2",
    "fastapi>=0.115.11",
    "playwright>=1.50.0",
    "html2text>=2024.2.26",
    "beautifulsoup4>=4,<5",
    "exa-py>=1.10.0,<2"
]
document_tools = [
    "numpy~=1.26",
    "beautifulsoup4>=4,<5",
    "docx2txt>=0.8,<0.9",
    "PyMuPDF>=1.22.5,<2",
    "unstructured==0.16.20",
    "pandasai>=2.3.0,<3",
    "prance>=23.6.21.0,<24",
    "openapi-spec-validator>=0.7.1,<0.8",
    "xls2xlsx>=0.2.0",
    "tabulate>=0.9.0",
    "openpyxl>=3.1.5",
    "docx>=0.2.4",
    "fpdf>=1.7.2",
    "crawl4ai>=0.3.745",
]
media_tools = [
    "imageio[pyav]>=2.34.2,<3",
    "pillow>=10.1.0,<11.0.0",
    "pydub>=0.25.1,<0.26",
    "yt-dlp>=2024.11.4,<2025",
    "ffmpeg-python>=0.2.0,<0.3",
    "scenedetect>=0.6.5.2",
]

communication_tools = [
    "slack-sdk>=3.27.2,<4",
    "slack-bolt>=1.20.1,<2",
    "pygithub>=2.6.0,<3",
    "pyTelegramBotAPI>=4.18.0,<5",
    "discord.py>=2.3.2,<3",
    "notion-client>=2.2.1,<3",
    "praw>=7.7.1,<8",
]
data_tools = [
    "numpy~=1.26",
    "pandas>=1.5.3,<2",
    "textblob>=0.17.1,<0.18",
    "datacommons>=1.4.3,<2",
    "datacommons_pandas>=0.0.3,<0.0.4",
    "rouge>=1.0.1,<2",
    "aiosqlite>=0.20.0,<0.21",
    "stripe>=11.3.0,<12",
    "networkx>=3.4.2,<4",
    "math-verify>=0.7.0,<0.8", 
]
research_tools = [
    "arxiv>=2.1.3,<3",
    "arxiv2text>=0.1.14,<0.2",
    "scholarly[tor]==1.7.11",
]
dev_tools = [
    "docker>=7.1.0,<8",
    "jupyter_client>=8.6.2,<9",
    "ipykernel>=6.0.0,<7",
    "agentops>=0.3.21,<0.4",
    "e2b-code-interpreter>=1.0.3,<2",
    "tree-sitter-python>=0.23.6,<0.24",
    "tree-sitter>=0.23.2,<0.24",
    "typer>=0.15.2",
    "mcp>=1.3.0",
]
model_platforms = [
    "litellm>=1.38.1,<2",
    "mistralai>=1.1.0,<2",
    "reka-api>=3.0.8,<4",
    "anthropic>=0.47.0,<0.50.0",
    "cohere>=5.11.0,<6",
    "fish-audio-sdk>=2024.12.5,<2025",
]
huggingface = [
    "transformers>=4,<5",
    "diffusers>=0.25.0,<0.26",
    "accelerate>=0.26.0,<0.27",
    "datasets>=3,<4",
    "torch",
    "soundfile>=0.13,<0.14",
    "sentencepiece>=0.2,<0.3",
    "opencv-python>=4,<5",
]
storage = [
    "qdrant-client>=1.9.0,<2",
    "pymilvus>=2.4.0,<3",
    "pytidb-experimental==0.0.1.dev4",
    "neo4j>=5.18.0,<6",
    "nebula3-python==3.8.2",
    "redis>=5.0.6,<6",
    "azure-storage-blob>=12.21.0,<13",
    "google-cloud-storage>=2.18.0,<3",
    "botocore>=1.35.3,<2",
    "mem0ai>=0.1.73"
]
owl = [
    "numpy~=1.26",
    "chunkr-ai>=0.0.41",
    "mcp-simple-arxiv==0.2.2",
    "mcp-server-fetch==2025.1.17",
    "outlines>=0.1.7,<0.2",
    "python-dotenv>=1.0.0,<2",
    "transformers>=4,<5",
    "sentencepiece>=0.2,<0.3",
    "anthropic>=0.47.0,<0.50.0",
    "datasets>=3,<4",
    "soundfile>=0.13,<0.14",
    "pydub>=0.25.1,<0.26",
    "ffmpeg-python>=0.2.0,<0.3",
    "pillow>=10.1.0,<11.0.0",
    "opencv-python>=4,<5",
    "imageio[pyav]>=2.34.2,<3",
    "yt-dlp>=2024.11.4,<2025",
    "scenedetect>=0.6.5.2",
    "beautifulsoup4>=4,<5",
    "docx2txt>=0.8,<0.9",
    "PyMuPDF>=1.22.5,<2",
    "unstructured==0.16.20",
    "pandasai>=2.3.0,<3",
    "prance>=23.6.21.0,<24",
    "openapi-spec-validator>=0.7.1,<0.8",
    "xls2xlsx>=0.2.0",
    "tabulate>=0.9.0",
    "openpyxl>=3.1.5",
    "docx>=0.2.4",
    "fpdf>=1.7.2",
    "duckduckgo-search>=6.3.5,<7",
    "wikipedia>=1,<2",
    "newspaper3k>=0.2.8,<0.3",
    "playwright>=1.50.0",
    "html2text>=2024.2.26",
    "requests_oauthlib>=1.3.1,<2",
    "e2b-code-interpreter>=1.0.3,<2",
    "typer>=0.15.2",
    "tree-sitter-python>=0.23.6,<0.24",
    "tree-sitter>=0.23.2,<0.24",
    "pandas>=1.5.3,<2",
    "rouge>=1.0.1,<2",
    "crawl4ai>=0.3.745",
]
all = [
    "numpy~=1.26",
    "transformers>=4,<5",
    "diffusers>=0.25.0,<0.26",
    "accelerate>=0.26.0,<0.27",
    "datasets>=3,<4",
    "torch",
    "soundfile>=0.13,<0.14",
    "sentencepiece>=0.2,<0.3",
    "opencv-python>=4,<5",
    "beautifulsoup4>=4,<5",
    "docx2txt>=0.8,<0.9",
    "PyMuPDF>=1.22.5,<2",
    "unstructured==0.16.20",
    "pandasai>=2.3.0,<3",
    "wikipedia>=1,<2",
    "linkup-sdk>=0.2.1,<0.3",
    "duckduckgo-search>=6.3.5,<7",
    "newspaper3k>=0.2.8,<0.3",
    "wolframalpha>=5.0.0,<6",
    "sympy>=1.13.3,<2",
    "pyowm>=3.3.0,<4",
    "googlemaps>=4.10.0,<5",
    "google-api-python-client==2.166.0",
    "google-auth-httplib2==0.2.0",
    "google-auth-oauthlib==1.2.1",
    "requests_oauthlib>=1.3.1,<2",
    "fastapi>=0.115.11",
    "prance>=23.6.21.0,<24",
    "openapi-spec-validator>=0.7.1,<0.8",
    "rouge>=1.0.1,<2",
    "aiosqlite>=0.20.0,<0.21",
    "outlines>=0.1.7,<0.2",
    "e2b-code-interpreter>=1.0.3,<2",
    "firecrawl-py>=1.0.0,<2",
    "arxiv>=2.1.3,<3",
    "arxiv2text>=0.1.14,<0.2",
    "imageio[pyav]>=2.34.2,<3",
    "pillow>=10.1.0,<11.0.0",
    "slack-sdk>=3.27.2,<4",
    "slack-bolt>=1.20.1,<2",
    "pydub>=0.25.1,<0.26",
    "pygithub>=2.6.0,<3",
    "pyTelegramBotAPI>=4.18.0,<5",
    "discord.py>=2.3.2,<3",
    "docker>=7.1.0,<8",
    "jupyter_client>=8.6.2,<9",
    "ipykernel>=6.0.0,<7",
    "agentops>=0.3.21,<0.4",
    "praw>=7.7.1,<8",
    "textblob>=0.17.1,<0.18",
    "scholarly[tor]==1.7.11",
    "notion-client>=2.2.1,<3",
    "yt-dlp>=2024.11.4,<2025",
    "ffmpeg-python>=0.2.0,<0.3",
    "datacommons>=1.4.3,<2",
    "datacommons_pandas>=0.0.3,<0.0.4",
    "tavily-python>=0.5.0,<0.6",
    "apify_client>=1.8.1,<2",
    "stripe>=11.3.0,<12",
    "pandas>=1.5.3,<2",
    "tree-sitter-python>=0.23.6,<0.24",
    "tree-sitter>=0.23.2,<0.24",
    "networkx>=3.4.2,<4",
    "qdrant-client>=1.9.0,<2",
    "pymilvus>=2.4.0,<3",
    "pytidb-experimental==0.0.1.dev4",
    "cohere>=5.11.0,<6",
    "sentence-transformers>=3.0.1,<4",
    "neo4j>=5.18.0,<6",
    "nebula3-python==3.8.2",
    "rank-bm25>=0.2.2,<0.3",
    "litellm>=1.38.1,<2",
    "mistralai>=1.1.0,<2",
    "fish-audio-sdk>=2024.12.5,<2025",
    "anthropic>=0.47.0,<0.50.0",
    "reka-api>=3.0.8,<4",
    "redis>=5.0.6,<6",
    "azure-storage-blob>=12.21.0,<13",
    "google-cloud-storage>=2.18.0,<3",
    "botocore>=1.35.3,<2",
    "dappier>=0.3.3,<0.4",
    "mypy>=1.5.1,<2",
    "pre-commit>=3,<4",
    "types-colorama>=0.4.15,<0.5",
    "types-PyYAML>=6.0.12,<7",
    "types-mock>=5.1.0,<6",
    "types-tqdm>=4.66.0,<5",
    "types-requests>=2.31.0,<3",
    "types-setuptools>=69.2.0,<70",
    "pytest>=7,<8",
    "pytest-cov>=4,<5",
    "pytest-asyncio>=0.23.0,<0.24",
    "gradio>=3,<4",
    "mock>=5,<6",
    "xls2xlsx>=0.2.0",
    "tabulate>=0.9.0",
    "openpyxl>=3.1.5",
    "scenedetect>=0.6.5.2",
    "playwright>=1.50.0",
    "html2text>=2024.2.26",
    "docx>=0.2.4",
    "fpdf>=1.7.2",
    "mcp>=1.3.0",
    "typer>=0.15.2",
    "mem0ai>=0.1.67",
    "math-verify>=0.7.0,<0.8",
    "exa-py>=1.10.0,<2",
<<<<<<< HEAD
    "pyautogui>=0.9.54,<0.10",
=======
    "crawl4ai>=0.3.745",
>>>>>>> 75aea041
]

[project.urls]
Homepage = "https://www.camel-ai.org/"
Repository = "https://github.com/camel-ai/camel"
Documentation = "https://docs.camel-ai.org"

[tool.uv]
default-groups = [
    "dev",
    "docs",
]

[tool.hatch.build.targets.sdist]
include = ["camel"]

[tool.hatch.build.targets.wheel]
include = ["camel"]

[tool.ruff]
line-length = 79
fix = true
target-version = "py310"

[tool.ruff.format]
quote-style = "preserve"

[tool.ruff.lint]
extend-select = [
    "I", # isort
    "B", # flake8-bugbear
    "C4", # flake8-comprehensions
    "PGH", # pygrep-hooks
    "RUF", # ruff
    "E",
]

ignore = [
    "B028", # Warning without stacklevel
    "B904", # use 'raise ... from err'
    "B905", # use explicit 'strict=' parameter with 'zip()'
    "N818", #  Exception name should be named with an Error suffix
    "C416", # I think comprehension is more clear https://docs.astral.sh/ruff/rules/unnecessary-comprehension/
    "C408", # we have used lots of dict(...) instead of literal
]

[tool.ruff.lint.pydocstyle]
convention = "google"

[tool.ruff.lint.isort]
known-first-party = ["camel"]

[tool.pytest.ini_options]
pythonpath = ["."]
addopts = ["--strict-markers"]
markers = [
    "asyncio: mark a test as asyncio-based.",
    "very_slow: mark a very slow test to run only in full test mode",
    "model_backend: for tests that require OpenAI API key or a local LLM",
]

[tool.coverage.report]
include_namespace_packages = true

[tool.mypy]
exclude = [
    '\.venv/.*',  # exclude .venv directory
    'site-packages/.*',  # exclude site-packages
]

[[tool.mypy.overrides]]
module = [
    "transformers.*",
    "packaging.*",
    "tiktoken",
    "openai",
    "openai.error",
    "anthropic",
    "pytest",
    "psutil",
    "_pytest.config",
    "_pytest.nodes",
    "numpy",
    "torch",
    "sqlalchemy",
    "google.cloud.sql.connector",
    "gradio",
    "database_connection",
    "huggingface_hub",
    "huggingface_hub.utils._errors",
    "huggingface_hub.errors",
    "wikipedia",
    "linkup-sdk",
    "duckduckgo_search",
    "newspaper",
    "wolframalpha",
    "pyowm",
    "googlemaps",
    "requests_oauthlib",
    "fastapi",
    "prance",
    "xls2xlsx",
    "tabulate",
    "openpyxl",
    "openapi-spec-validator",
    "jsonschema.*",
    "bs4.*",
    "docx2txt",
    "PyMuPDF",
    "fitz",
    "qdrant_client.*",
    "unstructured.*",
    "rouge",
    "aiosqlite",
    "e2b_code_interpreter",
    "firecrawl",
    "imageio",
    "rank_bm25",
    "cohere",
    "fish_audio_sdk",
    "sentence_transformers.*",
    "pymilvus",
    "pytidb",
    "pytidb.schema",
    "pillow",
    "slack-sdk",
    "slack-bolt",
    "pydub",
    "pygithub",
    "litellm",
    "pyTelegramBotAPI",
    "dappier",
    "discord.py",
    "docker.*",
    "google.*",
    "google_generativeai",
    "google_auth_oauthlib.flow",
    "googleapiclient.discovery",
    "mistralai",
    "cohere",
    "fish-audio-sdk",
    "reka-api",
    "agentops",
    "botocore.*",
    "arxiv",
    "arxiv2text",
    "praw",
    "textblob",
    "datacommons",
    "datacommons_pandas",
    "tavily-python",
    "scholarly",
    "notion-client",
    "ffmpeg",
    "yt_dlp",
    "datasets",
    "pandas",
    "tree-sitter-python",
    "tree-sitter",
    "networkx",
    "pandasai",
    "sklearn.metrics.pairwise",
    "sympy",
    "astor",
    "tqdm",
    "colorama",
    "yaml",
    "mock",
    "uvicorn",
    "xls2xlsx",
    "tabulate",
    "openpyxl",
    "scenedetect",
    "scenedetect.detectors",
    "playwright",
    "html2text",
    "docx",
    "fpdf",
    "mcp",
    "typer",
    "mem0",
    "math_verify.*",
    "exa_py",
    "crawl4ai.*",
]
ignore_missing_imports = true

[tool.codespell]
# Ref: https://github.com/codespell-project/codespell#using-a-config-file
# the .py file needs to be listed twice since pre-commit and codespell treat
# that path differently.
skip = '.git*,*.pdf,*.svg,*.lock,*.css,examples/toolkits/semantic_scholar_toolkit.py,./examples/toolkits/semantic_scholar_toolkit.py'
check-hidden = true
# Ignore long lines as usually some kind of base64 encodings e.g. in ipynb
ignore-regex = '^\s*"image/\S+": ".*|^.{300,}|\b(NotIn|Unsupport)\b'
ignore-words-list = 'ans,datas,rouge'<|MERGE_RESOLUTION|>--- conflicted
+++ resolved
@@ -346,11 +346,8 @@
     "mem0ai>=0.1.67",
     "math-verify>=0.7.0,<0.8",
     "exa-py>=1.10.0,<2",
-<<<<<<< HEAD
+    "crawl4ai>=0.3.745",
     "pyautogui>=0.9.54,<0.10",
-=======
-    "crawl4ai>=0.3.745",
->>>>>>> 75aea041
 ]
 
 [project.urls]
