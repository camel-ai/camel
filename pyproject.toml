[build-system]
requires = ["hatchling"]
build-backend = "hatchling.build"

[project]
name = "camel-ai"
version = "0.2.63"
description = "Communicative Agents for AI Society Study"
authors = [{ name = "CAMEL-AI.org" }]
requires-python = ">=3.10,<3.13"
readme = "README.md"
license = "Apache-2.0"
keywords = [
    "communicative-ai",
    "ai-societies",
    "artificial-intelligence",
    "deep-learning",
    "multi-agent-systems",
    "cooperative-ai",
    "natural-language-processing",
    "large-language-models",
]
dependencies = [
    "openai>=1.68.0,<2",
    "mcp>=1.3.0",
    "tiktoken>=0.7.0,<0.8",
    "colorama>=0.4.6,<0.5",
    "jsonschema>=4,<5",
    "docstring-parser>=0.15,<0.16",
    "pydantic>=2.10.6",
    "httpx>=0.28.0,<1.0.0dev",
    "psutil>=5.9.8,<6",
    "pillow>=10.1.0,<11.0.0",
]


[project.optional-dependencies]
test = [
    "pytest>=7,<8",
    "mock>=5,<6",
    "pytest-asyncio>=0.23.0,<0.24",
]
dev = [
    "ruff>=0.7,<0.8",
    "mypy>=1.5.1,<2",
    "toml>=0.10.2",
    "pre-commit>=3,<4",
    "pytest>=7,<8",
    "pytest-cov>=4,<5",
    "pytest-asyncio>=0.23.0,<0.24",
    "gradio>=3,<4",
    "mock>=5,<6",
    "types-colorama>=0.4.15,<0.5",
    "types-PyYAML>=6.0.12,<7",
    "types-mock>=5.1.0,<6",
    "types-tqdm>=4.66.0,<5",
    "types-requests>=2.31.0,<3",
    "types-setuptools>=69.2.0,<70",
    "uv==0.6.5",
]
docs = [
    "sphinx>=7,<8",
    "sphinx_book_theme",
    "docutils<0.20.0",
    "myst-parser",
    "nbsphinx",
    "sphinxext-rediraffe>=0.2.7,<0.3",
]
rag = [
    "numpy>=1.2,<=2.2",
    "sentence-transformers>=3.0.1,<4",
    "qdrant-client>=1.9.0,<2",
    "pymilvus>=2.4.0,<3",
    "pytidb-experimental==0.0.1.dev4",
<<<<<<< HEAD
    "weaviate-client>=4.15.0",      
=======
    "faiss-cpu>=1.7.2,<2",
>>>>>>> 2fd197b0
    "neo4j>=5.18.0,<6",
    "nebula3-python==3.8.2",
    "rank-bm25>=0.2.2,<0.3",
    "cohere>=5.11.0,<6",
    "unstructured==0.16.20",
    "pandasai>=2.3.0,<3",
    "crawl4ai>=0.3.745",
    "pyobvector>=0.1.18",
    "google-genai>=1.13.0",
    "chunkr-ai>=0.0.50",
]
web_tools = [
    "duckduckgo-search>=6.3.5,<7",
    "wikipedia>=1,<2",
    "firecrawl-py>=1.0.0,<2",
    "apify_client>=1.8.1,<2",
    "linkup-sdk>=0.2.1,<0.3",
    "wolframalpha>=5.0.0,<6",
    "tavily-python>=0.5.0,<0.6",
    "dappier>=0.3.3,<0.4",
    "newspaper3k>=0.2.8,<0.3",
    "pyowm>=3.3.0,<4",
    "googlemaps>=4.10.0,<5",
    "requests_oauthlib>=1.3.1,<2",
    "google-api-python-client==2.166.0",
    "google-auth-httplib2==0.2.0",
    "google-auth-oauthlib==1.2.1",
    "sympy>=1.13.3,<2",
    "fastapi>=0.115.11",
    "playwright>=1.50.0",
    "html2text>=2024.2.26",
    "beautifulsoup4>=4,<5",
    "exa-py>=1.10.0,<2",
    "scrapegraph-py>=1.12.0,<2",
]
document_tools = [
    "numpy>=1.2,<=2.2",
    "beautifulsoup4>=4,<5",
    "docx2txt>=0.8,<0.9",
    "PyMuPDF>=1.22.5,<2",
    "unstructured==0.16.20",
    "pandasai>=2.3.0,<3",
    "prance>=23.6.21.0,<24",
    "openapi-spec-validator>=0.7.1,<0.8",
    "xls2xlsx>=0.2.0",
    "tabulate>=0.9.0",
    "openpyxl>=3.1.5",
    "docx>=0.2.4",
    "fpdf>=1.7.2",
    "crawl4ai>=0.3.745",
    "markitdown==0.1.1",
    "pylatex>=1.4.2",
    "chunkr-ai>=0.0.50",
    "python-pptx>=1.0.2",
]
media_tools = [
    "imageio[pyav]>=2.34.2,<3",
    "pydub>=0.25.1,<0.26",
    "yt-dlp>=2024.11.4,<2025",
    "ffmpeg-python>=0.2.0,<0.3",
    "scenedetect>=0.6.5.2",
]

communication_tools = [
    "slack-sdk>=3.27.2,<4",
    "slack-bolt>=1.20.1,<2",
    "pygithub>=2.6.0,<3",
    "pyTelegramBotAPI>=4.18.0,<5",
    "discord.py>=2.3.2,<3",
    "notion-client>=2.2.1,<3",
    "praw>=7.7.1,<8",
]
data_tools = [
    "numpy>=1.2,<=2.2",
    "pandas>=1.5.3,<2",
    "textblob>=0.17.1,<0.18",
    "datacommons>=1.4.3,<2",
    "datacommons_pandas>=0.0.3,<0.0.4",
    "rouge>=1.0.1,<2",
    "aiosqlite>=0.20.0,<0.21",
    "stripe>=11.3.0,<12",
    "networkx>=3.4.2,<4",
    "math-verify>=0.7.0,<0.8", 
]
research_tools = [
    "arxiv>=2.1.3,<3",
    "arxiv2text>=0.1.14,<0.2",
    "scholarly[tor]==1.7.11",
]
dev_tools = [
    "docker>=7.1.0,<8",
    "jupyter_client>=8.6.2,<9",
    "ipykernel>=6.0.0,<7",
    "agentops>=0.3.21,<0.4",
    "e2b-code-interpreter>=1.0.3,<2",
    "tree-sitter-python>=0.23.6,<0.24",
    "tree-sitter>=0.23.2,<0.24",
    "typer>=0.15.2",
    "mcp>=1.3.0",
    "daytona-sdk==0.14.0",
    "aci-sdk>=1.0.0b1",
]
model_platforms = [
    "litellm>=1.38.1,<2",
    "mistralai>=1.1.0,<2",
    "reka-api>=3.0.8,<4",
    "anthropic>=0.47.0,<0.50.0",
    "cohere>=5.11.0,<6",
    "fish-audio-sdk>=2024.12.5,<2025",
    "ibm-watsonx-ai>=1.3.11",
]
huggingface = [
    "transformers>=4,<5",
    "diffusers>=0.25.0,<0.26",
    "accelerate>=0.26.0,<0.27",
    "datasets>=3,<4",
    "torch",
    "soundfile>=0.13,<0.14",
    "sentencepiece>=0.2,<0.3",
    "opencv-python>=4,<5",
]
storage = [
    "qdrant-client>=1.9.0,<2",
    "pymilvus>=2.4.0,<3",
    "pytidb-experimental==0.0.1.dev4",
    "faiss-cpu>=1.7.2,<2",
    "neo4j>=5.18.0,<6",
    "nebula3-python==3.8.2",
    "redis>=5.0.6,<6",
    "azure-storage-blob>=12.21.0,<13",
    "google-cloud-storage>=2.18.0,<3",
    "botocore>=1.35.3,<2",
    "mem0ai>=0.1.73",
    "pyobvector>=0.1.18",
    "weaviate-client>=4.15.0",
]
owl = [
    "numpy>=1.2,<=2.2",
    "chunkr-ai>=0.0.41",
    "mcp-simple-arxiv==0.2.2",
    "mcp-server-fetch==2025.1.17",
    "outlines>=0.1.7,<0.2",
    "python-dotenv>=1.0.0,<2",
    "transformers>=4,<5",
    "sentencepiece>=0.2,<0.3",
    "anthropic>=0.47.0,<0.50.0",
    "datasets>=3,<4",
    "soundfile>=0.13,<0.14",
    "pydub>=0.25.1,<0.26",
    "ffmpeg-python>=0.2.0,<0.3",
    "opencv-python>=4,<5",
    "imageio[pyav]>=2.34.2,<3",
    "yt-dlp>=2024.11.4,<2025",
    "scenedetect>=0.6.5.2",
    "beautifulsoup4>=4,<5",
    "docx2txt>=0.8,<0.9",
    "PyMuPDF>=1.22.5,<2",
    "unstructured==0.16.20",
    "pandasai>=2.3.0,<3",
    "prance>=23.6.21.0,<24",
    "openapi-spec-validator>=0.7.1,<0.8",
    "xls2xlsx>=0.2.0",
    "tabulate>=0.9.0",
    "openpyxl>=3.1.5",
    "docx>=0.2.4",
    "fpdf>=1.7.2",
    "duckduckgo-search>=6.3.5,<7",
    "wikipedia>=1,<2",
    "newspaper3k>=0.2.8,<0.3",
    "playwright>=1.50.0",
    "html2text>=2024.2.26",
    "requests_oauthlib>=1.3.1,<2",
    "e2b-code-interpreter>=1.0.3,<2",
    "typer>=0.15.2",
    "tree-sitter-python>=0.23.6,<0.24",
    "tree-sitter>=0.23.2,<0.24",
    "pandas>=1.5.3,<2",
    "rouge>=1.0.1,<2",
    "crawl4ai>=0.3.745",
    "scrapegraph-py>=1.12.0,<2",
    "pyautogui>=0.9.54,<0.10",
    "aci-sdk>=1.0.0b1",
    "pylatex>=1.4.2",
    "chunkr-ai>=0.0.50",
    "python-pptx>=1.0.2",
]
all = [
    "numpy>=1.2,<=2.2",
    "transformers>=4,<5",
    "diffusers>=0.25.0,<0.26",
    "accelerate>=0.26.0,<0.27",
    "datasets>=3,<4",
    "torch",
    "soundfile>=0.13,<0.14",
    "sentencepiece>=0.2,<0.3",
    "opencv-python>=4,<5",
    "beautifulsoup4>=4,<5",
    "docx2txt>=0.8,<0.9",
    "PyMuPDF>=1.22.5,<2",
    "unstructured==0.16.20",
    "pandasai>=2.3.0,<3",
    "wikipedia>=1,<2",
    "linkup-sdk>=0.2.1,<0.3",
    "duckduckgo-search>=6.3.5,<7",
    "newspaper3k>=0.2.8,<0.3",
    "wolframalpha>=5.0.0,<6",
    "sympy>=1.13.3,<2",
    "pyowm>=3.3.0,<4",
    "googlemaps>=4.10.0,<5",
    "google-api-python-client==2.166.0",
    "google-auth-httplib2==0.2.0",
    "google-auth-oauthlib==1.2.1",
    "requests_oauthlib>=1.3.1,<2",
    "fastapi>=0.115.11",
    "prance>=23.6.21.0,<24",
    "openapi-spec-validator>=0.7.1,<0.8",
    "rouge>=1.0.1,<2",
    "aiosqlite>=0.20.0,<0.21",
    "outlines>=0.1.7,<0.2",
    "e2b-code-interpreter>=1.0.3,<2",
    "firecrawl-py>=1.0.0,<2",
    "arxiv>=2.1.3,<3",
    "arxiv2text>=0.1.14,<0.2",
    "imageio[pyav]>=2.34.2,<3",
    "slack-sdk>=3.27.2,<4",
    "slack-bolt>=1.20.1,<2",
    "pydub>=0.25.1,<0.26",
    "pygithub>=2.6.0,<3",
    "pyTelegramBotAPI>=4.18.0,<5",
    "discord.py>=2.3.2,<3",
    "docker>=7.1.0,<8",
    "jupyter_client>=8.6.2,<9",
    "ipykernel>=6.0.0,<7",
    "agentops>=0.3.21,<0.4",
    "praw>=7.7.1,<8",
    "textblob>=0.17.1,<0.18",
    "scholarly[tor]==1.7.11",
    "notion-client>=2.2.1,<3",
    "yt-dlp>=2024.11.4,<2025",
    "ffmpeg-python>=0.2.0,<0.3",
    "datacommons>=1.4.3,<2",
    "datacommons_pandas>=0.0.3,<0.0.4",
    "tavily-python>=0.5.0,<0.6",
    "apify_client>=1.8.1,<2",
    "stripe>=11.3.0,<12",
    "pandas>=1.5.3,<2",
    "tree-sitter-python>=0.23.6,<0.24",
    "tree-sitter>=0.23.2,<0.24",
    "networkx>=3.4.2,<4",
    "qdrant-client>=1.9.0,<2",
    "pymilvus>=2.4.0,<3",
    "pytidb-experimental==0.0.1.dev4",
    "faiss-cpu>=1.7.2,<2",
    "cohere>=5.11.0,<6",
    "sentence-transformers>=3.0.1,<4",
    "neo4j>=5.18.0,<6",
    "markitdown==0.1.1",
    "nebula3-python==3.8.2",
    "rank-bm25>=0.2.2,<0.3",
    "litellm>=1.38.1,<2",
    "mistralai>=1.1.0,<2",
    "fish-audio-sdk>=2024.12.5,<2025",
    "anthropic>=0.47.0,<0.50.0",
    "reka-api>=3.0.8,<4",
    "redis>=5.0.6,<6",
    "azure-storage-blob>=12.21.0,<13",
    "google-cloud-storage>=2.18.0,<3",
    "botocore>=1.35.3,<2",
    "dappier>=0.3.3,<0.4",
    "mypy>=1.5.1,<2",
    "pre-commit>=3,<4",
    "types-colorama>=0.4.15,<0.5",
    "types-PyYAML>=6.0.12,<7",
    "types-mock>=5.1.0,<6",
    "types-tqdm>=4.66.0,<5",
    "types-requests>=2.31.0,<3",
    "types-setuptools>=69.2.0,<70",
    "pytest>=7,<8",
    "pytest-cov>=4,<5",
    "pytest-asyncio>=0.23.0,<0.24",
    "gradio>=3,<4",
    "mock>=5,<6",
    "xls2xlsx>=0.2.0",
    "tabulate>=0.9.0",
    "openpyxl>=3.1.5",
    "scenedetect>=0.6.5.2",
    "playwright>=1.50.0",
    "html2text>=2024.2.26",
    "docx>=0.2.4",
    "fpdf>=1.7.2",
    "mcp>=1.3.0",
    "typer>=0.15.2",
    "mem0ai>=0.1.67",
    "math-verify>=0.7.0,<0.8",
    "exa-py>=1.10.0,<2",
    "crawl4ai>=0.3.745",
    "pyautogui>=0.9.54,<0.10",
    "pyobvector>=0.1.18",
    "scrapegraph-py>=1.12.0,<2",
    "daytona-sdk==0.14.0",
    "ibm-watsonx-ai>=1.3.11",
    "google-genai>=1.13.0",
    "aci-sdk>=1.0.0b1",
<<<<<<< HEAD
    "bohrium",
    "weaviate-client>=4.15.0",
    
=======
    "pylatex>=1.4.2",
    "chunkr-ai>=0.0.50",
    "python-pptx>=1.0.2",
>>>>>>> 2fd197b0
]

[project.urls]
Homepage = "https://www.camel-ai.org/"
Repository = "https://github.com/camel-ai/camel"
Documentation = "https://docs.camel-ai.org"

[tool.uv]
default-groups = [
    "dev",
    "docs",
]

[tool.hatch.build.targets.sdist]
include = ["camel"]

[tool.hatch.build.targets.wheel]
include = ["camel"]

[tool.hatch.metadata]
allow-direct-references = true

[tool.ruff]
line-length = 79
fix = true
target-version = "py310"

[tool.ruff.format]
quote-style = "preserve"

[tool.ruff.lint]
extend-select = [
    "I", # isort
    "B", # flake8-bugbear
    "C4", # flake8-comprehensions
    "PGH", # pygrep-hooks
    "RUF", # ruff
    "E",
]

ignore = [
    "B028", # Warning without stacklevel
    "B904", # use 'raise ... from err'
    "B905", # use explicit 'strict=' parameter with 'zip()'
    "N818", #  Exception name should be named with an Error suffix
    "C416", # I think comprehension is more clear https://docs.astral.sh/ruff/rules/unnecessary-comprehension/
    "C408", # we have used lots of dict(...) instead of literal
]

[tool.ruff.lint.pydocstyle]
convention = "google"

[tool.ruff.lint.isort]
known-first-party = ["camel"]

[tool.pytest.ini_options]
pythonpath = ["."]
addopts = ["--strict-markers"]
markers = [
    "asyncio: mark a test as asyncio-based.",
    "very_slow: mark a very slow test to run only in full test mode",
    "model_backend: for tests that require OpenAI API key or a local LLM",
]

[tool.coverage.report]
include_namespace_packages = true

[tool.mypy]
exclude = [
    '\.venv/.*',  # exclude .venv directory
    'site-packages/.*',  # exclude site-packages
]

[[tool.mypy.overrides]]
module = [
    "transformers.*",
    "packaging.*",
    "tiktoken",
    "openai",
    "openai.error",
    "anthropic",
    "pytest",
    "psutil",
    "_pytest.config",
    "_pytest.nodes",
    "numpy",
    "torch",
    "sqlalchemy",
    "google.cloud.sql.connector",
    "gradio",
    "database_connection",
    "huggingface_hub",
    "huggingface_hub.utils._errors",
    "huggingface_hub.errors",
    "wikipedia",
    "linkup-sdk",
    "duckduckgo_search",
    "newspaper",
    "wolframalpha",
    "pyowm",
    "googlemaps",
    "requests_oauthlib",
    "fastapi",
    "prance",
    "xls2xlsx",
    "tabulate",
    "openpyxl",
    "openapi-spec-validator",
    "jsonschema.*",
    "bs4.*",
    "docx2txt",
    "PyMuPDF",
    "fitz",
    "qdrant_client.*",
    "unstructured.*",
    "rouge",
    "aiosqlite",
    "e2b_code_interpreter",
    "firecrawl",
    "imageio",
    "rank_bm25",
    "cohere",
    "fish_audio_sdk",
    "sentence_transformers.*",
    "pymilvus",
    "pytidb.schema",
    "faiss",
    "pillow",
    "slack-sdk",
    "slack-bolt",
    "pydub",
    "pygithub",
    "litellm",
    "pyTelegramBotAPI",
    "dappier",
    "discord.py",
    "docker.*",
    "google.*",
    "google_generativeai",
    "google_auth_oauthlib.flow",
    "googleapiclient.discovery",
    "mistralai",
    "cohere",
    "fish-audio-sdk",
    "reka-api",
    "agentops",
    "botocore.*",
    "arxiv",
    "arxiv2text",
    "praw",
    "textblob",
    "datacommons",
    "datacommons_pandas",
    "tavily-python",
    "scholarly",
    "notion-client",
    "ffmpeg",
    "yt_dlp",
    "datasets",
    "pandas",
    "tree-sitter-python",
    "tree-sitter",
    "networkx",
    "pandasai",
    "sklearn.metrics.pairwise",
    "sympy.*",
    "astor",
    "tqdm",
    "colorama",
    "yaml",
    "mock",
    "uvicorn",
    "xls2xlsx",
    "tabulate",
    "openpyxl",
    "scenedetect",
    "scenedetect.detectors",
    "playwright",
    "html2text",
    "docx",
    "fpdf",
    "mcp",
    "typer",
    "mem0",
    "math_verify.*",
    "exa_py",
    "crawl4ai.*",
    "pyautogui",
    "pyobvector.*",
    "daytona_sdk",
    "scrapegraph_py.*",
    "ibm_watsonx_ai.*",
    "google_genai",
    "aci-sdk.*",
    "pylatex.*",
    "bohrium.*",
    "chunkr_ai.*",
]
ignore_missing_imports = true

[tool.codespell]
# Ref: https://github.com/codespell-project/codespell#using-a-config-file
# the .py file needs to be listed twice since pre-commit and codespell treat
# that path differently.
skip = '.git*,*.pdf,*.svg,*.lock,*.css,examples/toolkits/semantic_scholar_toolkit.py,./examples/toolkits/semantic_scholar_toolkit.py,examples/usecases,./examples/usecases'
check-hidden = true
# Ignore long lines as usually some kind of base64 encodings e.g. in ipynb
ignore-regex = '^\s*"image/\S+": ".*|^.{300,}|\b(NotIn|Unsupport)\b'
ignore-words-list = 'ans,datas,rouge,doubleClick,OCE,ACI,aci'<|MERGE_RESOLUTION|>--- conflicted
+++ resolved
@@ -72,11 +72,8 @@
     "qdrant-client>=1.9.0,<2",
     "pymilvus>=2.4.0,<3",
     "pytidb-experimental==0.0.1.dev4",
-<<<<<<< HEAD
+    "faiss-cpu>=1.7.2,<2",
     "weaviate-client>=4.15.0",      
-=======
-    "faiss-cpu>=1.7.2,<2",
->>>>>>> 2fd197b0
     "neo4j>=5.18.0,<6",
     "nebula3-python==3.8.2",
     "rank-bm25>=0.2.2,<0.3",
@@ -380,15 +377,10 @@
     "ibm-watsonx-ai>=1.3.11",
     "google-genai>=1.13.0",
     "aci-sdk>=1.0.0b1",
-<<<<<<< HEAD
-    "bohrium",
-    "weaviate-client>=4.15.0",
-    
-=======
     "pylatex>=1.4.2",
     "chunkr-ai>=0.0.50",
+    "weaviate-client>=4.15.0",
     "python-pptx>=1.0.2",
->>>>>>> 2fd197b0
 ]
 
 [project.urls]
