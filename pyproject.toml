--- conflicted
+++ resolved
@@ -96,9 +96,6 @@
 asknews = { version = "^0.7.43", optional = true }
 praw = { version = "^7.7.1", optional = true }
 textblob = { version = "^0.18.0.post0", optional = true }
-<<<<<<< HEAD
-tavily = { version = "^0.5.0", optional = true }
-=======
 datacommons = { version = "^1.4.3", optional = true }
 datacommons_pandas = { version = "^0.0.3", optional = true }
 tavily-python = { version = "^0.5.0", optional = true }
@@ -113,7 +110,6 @@
 yt-dlp = { version = "^2024.11.4", optional = true }
 ffmpeg-python = { version = "^0.2.0", optional = true }
 
->>>>>>> b456787e
 
 # encoders
 sentence-transformers = { version = "^3.0.1", optional = true }
@@ -135,12 +131,7 @@
 # test
 pytest = { version = "^7", optional = true }
 pytest-asyncio = { version = "^0.23.0", optional = true }
-<<<<<<< HEAD
-mock = { version = "^5", optional = true }
-tavily-python = "^0.5.0"
-=======
 mock = { version = "^5", optional = true}
->>>>>>> b456787e
 
 [tool.poetry.extras]
 test = ["pytest", "mock", "pytest-asyncio"]
@@ -160,11 +151,7 @@
     "duckduckgo-search",
     "wikipedia",
     "wolframalpha",
-<<<<<<< HEAD
-    "tavily",
-=======
     "tavily-python",
->>>>>>> b456787e
 ]
 
 model-platforms = [
@@ -339,16 +326,12 @@
     "azure-storage-blob",
     "google-cloud-storage",
     "botocore",
-<<<<<<< HEAD
-    "tavily",
-=======
     "datacommons",
     "datacommons_pandas",
     "tavily-python",
     "apify_client",
     "fastapi",
     "uvicorn",
->>>>>>> b456787e
 ]
 
 [tool.poetry.group.dev]
@@ -492,9 +475,6 @@
     "arxiv2text",
     "praw",
     "textblob",
-<<<<<<< HEAD
-    "tavily",
-=======
     "datacommons",
     "datacommons_pandas",
     "tavily-python",
@@ -502,6 +482,5 @@
     "notion-client",
     "ffmpeg",
     "yt_dlp",
->>>>>>> b456787e
 ]
 ignore_missing_imports = true