[build-system]
requires = ["hatchling"]
build-backend = "hatchling.build"

[project]
name = "camel-ai"
version = "0.2.69a6"
description = "Communicative Agents for AI Society Study"
authors = [{ name = "CAMEL-AI.org" }]
requires-python = ">=3.10,<3.13"
readme = "README.md"
license = "Apache-2.0"
keywords = [
    "communicative-ai",
    "ai-societies",
    "artificial-intelligence",
    "deep-learning",
    "multi-agent-systems",
    "cooperative-ai",
    "natural-language-processing",
    "large-language-models",
]
dependencies = [
    "openai>=1.68.0,<2",
    "mcp>=1.3.0",
    "tiktoken>=0.7.0,<0.8",
    "colorama>=0.4.6,<0.5",
    "jsonschema>=4,<5",
    "docstring-parser>=0.15,<0.16",
    "pydantic>=2.10.6",
    "httpx>=0.28.0,<1.0.0dev",
    "psutil>=5.9.8,<6",
    "pillow>=10.1.0,<11.0.0",
]


[project.dependency-groups]
test = [
    "pytest>=7,<8",
    "mock>=5,<6",
    "pytest-asyncio>=0.23.0,<0.24",
]

[project.optional-dependencies]
dev = [
    "ruff>=0.7,<0.8",
    "mypy>=1.5.1,<2",
    "toml>=0.10.2",
    "pre-commit>=3,<4",
    "pytest>=7,<8",
    "pytest-cov>=4,<5",
    "pytest-asyncio>=0.23.0,<0.24",
    "gradio>=3,<4",
    "mock>=5,<6",
    "types-colorama>=0.4.15,<0.5",
    "types-PyYAML>=6.0.12,<7",
    "types-mock>=5.1.0,<6",
    "types-tqdm>=4.66.0,<5",
    "types-requests>=2.31.0,<3",
    "types-setuptools>=69.2.0,<70",
    "uv>=0.7.0,<0.8",
    "Flask>=2.0",
]
docs = [
    "sphinx>=7,<8",
    "sphinx_book_theme",
    "docutils<0.20.0",
    "myst-parser",
    "nbsphinx",
    "sphinxext-rediraffe>=0.2.7,<0.3",
]
rag = [
    "numpy>=1.2,<=2.2",
    "qdrant-client>=1.9.0,<2",
    "pymilvus>=2.4.0,<3",
    "pytidb-experimental==0.0.1.dev4",
    "faiss-cpu>=1.7.2,<2",
    "weaviate-client>=4.15.0",      
    "neo4j>=5.18.0,<6",
    "nebula3-python==3.8.2",
    "rank-bm25>=0.2.2,<0.3",
    "cohere>=5.11.0,<6",
    "unstructured==0.16.20",
    "pandasai>=2.3.0,<3",
    "crawl4ai>=0.3.745",
    "pyobvector>=0.1.18",
    "google-genai>=1.13.0",
    "chunkr-ai>=0.0.50",
    "chromadb>=0.6.0,<1.0.0",
]
web_tools = [
    "duckduckgo-search>=6.3.5,<7",
    "wikipedia>=1,<2",
    "firecrawl-py>=1.0.0,<2",
    "apify_client>=1.8.1,<2",
    "linkup-sdk>=0.2.1,<0.3",
    "wolframalpha>=5.0.0,<6",
    "tavily-python>=0.5.0,<0.6",
    "dappier>=0.3.3,<0.4",
    "newspaper3k>=0.2.8,<0.3",
    "pyowm>=3.3.0,<4",
    "googlemaps>=4.10.0,<5",
    "requests_oauthlib>=1.3.1,<2",
    "google-api-python-client==2.166.0",
    "google-auth-httplib2==0.2.0",
    "google-auth-oauthlib==1.2.1",
    "sympy>=1.13.3,<2",
    "fastapi>=0.115.11",
    "playwright>=1.50.0",
    "html2text>=2024.2.26",
    "beautifulsoup4>=4,<5",
    "exa-py>=1.10.0,<2",
    "scrapegraph-py>=1.12.0,<2",
]
document_tools = [
    "numpy>=1.2,<=2.2",
    "beautifulsoup4>=4,<5",
    "docx2txt>=0.8,<0.9",
    "PyMuPDF>=1.22.5,<2",
    "unstructured==0.16.20",
    "pandasai>=2.3.0,<3",
    "prance>=23.6.21.0,<24",
    "openapi-spec-validator>=0.7.1,<0.8",
    "xls2xlsx>=0.2.0",
    "tabulate>=0.9.0",
    "openpyxl>=3.1.5",
    "docx>=0.2.4",
    "fpdf>=1.7.2",
    "crawl4ai>=0.3.745",
    "markitdown==0.1.1",
    "pylatex>=1.4.2",
    "chunkr-ai>=0.0.50",
    "python-pptx>=1.0.2",
]
media_tools = [
    "imageio[pyav]>=2.34.2,<3",
    "pydub>=0.25.1,<0.26",
    "yt-dlp>=2024.11.4,<2025",
    "ffmpeg-python>=0.2.0,<0.3",
    "scenedetect>=0.6.5.2",
    "pytesseract>=0.3.13",
]

communication_tools = [
    "slack-sdk>=3.27.2,<4",
    "slack-bolt>=1.20.1,<2",
    "pygithub>=2.6.0,<3",
    "pyTelegramBotAPI>=4.18.0,<5",
    "discord.py>=2.3.2,<3",
    "notion-client>=2.2.1,<3",
    "praw>=7.7.1,<8",
]
data_tools = [
    "numpy>=1.2,<=2.2",
    "pandas>=1.5.3,<2",
    "textblob>=0.17.1,<0.18",
    "datacommons>=1.4.3,<2",
    "datacommons_pandas>=0.0.3,<0.0.4",
    "rouge>=1.0.1,<2",
    "aiosqlite>=0.20.0,<0.21",
    "stripe>=11.3.0,<12",
    "networkx>=3.4.2,<4",
    "math-verify>=0.7.0,<0.8", 
]
research_tools = [
    "arxiv>=2.1.3,<3",
    "arxiv2text>=0.1.14,<0.2",
    "scholarly[tor]==1.7.11",
]
dev_tools = [
    "docker>=7.1.0,<8",
    "jupyter_client>=8.6.2,<9",
    "ipykernel>=6.0.0,<7",
    "agentops>=0.3.21,<0.4",
    "e2b-code-interpreter>=1.0.3,<2",
    "tree-sitter-python>=0.23.6,<0.24",
    "tree-sitter>=0.23.2,<0.24",
    "typer>=0.15.2",
    "mcp>=1.3.0",
    "daytona-sdk>=0.20.0",
    "aci-sdk>=1.0.0b1",
    "langfuse>=2.60.5",
]
model_platforms = [
    "litellm>=1.38.1,<2",
    "mistralai>=1.1.0,<2",
    "reka-api>=3.0.8,<4",
    "anthropic>=0.47.0,<0.50.0",
    "cohere>=5.11.0,<6",
    "fish-audio-sdk>=2024.12.5,<2025",
    "ibm-watsonx-ai>=1.3.11",
]
huggingface = [
    "transformers>=4,<5",
    "diffusers>=0.25.0,<0.26",
    "datasets>=3,<4",
    "soundfile>=0.13,<0.14",
    "sentencepiece>=0.2,<0.3",
    "huggingface-hub",
]
storage = [
    "qdrant-client>=1.9.0,<2",
    "pymilvus>=2.4.0,<3",
    "pytidb-experimental==0.0.1.dev4",
    "faiss-cpu>=1.7.2,<2",
    "neo4j>=5.18.0,<6",
    "nebula3-python==3.8.2",
    "redis>=5.0.6,<6",
    "azure-storage-blob>=12.21.0,<13",
    "google-cloud-storage>=2.18.0,<3",
    "botocore>=1.35.3,<2",
    "mem0ai>=0.1.73",
    "pyobvector>=0.1.18",
    "weaviate-client>=4.15.0",
    "chromadb>=0.6.0,<1.0.0",
]
owl = [
    "numpy>=1.2,<=2.2",
    "chunkr-ai>=0.0.41",
    "mcp-simple-arxiv==0.2.2",
    "mcp-server-fetch==2025.1.17",
    "python-dotenv>=1.0.0,<2",
    "transformers>=4,<5",
    "sentencepiece>=0.2,<0.3",
    "anthropic>=0.47.0,<0.50.0",
    "datasets>=3,<4",
    "soundfile>=0.13,<0.14",
    "pydub>=0.25.1,<0.26",
    "ffmpeg-python>=0.2.0,<0.3",
    "imageio[pyav]>=2.34.2,<3",
    "yt-dlp>=2024.11.4,<2025",
    "scenedetect>=0.6.5.2",
    "beautifulsoup4>=4,<5",
    "docx2txt>=0.8,<0.9",
    "PyMuPDF>=1.22.5,<2",
    "unstructured==0.16.20",
    "pandasai>=2.3.0,<3",
    "prance>=23.6.21.0,<24",
    "openapi-spec-validator>=0.7.1,<0.8",
    "xls2xlsx>=0.2.0",
    "tabulate>=0.9.0",
    "openpyxl>=3.1.5",
    "docx>=0.2.4",
    "fpdf>=1.7.2",
    "duckduckgo-search>=6.3.5,<7",
    "wikipedia>=1,<2",
    "newspaper3k>=0.2.8,<0.3",
    "playwright>=1.50.0",
    "html2text>=2024.2.26",
    "requests_oauthlib>=1.3.1,<2",
    "e2b-code-interpreter>=1.0.3,<2",
    "typer>=0.15.2",
    "tree-sitter-python>=0.23.6,<0.24",
    "tree-sitter>=0.23.2,<0.24",
    "pandas>=1.5.3,<2",
    "rouge>=1.0.1,<2",
    "crawl4ai>=0.3.745",
    "scrapegraph-py>=1.12.0,<2",
    "pyautogui>=0.9.54,<0.10",
    "aci-sdk>=1.0.0b1",
    "pylatex>=1.4.2",
    "chunkr-ai>=0.0.50",
    "python-pptx>=1.0.2",
    "pytesseract>=0.3.13",
    "markitdown==0.1.1",
]
all = [
    "numpy>=1.2,<=2.2",
    "transformers>=4,<5",
    "diffusers>=0.25.0,<0.26",
    "datasets>=3,<4",
    "soundfile>=0.13,<0.14",
    "sentencepiece>=0.2,<0.3",
    "beautifulsoup4>=4,<5",
    "docx2txt>=0.8,<0.9",
    "PyMuPDF>=1.22.5,<2",
    "unstructured==0.16.20",
    "pandasai>=2.3.0,<3",
    "wikipedia>=1,<2",
    "linkup-sdk>=0.2.1,<0.3",
    "duckduckgo-search>=6.3.5,<7",
    "newspaper3k>=0.2.8,<0.3",
    "wolframalpha>=5.0.0,<6",
    "sympy>=1.13.3,<2",
    "pyowm>=3.3.0,<4",
    "googlemaps>=4.10.0,<5",
    "google-api-python-client==2.166.0",
    "google-auth-httplib2==0.2.0",
    "google-auth-oauthlib==1.2.1",
    "requests_oauthlib>=1.3.1,<2",
    "fastapi>=0.115.11",
    "prance>=23.6.21.0,<24",
    "openapi-spec-validator>=0.7.1,<0.8",
    "rouge>=1.0.1,<2",
    "aiosqlite>=0.20.0,<0.21",
    "e2b-code-interpreter>=1.0.3,<2",
    "firecrawl-py>=1.0.0,<2",
    "arxiv>=2.1.3,<3",
    "arxiv2text>=0.1.14,<0.2",
    "imageio[pyav]>=2.34.2,<3",
    "slack-sdk>=3.27.2,<4",
    "slack-bolt>=1.20.1,<2",
    "pydub>=0.25.1,<0.26",
    "pygithub>=2.6.0,<3",
    "pyTelegramBotAPI>=4.18.0,<5",
    "discord.py>=2.3.2,<3",
    "docker>=7.1.0,<8",
    "jupyter_client>=8.6.2,<9",
    "ipykernel>=6.0.0,<7",
    "agentops>=0.3.21,<0.4",
    "praw>=7.7.1,<8",
    "textblob>=0.17.1,<0.18",
    "scholarly[tor]==1.7.11",
    "notion-client>=2.2.1,<3",
    "yt-dlp>=2024.11.4,<2025",
    "ffmpeg-python>=0.2.0,<0.3",
    "datacommons>=1.4.3,<2",
    "datacommons_pandas>=0.0.3,<0.0.4",
    "tavily-python>=0.5.0,<0.6",
    "apify_client>=1.8.1,<2",
    "stripe>=11.3.0,<12",
    "pandas>=1.5.3,<2",
    "tree-sitter-python>=0.23.6,<0.24",
    "tree-sitter>=0.23.2,<0.24",
    "networkx>=3.4.2,<4",
    "qdrant-client>=1.9.0,<2",
    "pymilvus>=2.4.0,<3",
    "pytidb-experimental==0.0.1.dev4",
    "faiss-cpu>=1.7.2,<2",
    "cohere>=5.11.0,<6",
    "neo4j>=5.18.0,<6",
    "markitdown==0.1.1",
    "nebula3-python==3.8.2",
    "rank-bm25>=0.2.2,<0.3",
    "litellm>=1.38.1,<2",
    "mistralai>=1.1.0,<2",
    "fish-audio-sdk>=2024.12.5,<2025",
    "anthropic>=0.47.0,<0.50.0",
    "reka-api>=3.0.8,<4",
    "redis>=5.0.6,<6",
    "azure-storage-blob>=12.21.0,<13",
    "google-cloud-storage>=2.18.0,<3",
    "botocore>=1.35.3,<2",
    "dappier>=0.3.3,<0.4",
    "mypy>=1.5.1,<2",
    "pre-commit>=3,<4",
    "types-colorama>=0.4.15,<0.5",
    "types-PyYAML>=6.0.12,<7",
    "types-mock>=5.1.0,<6",
    "types-tqdm>=4.66.0,<5",
    "types-requests>=2.31.0,<3",
    "types-setuptools>=69.2.0,<70",
    "pytest>=7,<8",
    "pytest-cov>=4,<5",
    "pytest-asyncio>=0.23.0,<0.24",
    "gradio>=3,<4",
    "mock>=5,<6",
    "xls2xlsx>=0.2.0",
    "tabulate>=0.9.0",
    "openpyxl>=3.1.5",
    "scenedetect>=0.6.5.2",
    "playwright>=1.50.0",
    "html2text>=2024.2.26",
    "docx>=0.2.4",
    "fpdf>=1.7.2",
    "mcp>=1.3.0",
    "typer>=0.15.2",
    "mem0ai>=0.1.67",
    "math-verify>=0.7.0,<0.8",
    "exa-py>=1.10.0,<2",
    "crawl4ai>=0.3.745",
    "pyautogui>=0.9.54,<0.10",
    "pyobvector>=0.1.18",
    "scrapegraph-py>=1.12.0,<2",
    "daytona-sdk>=0.20.0",
    "ibm-watsonx-ai>=1.3.11",
    "google-genai>=1.13.0",
    "aci-sdk>=1.0.0b1",
    "pylatex>=1.4.2",
    "chunkr-ai>=0.0.50",
    "weaviate-client>=4.15.0",
    "python-pptx>=1.0.2",
    "langfuse>=2.60.5",
    "Flask>=2.0",
    "rlcard>=1.0.0,<1.3.0",
<<<<<<< HEAD
    "chromadb>=0.6.0,<1.0.0",
=======
    "pytesseract>=0.3.13",
>>>>>>> a2382b11
]

[project.urls]
Homepage = "https://www.camel-ai.org/"
Repository = "https://github.com/camel-ai/camel"
Documentation = "https://docs.camel-ai.org"

[tool.hatch.build.targets.sdist]
include = ["camel"]

[tool.hatch.build.targets.wheel]
include = ["camel"]

[tool.hatch.metadata]
allow-direct-references = true

[tool.ruff]
line-length = 79
fix = true
target-version = "py310"

[tool.ruff.format]
quote-style = "preserve"

[tool.ruff.lint]
extend-select = [
    "I", # isort
    "B", # flake8-bugbear
    "C4", # flake8-comprehensions
    "PGH", # pygrep-hooks
    "RUF", # ruff
    "E",
]

ignore = [
    "B028", # Warning without stacklevel
    "B904", # use 'raise ... from err'
    "B905", # use explicit 'strict=' parameter with 'zip()'
    "N818", #  Exception name should be named with an Error suffix
    "C416", # I think comprehension is more clear https://docs.astral.sh/ruff/rules/unnecessary-comprehension/
    "C408", # we have used lots of dict(...) instead of literal
]

[tool.ruff.lint.pydocstyle]
convention = "google"

[tool.ruff.lint.isort]
known-first-party = ["camel"]

[tool.pytest.ini_options]
pythonpath = ["."]
addopts = ["--strict-markers"]
markers = [
    "asyncio: mark a test as asyncio-based.",
    "very_slow: mark a very slow test to run only in full test mode",
    "model_backend: for tests that require OpenAI API key or a local LLM",
    "heavy_dependency: mark a test as requiring heavy optional dependencies",
]

[tool.coverage.report]
include_namespace_packages = true

[tool.mypy]
exclude = [
    '\.venv/.*',  # exclude .venv directory
    'site-packages/.*',  # exclude site-packages
]

[[tool.mypy.overrides]]
module = [
    "transformers.*",
    "packaging.*",
    "tiktoken",
    "openai",
    "openai.error",
    "anthropic",
    "pytest",
    "psutil",
    "_pytest.config",
    "_pytest.nodes",
    "numpy",
    "sqlalchemy",
    "google.cloud.sql.connector",
    "gradio",
    "database_connection",
    "huggingface_hub",
    "huggingface_hub.utils._errors",
    "huggingface_hub.errors",
    "wikipedia",
    "linkup-sdk",
    "duckduckgo_search",
    "newspaper",
    "wolframalpha",
    "pyowm",
    "googlemaps",
    "requests_oauthlib",
    "fastapi",
    "prance",
    "xls2xlsx",
    "tabulate",
    "openpyxl",
    "openapi-spec-validator",
    "jsonschema.*",
    "bs4.*",
    "docx2txt",
    "PyMuPDF",
    "fitz",
    "qdrant_client.*",
    "unstructured.*",
    "rouge",
    "aiosqlite",
    "e2b_code_interpreter",
    "firecrawl",
    "imageio",
    "rank_bm25",
    "cohere",
    "fish_audio_sdk",
    "pymilvus",
    "pytidb.schema",
    "faiss",
    "pillow",
    "slack-sdk",
    "slack-bolt",
    "pydub",
    "pygithub",
    "litellm",
    "pyTelegramBotAPI",
    "dappier",
    "discord.py",
    "docker.*",
    "google.*",
    "google_generativeai",
    "google_auth_oauthlib.flow",
    "googleapiclient.discovery",
    "mistralai",
    "cohere",
    "fish-audio-sdk",
    "reka-api",
    "agentops",
    "botocore.*",
    "arxiv",
    "arxiv2text",
    "praw",
    "textblob",
    "datacommons",
    "datacommons_pandas",
    "tavily-python",
    "scholarly",
    "notion-client",
    "ffmpeg",
    "yt_dlp",
    "datasets",
    "pandas",
    "tree-sitter-python",
    "tree-sitter",
    "networkx",
    "pandasai",
    "sklearn.metrics.pairwise",
    "sympy.*",
    "astor",
    "tqdm",
    "colorama",
    "yaml",
    "mock",
    "uvicorn",
    "xls2xlsx",
    "tabulate",
    "openpyxl",
    "scenedetect",
    "scenedetect.detectors",
    "playwright",
    "html2text",
    "docx",
    "fpdf",
    "mcp",
    "typer",
    "mem0",
    "math_verify.*",
    "exa_py",
    "crawl4ai.*",
    "pyautogui",
    "pyobvector.*",
    "daytona_sdk",
    "scrapegraph_py.*",
    "ibm_watsonx_ai.*",
    "google_genai",
    "aci-sdk.*",
    "pylatex.*",
    "bohrium.*",
    "chunkr_ai.*",
    "langfuse.*",
    "outlines.*",
    "torch.*",
    "sentence_transformers.*",
    "cv2",
    "rlcard.*",
    "pytesseract",
]
ignore_missing_imports = true

[tool.codespell]
# Ref: https://github.com/codespell-project/codespell#using-a-config-file
# the .py file needs to be listed twice since pre-commit and codespell treat
# that path differently.
skip = '.git*,*.pdf,*.svg,*.lock,*.css,examples/toolkits/semantic_scholar_toolkit.py,./examples/toolkits/semantic_scholar_toolkit.py,examples/usecases,./examples/usecases'
check-hidden = true
# Ignore long lines as usually some kind of base64 encodings e.g. in ipynb
ignore-regex = '^\s*"image/\S+": ".*|^.{300,}|\b(NotIn|Unsupport)\b'
ignore-words-list = 'ans,datas,rouge,doubleClick,OCE,ACI,aci,Pinter,'<|MERGE_RESOLUTION|>--- conflicted
+++ resolved
@@ -383,11 +383,8 @@
     "langfuse>=2.60.5",
     "Flask>=2.0",
     "rlcard>=1.0.0,<1.3.0",
-<<<<<<< HEAD
+    "pytesseract>=0.3.13",
     "chromadb>=0.6.0,<1.0.0",
-=======
-    "pytesseract>=0.3.13",
->>>>>>> a2382b11
 ]
 
 [project.urls]
