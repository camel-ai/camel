[build-system]
requires = ["hatchling"]
build-backend = "hatchling.build"

[project]
name = "camel-ai"
version = "0.2.81a0"
description = "Communicative Agents for AI Society Study"
authors = [{ name = "CAMEL-AI.org" }]
requires-python = ">=3.10,<3.15"
readme = "README.md"
license = "Apache-2.0"
keywords = [
    "communicative-ai",
    "ai-societies",
    "artificial-intelligence",
    "deep-learning",
    "multi-agent-systems",
    "cooperative-ai",
    "natural-language-processing",
    "large-language-models",
]
dependencies = [
    "mcp>=1.3.0",
    "tiktoken>=0.7.0,<0.8",
    "colorama>=0.4.6,<0.5",
    "jsonschema>=4,<5",
    "docstring-parser>=0.17.0,<0.18",
    "pydantic>=2.10.6,<=2.12.0",
    "httpx>=0.28.0,<1.0.0dev",
    "psutil>=5.9.8,<6",
    "openai>=1.86.0",
    "websockets>=13.0,<15.1",
    "astor>=0.8.1",
<<<<<<< HEAD
    "croniter>=6.0.0",
=======
    "pillow>=10.0.0",
    "google-search-results>=2.4.2",
>>>>>>> 772cc9c2
]


[project.dependency-groups]
test = ["pytest>=7,<8", "mock>=5,<6", "pytest-asyncio>=0.23.0,<0.24"]

[project.optional-dependencies]
dev = [
    "ruff>=0.7,<0.8",
    "mypy>=1.5.1,<2",
    "toml>=0.10.2",
    "pre-commit>=3,<4",
    "pytest>=7,<8",
    "pytest-cov>=4,<5",
    "pytest-asyncio>=0.23.0,<0.24",
    "gradio>=3,<4",
    "mock>=5,<6",
    "types-colorama>=0.4.15,<0.5",
    "types-PyYAML>=6.0.12,<7",
    "types-mock>=5.1.0,<6",
    "types-tqdm>=4.66.0,<5",
    "types-requests>=2.31.0,<3",
    "types-setuptools>=69.2.0,<70",
    "uv>=0.7.0,<0.8",
    "Flask>=2.0",
]
docs = [
    "sphinx>=7,<8",
    "sphinx_book_theme",
    "docutils<0.20.0",
    "myst-parser",
    "nbsphinx",
    "sphinxext-rediraffe>=0.2.7,<0.3",
]
rag = [
    "numpy>=1.2,<=2.2",
    "qdrant-client>=1.9.0,<2",
    "pymilvus>=2.4.0,<3",
    "pytidb>=0.0.13",
    "faiss-cpu>=1.7.2,<2",
    "weaviate-client>=4.15.0",
    "protobuf>=6.0.0",
    "grpcio>=1.72.0",
    "neo4j>=5.18.0,<6",
    "nebula3-python==3.8.2",
    "rank-bm25>=0.2.2,<0.3",
    "cohere>=5.11.0,<6",
    "unstructured==0.16.20; python_version < '3.13'",
    "crawl4ai>=0.3.745",
    "pyobvector>=0.1.18; python_version < '3.13'",
    "google-genai>=1.13.0",
    "chunkr-ai>=0.0.50, <0.1.0",
    "chromadb>=0.6.0,<1.0.0",
]
web_tools = [
    "ddgs>=9.0.0,<10",
    "wikipedia>=1,<2",
    "firecrawl-py>=1.0.0,<2",
    "apify_client>=1.8.1,<2",
    "linkup-sdk>=0.2.1,<0.3",
    "wolframalpha>=5.0.0,<6",
    "tavily-python>=0.5.0,<0.6",
    "dappier>=0.3.3,<0.4",
    "pyowm>=3.3.0,<4",
    "googlemaps>=4.10.0,<5",
    "requests_oauthlib>=1.3.1,<2",
    "google-api-python-client==2.166.0",
    "google-auth>=2.0.0,<3.0.0",
    "google-auth-httplib2==0.2.0",
    "google-auth-oauthlib==1.2.1",
    "sympy>=1.13.3,<2",
    "fastapi>=0.115.11",
    "playwright>=1.50.0",
    "html2text>=2024.2.26",
    "beautifulsoup4>=4,<5",
    "exa-py>=1.10.0,<2",
    "scrapegraph-py>=1.12.0,<2",
    "websockets>=13.0,<15.1",
]
document_tools = [
    "numpy>=1.2,<=2.2",
    "beautifulsoup4>=4,<5",
    "docx2txt>=0.8,<0.9",
    "PyMuPDF>=1.22.5,<2",
    "unstructured==0.16.20; python_version < '3.13'",
    "prance>=23.6.21.0,<24",
    "openapi-spec-validator>=0.7.1,<0.8",
    "xls2xlsx>=0.2.0",
    "tabulate>=0.9.0",
    "openpyxl>=3.1.5",
    "docx>=0.2.4",
    "crawl4ai>=0.3.745",
    "markitdown>=0.1.1; python_version >= '3.13'",
    "pylatex>=1.4.2",
    "chunkr-ai>=0.0.50, <0.1.0",
    "python-pptx>=1.0.2",
    "reportlab>=4.4.2",
    "onnxruntime<=1.19.2",
]
media_tools = [
    "imageio[pyav]>=2.34.2,<3",
    "pydub>=0.25.1,<0.26",
    "yt-dlp>=2024.11.4,<2025",
    "ffmpeg-python>=0.2.0,<0.3",
    "scenedetect>=0.6.5.2",
    "pytesseract>=0.3.13",
]

communication_tools = [
    "slack-sdk>=3.27.2,<4",
    "slack-bolt>=1.20.1,<2",
    "pygithub>=2.6.0,<3",
    "pyTelegramBotAPI>=4.18.0,<5",
    "discord.py>=2.3.2,<3",
    "notion-client>=2.2.1,<3",
    "praw>=7.7.1,<8",
    "resend>=2.0.0,<3",
]
data_tools = [
    "numpy>=1.2,<=2.2",
    "pandas>=2",
    "textblob>=0.17.1,<0.18",
    "datacommons>=1.4.3,<2",
    "datacommons_pandas>=0.0.3,<0.0.4",
    "rouge>=1.0.1,<2",
    "aiosqlite>=0.20.0,<0.21",
    "stripe>=11.3.0,<12",
    "networkx>=3.4.2,<4",
    "math-verify>=0.7.0,<0.8",
]
research_tools = [
    "arxiv>=2.1.3,<3",
    "arxiv2text>=0.1.14,<0.2",
    "scholarly[tor]==1.7.11",
]
dev_tools = [
    "docker>=7.1.0,<8",
    "jupyter_client>=8.6.2,<9",
    "ipykernel>=6.0.0,<7",
    "agentops>=0.3.21,<0.4",
    "e2b-code-interpreter>=1.0.3,<2",
    "microsandbox>=0.1.8",
    "tree-sitter-python>=0.23.6,<0.24",
    "tree-sitter>=0.23.2,<0.24",
    "typer>=0.15.2",
    "mcp>=1.3.0",
    "daytona-sdk>=0.20.0",
    "aci-sdk>=1.0.0b1",
    "langfuse>=2.60.5",
]
model_platforms = [
    "litellm>=1.38.1,<2",
    "mistralai>=1.1.0,<2",
    "reka-api>=3.0.8,<4",
    "anthropic>=0.47.0,<0.50.0",
    "cohere>=5.11.0,<6",
    "fish-audio-sdk>=1.0.0",
    "ibm-watsonx-ai>=1.3.11",
]
huggingface = [
    "transformers>=4,<5",
    "diffusers>=0.25.0,<0.26",
    "datasets>=3,<4",
    "soundfile>=0.13,<0.14",
    "sentencepiece>=0.2,<0.3",
    "huggingface-hub",
]
storage = [
    "qdrant-client>=1.9.0,<2",
    "pymilvus>=2.4.0,<3",
    "pytidb>=0.0.13",
    "faiss-cpu>=1.7.2,<2",
    "neo4j>=5.18.0,<6",
    "nebula3-python==3.8.2",
    "redis>=5.0.6,<6",
    "azure-storage-blob>=12.21.0,<13",
    "google-cloud-storage>=2.18.0,<3",
    "botocore>=1.35.3,<2",
    "mem0ai>=0.1.73",
    "pyobvector>=0.1.18; python_version < '3.13'",
    "weaviate-client>=4.15.0",
    "protobuf>=6.0.0",
    "grpcio>=1.72.0",
    "psycopg[binary]>=3.1.18,<4",
    "pgvector>=0.2.4,<0.3",
    "surrealdb>=1.0.6",
    "chromadb>=0.6.0,<1.0.0",
]
owl = [
    "numpy>=1.2,<=2.2",
    "chunkr-ai>=0.0.41",
    "mcp-simple-arxiv==0.2.2",
    "mcp-server-fetch==2025.1.17",
    "python-dotenv>=1.0.0,<2",
    "transformers>=4,<5",
    "sentencepiece>=0.2,<0.3",
    "anthropic>=0.47.0,<0.50.0",
    "datasets>=3,<4",
    "soundfile>=0.13,<0.14",
    "pydub>=0.25.1,<0.26",
    "ffmpeg-python>=0.2.0,<0.3",
    "imageio[pyav]>=2.34.2,<3",
    "yt-dlp>=2024.11.4,<2025",
    "scenedetect>=0.6.5.2",
    "beautifulsoup4>=4,<5",
    "docx2txt>=0.8,<0.9",
    "PyMuPDF>=1.22.5,<2",
    "unstructured==0.16.20; python_version < '3.13'",
    "prance>=23.6.21.0,<24",
    "openapi-spec-validator>=0.7.1,<0.8",
    "xls2xlsx>=0.2.0",
    "tabulate>=0.9.0",
    "openpyxl>=3.1.5",
    "docx>=0.2.4",
    "ddgs>=9.0.0,<10",
    "wikipedia>=1,<2",
    "playwright>=1.50.0",
    "html2text>=2024.2.26",
    "requests_oauthlib>=1.3.1,<2",
    "websockets>=13.0,<15.1",
    "e2b-code-interpreter>=1.0.3,<2",
    "typer>=0.15.2",
    "tree-sitter-python>=0.23.6,<0.24",
    "tree-sitter>=0.23.2,<0.24",
    "pandas>=2",
    "rouge>=1.0.1,<2",
    "crawl4ai>=0.3.745",
    "scrapegraph-py>=1.12.0,<2",
    "pyautogui>=0.9.54,<0.10",
    "aci-sdk>=1.0.0b1",
    "pylatex>=1.4.2",
    "chunkr-ai>=0.0.50, <0.1.0",
    "python-pptx>=1.0.2",
    "pytesseract>=0.3.13",
    "markitdown>=0.1.1; python_version >= '3.13'",
    "exa-py>=1.10.0,<2",
    "reportlab>=4.4.2",
    "onnxruntime<=1.19.2",
]
eigent = [
    "numpy>=1.2,<=2.2",
    "mcp-simple-arxiv==0.2.2",
    "mcp-server-fetch==2025.1.17",
    "python-dotenv>=1.0.0,<2",
    "anthropic>=0.47.0,<0.50.0",
    "datasets>=3,<4",
    "pydub>=0.25.1,<0.26",
    "ffmpeg-python>=0.2.0,<0.3",
    "imageio[pyav]>=2.34.2,<3",
    "yt-dlp>=2024.11.4,<2025",
    "scenedetect>=0.6.5.2",
    "xls2xlsx>=0.2.0",
    "tabulate>=0.9.0",
    "openpyxl>=3.1.5",
    "docx>=0.2.4",
    "wikipedia>=1,<2",
    "requests_oauthlib>=1.3.1,<2",
    "websockets>=13.0,<15.1",
    "pandas>=2",
    "pylatex>=1.4.2",
    "python-pptx>=1.0.2",
    "pytesseract>=0.3.13",
    "markitdown[all]>=0.1.1; python_version < '3.13'",
    "markitdown>=0.1.1; python_version >= '3.13'",
    "exa-py>=1.10.0,<2",
    "reportlab>=4.4.2",
    "onnxruntime<=1.19.2",
    "slack-sdk>=3.27.2,<4",
    "google-api-python-client==2.166.0",
    "google-auth-httplib2==0.2.0",
    "google-auth-oauthlib==1.2.1",
    "httplib2>=0.31.0",
]
all = [
    "numpy>=1.2,<=2.2",
    "transformers>=4,<5",
    "diffusers>=0.25.0,<0.26",
    "datasets>=3,<4",
    "soundfile>=0.13,<0.14",
    "sentencepiece>=0.2,<0.3",
    "beautifulsoup4>=4,<5",
    "docx2txt>=0.8,<0.9",
    "PyMuPDF>=1.22.5,<2",
    "unstructured==0.16.20; python_version < '3.13'",
    "wikipedia>=1,<2",
    "linkup-sdk>=0.2.1,<0.3",
    "ddgs>=9.0.0,<10",
    "wolframalpha>=5.0.0,<6",
    "sympy>=1.13.3,<2",
    "pyowm>=3.3.0,<4",
    "googlemaps>=4.10.0,<5",
    "google-api-python-client==2.166.0",
    "google-auth>=2.0.0,<3.0.0",
    "google-auth-httplib2==0.2.0",
    "google-auth-oauthlib==1.2.1",
    "requests_oauthlib>=1.3.1,<2",
    "fastapi>=0.115.11",
    "prance>=23.6.21.0,<24",
    "openapi-spec-validator>=0.7.1,<0.8",
    "rouge>=1.0.1,<2",
    "aiosqlite>=0.20.0,<0.21",
    "e2b-code-interpreter>=1.0.3,<2",
    "microsandbox>=0.1.8",
    "firecrawl-py>=1.0.0,<2",
    "arxiv>=2.1.3,<3",
    "arxiv2text>=0.1.14,<0.2",
    "imageio[pyav]>=2.34.2,<3",
    "slack-sdk>=3.27.2,<4",
    "slack-bolt>=1.20.1,<2",
    "pydub>=0.25.1,<0.26",
    "pygithub>=2.6.0,<3",
    "pyTelegramBotAPI>=4.18.0,<5",
    "discord.py>=2.3.2,<3",
    "docker>=7.1.0,<8",
    "jupyter_client>=8.6.2,<9",
    "ipykernel>=6.0.0,<7",
    "agentops>=0.3.21,<0.4",
    "praw>=7.7.1,<8",
    "resend>=2.0.0,<3",
    "textblob>=0.17.1,<0.18",
    "scholarly[tor]==1.7.11",
    "notion-client>=2.2.1,<3",
    "yt-dlp>=2024.11.4,<2025",
    "ffmpeg-python>=0.2.0,<0.3",
    "datacommons>=1.4.3,<2",
    "datacommons_pandas>=0.0.3,<0.0.4",
    "tavily-python>=0.5.0,<0.6",
    "apify_client>=1.8.1,<2",
    "stripe>=11.3.0,<12",
    "pandas>=2",
    "tree-sitter-python>=0.23.6,<0.24",
    "tree-sitter>=0.23.2,<0.24",
    "networkx>=3.4.2,<4",
    "qdrant-client>=1.9.0,<2",
    "pymilvus>=2.4.0,<3",
    "pytidb>=0.0.13",
    "faiss-cpu>=1.7.2,<2",
    "cohere>=5.11.0,<6",
    "neo4j>=5.18.0,<6",
    "markitdown>=0.1.1; python_version >= '3.13'",
    "nebula3-python==3.8.2",
    "rank-bm25>=0.2.2,<0.3",
    "litellm>=1.38.1,<2",
    "mistralai>=1.1.0,<2",
    "fish-audio-sdk>=1.0.0",
    "anthropic>=0.47.0,<0.50.0",
    "reka-api>=3.0.8,<4",
    "redis>=5.0.6,<6",
    "azure-storage-blob>=12.21.0,<13",
    "google-cloud-storage>=2.18.0,<3",
    "botocore>=1.35.3,<2",
    "dappier>=0.3.3,<0.4",
    "mypy>=1.5.1,<2",
    "pre-commit>=3,<4",
    "types-colorama>=0.4.15,<0.5",
    "types-PyYAML>=6.0.12,<7",
    "types-mock>=5.1.0,<6",
    "types-tqdm>=4.66.0,<5",
    "types-requests>=2.31.0,<3",
    "types-setuptools>=69.2.0,<70",
    "pytest>=7,<8",
    "pytest-cov>=4,<5",
    "pytest-asyncio>=0.23.0,<0.24",
    "gradio>=3,<4",
    "mock>=5,<6",
    "xls2xlsx>=0.2.0",
    "tabulate>=0.9.0",
    "openpyxl>=3.1.5",
    "scenedetect>=0.6.5.2",
    "playwright>=1.50.0",
    "html2text>=2024.2.26",
    "docx>=0.2.4",
    "websockets>=13.0,<15.1",
    "mcp>=1.3.0",
    "typer>=0.15.2",
    "mem0ai>=0.1.67",
    "math-verify>=0.7.0,<0.8",
    "exa-py>=1.10.0,<2",
    "crawl4ai>=0.4.0",
    "pyautogui>=0.9.54,<0.10",
    "pyobvector>=0.1.18; python_version < '3.13'",
    "scrapegraph-py>=1.12.0,<2",
    "daytona-sdk>=0.20.0",
    "ibm-watsonx-ai>=1.3.11",
    "google-genai>=1.13.0",
    "aci-sdk>=1.0.0b1",
    "pylatex>=1.4.2",
    "chunkr-ai>=0.0.50, <0.1.0",
    "weaviate-client>=4.15.0",
    "protobuf>=6.0.0",
    "grpcio>=1.72.0",
    "python-pptx>=1.0.2",
    "langfuse>=2.60.5",
    "Flask>=2.0",
    "rlcard>=1.0.0,<1.3.0",
    "pytesseract>=0.3.13",
    "psycopg[binary]>=3.1.18,<4",
    "pgvector>=0.2.4,<0.3",
    "surrealdb>=1.0.6",
    "chromadb>=0.6.0,<1.0.0",
    "reportlab>=4.4.2",
    "onnxruntime<=1.19.2",
    "google-cloud-aiplatform>=1.111.0",
    "httplib2>=0.31.0",
]

[project.urls]
Homepage = "https://www.camel-ai.org/"
Repository = "https://github.com/camel-ai/camel"
Documentation = "https://docs.camel-ai.org"

[tool.hatch.build.targets.sdist]
include = [
    "camel",
    "camel/toolkits/hybrid_browser_toolkit/ts/package.json",
    "camel/toolkits/hybrid_browser_toolkit/ts/package-lock.json",
    "camel/toolkits/hybrid_browser_toolkit/ts/tsconfig.json",
    "camel/toolkits/hybrid_browser_toolkit/ts/src/**/*",
    "camel/toolkits/hybrid_browser_toolkit/ts/websocket-server.js",
]
exclude = ["camel/toolkits/hybrid_browser_toolkit/ts/node_modules/**/*"]

[tool.hatch.build.targets.wheel]
include = [
    "camel",
    "camel/toolkits/hybrid_browser_toolkit/ts/package.json",
    "camel/toolkits/hybrid_browser_toolkit/ts/package-lock.json",
    "camel/toolkits/hybrid_browser_toolkit/ts/tsconfig.json",
    "camel/toolkits/hybrid_browser_toolkit/ts/src/**/*",
    "camel/toolkits/hybrid_browser_toolkit/ts/dist/**/*",
    "camel/toolkits/hybrid_browser_toolkit/ts/websocket-server.js",
]
exclude = ["camel/toolkits/hybrid_browser_toolkit/ts/node_modules/**/*"]


[tool.hatch.metadata]
allow-direct-references = true

[tool.ruff]
line-length = 79
fix = true
target-version = "py310"

[tool.ruff.format]
quote-style = "preserve"

[tool.ruff.lint]
extend-select = [
    "I",   # isort
    "B",   # flake8-bugbear
    "C4",  # flake8-comprehensions
    "PGH", # pygrep-hooks
    "RUF", # ruff
    "E",
]

ignore = [
    "B028", # Warning without stacklevel
    "B904", # use 'raise ... from err'
    "B905", # use explicit 'strict=' parameter with 'zip()'
    "N818", #  Exception name should be named with an Error suffix
    "C416", # I think comprehension is more clear https://docs.astral.sh/ruff/rules/unnecessary-comprehension/
    "C408", # we have used lots of dict(...) instead of literal
]

[tool.ruff.lint.pydocstyle]
convention = "google"

[tool.ruff.lint.isort]
known-first-party = ["camel"]

[tool.ruff.lint.per-file-ignores]
"camel/toolkits/search_toolkit.py" = ["E501"]

[tool.pytest.ini_options]
pythonpath = ["."]
addopts = ["--strict-markers"]
markers = [
    "asyncio: mark a test as asyncio-based.",
    "very_slow: mark a very slow test to run only in full test mode",
    "model_backend: for tests that require OpenAI API key or a local LLM",
    "heavy_dependency: mark a test as requiring heavy optional dependencies",
]

[tool.coverage.report]
include_namespace_packages = true

[tool.mypy]
exclude = [
    '\.venv/.*',        # exclude .venv directory
    'site-packages/.*', # exclude site-packages
]

[[tool.mypy.overrides]]
module = [
    "transformers.*",
    "packaging.*",
    "tiktoken",
    "openai",
    "openai.error",
    "anthropic",
    "pytest",
    "psutil",
    "_pytest.config",
    "_pytest.nodes",
    "numpy",
    "sqlalchemy",
    "google.cloud.sql.connector",
    "gradio",
    "database_connection",
    "huggingface_hub",
    "huggingface_hub.utils._errors",
    "huggingface_hub.errors",
    "wikipedia",
    "linkup-sdk",
    "ddgs",
    "newspaper",
    "wolframalpha",
    "pyowm",
    "googlemaps",
    "requests_oauthlib",
    "fastapi",
    "prance",
    "xls2xlsx",
    "tabulate",
    "openpyxl",
    "openapi-spec-validator",
    "jsonschema.*",
    "bs4.*",
    "docx2txt",
    "PyMuPDF",
    "fitz",
    "qdrant_client.*",
    "unstructured.*",
    "rouge",
    "aiosqlite",
    "e2b_code_interpreter",
    "firecrawl",
    "imageio",
    "rank_bm25",
    "cohere",
    "fish_audio_sdk",
    "pymilvus",
    "pytidb.schema",
    "faiss",
    "pillow",
    "slack-sdk",
    "slack-bolt",
    "pydub",
    "pygithub",
    "litellm",
    "pyTelegramBotAPI",
    "dappier",
    "discord.py",
    "docker.*",
    "google.*",
    "google_generativeai",
    "google_auth_oauthlib.flow",
    "googleapiclient.discovery",
    "mistralai.*",
    "cohere",
    "fish-audio-sdk",
    "reka-api",
    "agentops",
    "botocore.*",
    "arxiv",
    "arxiv2text",
    "praw",
    "resend",
    "textblob",
    "datacommons",
    "datacommons_pandas",
    "tavily-python",
    "scholarly",
    "notion-client",
    "ffmpeg",
    "yt_dlp",
    "datasets",
    "pandas",
    "tree-sitter-python",
    "tree-sitter",
    "networkx",
    "sklearn.metrics.pairwise",
    "sympy.*",
    "astor",
    "tqdm",
    "colorama",
    "yaml",
    "mock",
    "uvicorn",
    "xls2xlsx",
    "tabulate",
    "openpyxl",
    "scenedetect",
    "scenedetect.detectors",
    "playwright",
    "html2text",
    "docx",
    "reportlab",
    "mcp",
    "typer",
    "mem0",
    "math_verify.*",
    "exa_py",
    "crawl4ai.*",
    "pyautogui",
    "pyobvector.*",
    "daytona_sdk",
    "scrapegraph_py.*",
    "ibm_watsonx_ai.*",
    "google_genai",
    "aci-sdk.*",
    "pylatex.*",
    "bohrium.*",
    "chunkr_ai.*",
    "langfuse.*",
    "outlines.*",
    "torch.*",
    "cv2",
    "rlcard.*",
    "pytesseract",
    "psycopg.*",
    "pgvecto.*",
    "pgvector.*",
    "reportlab.*",
    "surrealdb.*",
    "microsandbox.*",
    "sentence_transformers.*",
    "markitdown",
    "httplib2",
    "serpapi.*",
]

ignore_missing_imports = true

[tool.codespell]
# Ref: https://github.com/codespell-project/codespell#using-a-config-file
# the .py file needs to be listed twice since pre-commit and codespell treat
# that path differently.
skip = '.git*,*.pdf,*.svg,*.lock,*.css,examples/toolkits/semantic_scholar_toolkit.py,./examples/toolkits/semantic_scholar_toolkit.py'
check-hidden = true
# Ignore long lines as usually some kind of base64 encodings e.g. in ipynb
ignore-regex = '^\s*"image/\S+": ".*|^.{300,}|\b(NotIn|Unsupport)\b'
ignore-words-list = 'ans,datas,rouge,doubleClick,OCE,ACI,aci,Pinter,SoM,checkin,'<|MERGE_RESOLUTION|>--- conflicted
+++ resolved
@@ -32,12 +32,9 @@
     "openai>=1.86.0",
     "websockets>=13.0,<15.1",
     "astor>=0.8.1",
-<<<<<<< HEAD
     "croniter>=6.0.0",
-=======
     "pillow>=10.0.0",
     "google-search-results>=2.4.2",
->>>>>>> 772cc9c2
 ]
 
 
