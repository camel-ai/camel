[build-system]
requires = ["hatchling"]
build-backend = "hatchling.build"

[project]
name = "camel-ai"
version = "0.2.37"
description = "Communicative Agents for AI Society Study"
authors = [{ name = "CAMEL-AI.org" }]
requires-python = ">=3.10,<3.13"
readme = "README.md"
license = "Apache-2.0"
keywords = [
    "communicative-ai",
    "ai-societies",
    "artificial-intelligence",
    "deep-learning",
    "multi-agent-systems",
    "cooperative-ai",
    "natural-language-processing",
    "large-language-models",
]
dependencies = [
    "numpy~=1.26",
    "openai>=1.68.0,<2",
    "tiktoken>=0.7.0,<0.8",
    "colorama>=0.4.6,<0.5",
    "jsonschema>=4,<5",
    "docstring-parser>=0.15,<0.16",
    "pydantic>=1.9,<2.10",
    "httpx>=0.28.0,<1.0.0dev",
    "psutil>=5.9.8,<6",
    "pyyaml>=6.0.2,<7",
]

[project.optional-dependencies]
test = [
    "pytest>=7,<8",
    "mock>=5,<6",
    "pytest-asyncio>=0.23.0,<0.24",
]
dev = [
    "ruff>=0.7,<0.8",
    "mypy>=1.5.1,<2",
    "toml>=0.10.2",
    "pre-commit>=3,<4",
    "pytest>=7,<8",
    "pytest-cov>=4,<5",
    "pytest-asyncio>=0.23.0,<0.24",
    "gradio>=3,<4",
    "mock>=5,<6",
    "types-colorama>=0.4.15,<0.5",
    "types-PyYAML>=6.0.12,<7",
    "types-mock>=5.1.0,<6",
    "types-tqdm>=4.66.0,<5",
    "types-requests>=2.31.0,<3",
    "types-setuptools>=69.2.0,<70",
    "uv==0.6.5",
]
docs = [
    "sphinx>=7,<8",
    "sphinx_book_theme",
    "docutils<0.20.0",
    "myst-parser",
    "nbsphinx",
    "sphinxext-rediraffe>=0.2.7,<0.3",
]
rag = [
    "sentence-transformers>=3.0.1,<4",
    "qdrant-client>=1.9.0,<2",
    "pymilvus>=2.4.0,<3",
    "pytidb-experimental==0.0.1.dev4",
    "neo4j>=5.18.0,<6",
    "nebula3-python==3.8.2",
    "rank-bm25>=0.2.2,<0.3",
    "cohere>=5.11.0,<6",
    "unstructured==0.16.20",
    "pandasai>=2.3.0,<3",
]
web_tools = [
    "duckduckgo-search>=6.3.5,<7",
    "wikipedia>=1,<2",
    "firecrawl-py>=1.0.0,<2",
    "apify_client>=1.8.1,<2",
    "linkup-sdk>=0.2.1,<0.3",
    "wolframalpha>=5.0.0,<6",
    "tavily-python>=0.5.0,<0.6",
    "dappier>=0.3.3,<0.4",
    "newspaper3k>=0.2.8,<0.3",
    "pyowm>=3.3.0,<4",
    "googlemaps>=4.10.0,<5",
    "requests_oauthlib>=1.3.1,<2",
    "sympy>=1.13.3,<2",
    "fastapi>=0.115.11",
    "playwright>=1.50.0",
    "html2text>=2024.2.26",
    "beautifulsoup4>=4,<5",
]
document_tools = [
    "beautifulsoup4>=4,<5",
    "docx2txt>=0.8,<0.9",
    "PyMuPDF>=1.22.5,<2",
    "unstructured==0.16.20",
    "pandasai>=2.3.0,<3",
    "prance>=23.6.21.0,<24",
    "openapi-spec-validator>=0.7.1,<0.8",
    "xls2xlsx>=0.2.0",
    "tabulate>=0.9.0",
    "openpyxl>=3.1.5",
    "docx>=0.2.4",
    "fpdf>=1.7.2",
]
media_tools = [
    "imageio[pyav]>=2.34.2,<3",
    "pillow>=10.1.0,<11.0.0",
    "pydub>=0.25.1,<0.26",
    "yt-dlp>=2024.11.4,<2025",
    "ffmpeg-python>=0.2.0,<0.3",
    "scenedetect>=0.6.5.2",
]
communication_tools = [
    "slack-sdk>=3.27.2,<4",
    "slack-bolt>=1.20.1,<2",
    "pygithub>=2.6.0,<3",
    "pyTelegramBotAPI>=4.18.0,<5",
    "discord.py>=2.3.2,<3",
    "notion-client>=2.2.1,<3",
    "praw>=7.7.1,<8",
]
data_tools = [
    "pandas>=1.5.3,<2",
    "textblob>=0.17.1,<0.18",
    "datacommons>=1.4.3,<2",
    "datacommons_pandas>=0.0.3,<0.0.4",
    "rouge>=1.0.1,<2",
    "aiosqlite>=0.20.0,<0.21",
    "stripe>=11.3.0,<12",
    "networkx>=3.4.2,<4",
]
research_tools = [
    "arxiv>=2.1.3,<3",
    "arxiv2text>=0.1.14,<0.2",
    "scholarly[tor]==1.7.11",
]
dev_tools = [
    "docker>=7.1.0,<8",
    "jupyter_client>=8.6.2,<9",
    "ipykernel>=6.0.0,<7",
    "agentops>=0.3.21,<0.4",
    "e2b-code-interpreter>=1.0.3,<2",
    "tree-sitter-python>=0.23.6,<0.24",
    "tree-sitter>=0.23.2,<0.24",
    "typer>=0.15.2",
    "mcp>=1.3.0",
]
model_platforms = [
    "litellm>=1.38.1,<2",
    "mistralai>=1.1.0,<2",
    "reka-api>=3.0.8,<4",
    "anthropic>=0.47.0,<0.50.0",
    "cohere>=5.11.0,<6",
    "fish-audio-sdk>=2024.12.5,<2025",
]
huggingface = [
    "transformers>=4,<5",
    "diffusers>=0.25.0,<0.26",
    "accelerate>=0.26.0,<0.27",
    "datasets>=3,<4",
    "torch",
    "soundfile>=0.13,<0.14",
    "sentencepiece>=0.2,<0.3",
    "opencv-python>=4,<5",
]
storage = [
    "qdrant-client>=1.9.0,<2",
    "pymilvus>=2.4.0,<3",
    "pytidb-experimental==0.0.1.dev4",
    "neo4j>=5.18.0,<6",
    "nebula3-python==3.8.2",
    "redis>=5.0.6,<6",
    "azure-storage-blob>=12.21.0,<13",
    "google-cloud-storage>=2.18.0,<3",
    "botocore>=1.35.3,<2",
    "mem0ai>=0.1.73"
]
owl = [
    "chunkr-ai>=0.0.41",
    "docx2markdown>=0.1.1",
    "mcp-simple-arxiv==0.2.2",
    "mcp-server-fetch==2025.1.17",
    "outlines>=0.1.7,<0.2",
    "gradio>=3.50.2",
    "python-dotenv>=1.0.0,<2",
    "transformers>=4,<5",
    "torch",
    "sentencepiece>=0.2,<0.3",
    "anthropic>=0.47.0,<0.50.0",
    "datasets>=3,<4",
    "soundfile>=0.13,<0.14",
    "pydub>=0.25.1,<0.26",
    "ffmpeg-python>=0.2.0,<0.3",
    "pillow>=10.1.0,<11.0.0",
    "opencv-python>=4,<5",
    "imageio[pyav]>=2.34.2,<3",
    "yt-dlp>=2024.11.4,<2025",
    "scenedetect>=0.6.5.2",
    "beautifulsoup4>=4,<5",
    "docx2txt>=0.8,<0.9",
    "PyMuPDF>=1.22.5,<2",
    "unstructured==0.16.20",
    "pandasai>=2.3.0,<3",
    "prance>=23.6.21.0,<24",
    "openapi-spec-validator>=0.7.1,<0.8",
    "xls2xlsx>=0.2.0",
    "tabulate>=0.9.0",
    "openpyxl>=3.1.5",
    "docx>=0.2.4",
    "fpdf>=1.7.2",
    "duckduckgo-search>=6.3.5,<7",
    "wikipedia>=1,<2",
    "newspaper3k>=0.2.8,<0.3",
    "playwright>=1.50.0",
    "html2text>=2024.2.26",
    "requests_oauthlib>=1.3.1,<2",
    "e2b-code-interpreter>=1.0.3,<2",
    "typer>=0.15.2",
    "tree-sitter-python>=0.23.6,<0.24",
    "tree-sitter>=0.23.2,<0.24",
    "pandas>=1.5.3,<2",
    "rouge>=1.0.1,<2",
]
all = [
    "transformers>=4,<5",
    "diffusers>=0.25.0,<0.26",
    "accelerate>=0.26.0,<0.27",
    "datasets>=3,<4",
    "torch",
    "soundfile>=0.13,<0.14",
    "sentencepiece>=0.2,<0.3",
    "opencv-python>=4,<5",
    "beautifulsoup4>=4,<5",
    "docx2txt>=0.8,<0.9",
    "PyMuPDF>=1.22.5,<2",
    "unstructured==0.16.20",
    "pandasai>=2.3.0,<3",
    "wikipedia>=1,<2",
    "linkup-sdk>=0.2.1,<0.3",
    "duckduckgo-search>=6.3.5,<7",
    "newspaper3k>=0.2.8,<0.3",
    "wolframalpha>=5.0.0,<6",
    "sympy>=1.13.3,<2",
    "pyowm>=3.3.0,<4",
    "googlemaps>=4.10.0,<5",
    "requests_oauthlib>=1.3.1,<2",
    "fastapi>=0.115.11",
    "prance>=23.6.21.0,<24",
    "openapi-spec-validator>=0.7.1,<0.8",
    "rouge>=1.0.1,<2",
    "aiosqlite>=0.20.0,<0.21",
    "outlines>=0.1.7,<0.2",
    "e2b-code-interpreter>=1.0.3,<2",
    "firecrawl-py>=1.0.0,<2",
    "arxiv>=2.1.3,<3",
    "arxiv2text>=0.1.14,<0.2",
    "chunkr-ai>=0.0.41",
    "docx2markdown>=0.1.1",
    "mcp-simple-arxiv==0.2.2",
    "mcp-server-fetch==2025.1.17",
    "xmltodict>=0.13.0,<0.14",
    "imageio[pyav]>=2.34.2,<3",
    "pillow>=10.1.0,<11.0.0",
    "slack-sdk>=3.27.2,<4",
    "slack-bolt>=1.20.1,<2",
    "pydub>=0.25.1,<0.26",
    "pygithub>=2.6.0,<3",
    "pyTelegramBotAPI>=4.18.0,<5",
    "discord.py>=2.3.2,<3",
    "docker>=7.1.0,<8",
    "jupyter_client>=8.6.2,<9",
    "ipykernel>=6.0.0,<7",
    "agentops>=0.3.21,<0.4",
    "praw>=7.7.1,<8",
    "textblob>=0.17.1,<0.18",
    "scholarly[tor]==1.7.11",
    "notion-client>=2.2.1,<3",
    "yt-dlp>=2024.11.4,<2025",
    "ffmpeg-python>=0.2.0,<0.3",
    "datacommons>=1.4.3,<2",
    "datacommons_pandas>=0.0.3,<0.0.4",
    "tavily-python>=0.5.0,<0.6",
    "apify_client>=1.8.1,<2",
    "stripe>=11.3.0,<12",
    "pandas>=1.5.3,<2",
    "tree-sitter-python>=0.23.6,<0.24",
    "tree-sitter>=0.23.2,<0.24",
    "networkx>=3.4.2,<4",
    "qdrant-client>=1.9.0,<2",
    "pymilvus>=2.4.0,<3",
    "pytidb-experimental==0.0.1.dev4",
    "cohere>=5.11.0,<6",
    "sentence-transformers>=3.0.1,<4",
    "neo4j>=5.18.0,<6",
    "nebula3-python==3.8.2",
    "rank-bm25>=0.2.2,<0.3",
    "litellm>=1.38.1,<2",
    "mistralai>=1.1.0,<2",
    "fish-audio-sdk>=2024.12.5,<2025",
    "anthropic>=0.47.0,<0.50.0",
    "reka-api>=3.0.8,<4",
    "redis>=5.0.6,<6",
    "azure-storage-blob>=12.21.0,<13",
    "google-cloud-storage>=2.18.0,<3",
    "botocore>=1.35.3,<2",
    "dappier>=0.3.3,<0.4",
    "mypy>=1.5.1,<2",
    "pre-commit>=3,<4",
    "types-colorama>=0.4.15,<0.5",
    "types-PyYAML>=6.0.12,<7",
    "types-mock>=5.1.0,<6",
    "types-tqdm>=4.66.0,<5",
    "types-requests>=2.31.0,<3",
    "types-setuptools>=69.2.0,<70",
    "pytest>=7,<8",
    "pytest-cov>=4,<5",
    "pytest-asyncio>=0.23.0,<0.24",
    "gradio>=3,<4",
    "mock>=5,<6",
    "xls2xlsx>=0.2.0",
    "tabulate>=0.9.0",
    "openpyxl>=3.1.5",
    "scenedetect>=0.6.5.2",
    "playwright>=1.50.0",
    "html2text>=2024.2.26",
    "docx>=0.2.4",
    "fpdf>=1.7.2",
    "mcp>=1.3.0",
    "typer>=0.15.2",
<<<<<<< HEAD
    "python-dotenv>=1.0.0,<2",
=======
    "mem0ai>=0.1.67"
>>>>>>> 9b197277
]

[project.urls]
Homepage = "https://www.camel-ai.org/"
Repository = "https://github.com/camel-ai/camel"
Documentation = "https://docs.camel-ai.org"

[tool.uv]
default-groups = [
    "dev",
    "docs",
]

[tool.hatch.build.targets.sdist]
include = ["camel"]

[tool.hatch.build.targets.wheel]
include = ["camel"]

[tool.ruff]
line-length = 79
fix = true
target-version = "py310"

[tool.ruff.format]
quote-style = "preserve"

[tool.ruff.lint]
extend-select = [
    "I", # isort
    "B", # flake8-bugbear
    "C4", # flake8-comprehensions
    "PGH", # pygrep-hooks
    "RUF", # ruff
    "E",
]

ignore = [
    "B028", # Warning without stacklevel
    "B904", # use 'raise ... from err'
    "B905", # use explicit 'strict=' parameter with 'zip()'
    "N818", #  Exception name should be named with an Error suffix
    "C416", # I think comprehension is more clear https://docs.astral.sh/ruff/rules/unnecessary-comprehension/
    "C408", # we have used lots of dict(...) instead of literal
]

[tool.ruff.lint.pydocstyle]
convention = "google"

[tool.ruff.lint.isort]
known-first-party = ["camel"]

[tool.pytest.ini_options]
pythonpath = ["."]
addopts = ["--strict-markers"]
markers = [
    "asyncio: mark a test as asyncio-based.",
    "very_slow: mark a very slow test to run only in full test mode",
    "model_backend: for tests that require OpenAI API key or a local LLM",
]

[tool.coverage.report]
include_namespace_packages = true

[tool.mypy]
exclude = [
    '\.venv/.*',  # exclude .venv directory
    'site-packages/.*',  # exclude site-packages
]

[[tool.mypy.overrides]]
module = [
    "transformers.*",
    "packaging.*",
    "tiktoken",
    "openai",
    "openai.error",
    "anthropic",
    "pytest",
    "psutil",
    "_pytest.config",
    "_pytest.nodes",
    "numpy",
    "torch",
    "sqlalchemy",
    "google.cloud.sql.connector",
    "gradio",
    "database_connection",
    "huggingface_hub",
    "huggingface_hub.utils._errors",
    "huggingface_hub.errors",
    "wikipedia",
    "linkup-sdk",
    "duckduckgo_search",
    "newspaper",
    "wolframalpha",
    "pyowm",
    "googlemaps",
    "requests_oauthlib",
    "fastapi",
    "prance",
    "xls2xlsx",
    "tabulate",
    "openpyxl",
    "openapi-spec-validator",
    "jsonschema.*",
    "bs4.*",
    "docx2txt",
    "PyMuPDF",
    "fitz",
    "qdrant_client.*",
    "unstructured.*",
    "rouge",
    "aiosqlite",
    "e2b_code_interpreter",
    "firecrawl",
    "imageio",
    "rank_bm25",
    "cohere",
    "fish_audio_sdk",
    "sentence_transformers.*",
    "pymilvus",
    "pytidb",
    "pillow",
    "slack-sdk",
    "slack-bolt",
    "pydub",
    "pygithub",
    "litellm",
    "pyTelegramBotAPI",
    "dappier",
    "discord.py",
    "docker.*",
    "google.*",
    "google_generativeai",
    "mistralai",
    "cohere",
    "fish-audio-sdk",
    "reka-api",
    "agentops",
    "botocore.*",
    "arxiv",
    "arxiv2text",
    "praw",
    "textblob",
    "datacommons",
    "datacommons_pandas",
    "tavily-python",
    "scholarly",
    "notion-client",
    "ffmpeg",
    "yt_dlp",
    "datasets",
    "pandas",
    "tree-sitter-python",
    "tree-sitter",
    "networkx",
    "pandasai",
    "sklearn.metrics.pairwise",
    "sympy",
    "astor",
    "tqdm",
    "colorama",
    "yaml",
    "mock",
    "uvicorn",
    "xls2xlsx",
    "tabulate",
    "openpyxl",
    "scenedetect",
    "scenedetect.detectors",
    "playwright",
    "html2text",
    "docx",
    "fpdf",
    "mcp",
    "typer",
    "mem0",
]
ignore_missing_imports = true<|MERGE_RESOLUTION|>--- conflicted
+++ resolved
@@ -335,11 +335,8 @@
     "fpdf>=1.7.2",
     "mcp>=1.3.0",
     "typer>=0.15.2",
-<<<<<<< HEAD
     "python-dotenv>=1.0.0,<2",
-=======
     "mem0ai>=0.1.67"
->>>>>>> 9b197277
 ]
 
 [project.urls]
