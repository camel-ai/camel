--- conflicted
+++ resolved
@@ -32,12 +32,8 @@
 numpy = "^1"
 openai = "^1.59.7"
 tiktoken = "^0.7.0"
-<<<<<<< HEAD
 tzlocal = "^5.2"
-colorama = "^0.4.0"
-=======
 colorama = "^0"
->>>>>>> f085cba3
 jsonschema = "^4"
 protobuf = "^4"
 pathlib = "^1.0.1"
