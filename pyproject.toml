[build-system]
requires = ["poetry-core>=1.0.0"]
build-backend = "poetry.core.masonry.api"

[tool.poetry]
name = "camel-ai"
version = "0.2.12"
authors = ["CAMEL-AI.org"]
description = "Communicative Agents for AI Society Study"
readme = "README.md"
keywords = [
    "communicative-ai",
    "ai-societies",
    "artificial-intelligence",
    "deep-learning",
    "multi-agent-systems",
    "cooperative-ai",
    "natural-language-processing",
    "large-language-models",
]
packages = [
    { include = "camel" },
]
license = "Apache License 2.0"
homepage = "https://www.camel-ai.org/"
repository = "https://github.com/camel-ai/camel"
documentation = "https://docs.camel-ai.org"

[tool.poetry.dependencies]
httpx = ">=0.23.0,<0.27.3"
python = ">=3.10,<3.13"
numpy = "^1"
openai = "^1.45.0"
tiktoken = "^0.7.0"
colorama = "^0"
jsonschema = "^4"
protobuf = "^4"
pathlib = "^1.0.1"
docstring-parser = "^0.15"
pydantic = ">=1.9,<2.10"
eval-type-backport = "0.2.0"
curl_cffi = "0.6.2"
pandoc = "*"
pillow = "^10.2.0"

# model-platforms
litellm = { version = "^1.38.1", optional = true }
google-generativeai = { version = "^0.6.0", optional = true }
mistralai = { version = "^1.1.0", optional = true }
reka-api = { version = "^3.0.8", optional = true }
anthropic = { version = "^0.40.0", optional = true }
cohere = { version = "^5.11.0", optional = true }
<<<<<<< HEAD
fish-audio-sdk = { version = "^2024.12.5", optional = true }

=======
sglang = { version = "^0.4.0", optional = true }
>>>>>>> 76afef8c

# huggingface-agent
transformers = { version = "^4", optional = true }
diffusers = { version = "^0", optional = true }
accelerate = { version = "^0", optional = true }
datasets = { version = "^2", optional = true }
torch = [
    { version = "^2", optional = true, markers = "platform_system != 'Darwin' or platform_machine == 'arm64'" },
    # Torch 2.2.1 is used on non-arm64 macOS systems.
    { version = "2.2.1", optional = true, markers = "platform_system == 'Darwin' and platform_machine != 'arm64'" }
]
soundfile = { version = "^0", optional = true }
sentencepiece = { version = "^0", optional = true }
opencv-python = { version = "^4", optional = true }

# tools
beautifulsoup4 = { version = "^4", optional = true }
docx2txt = { version = "^0.8", optional = true }
PyMuPDF = { version = "^1.22.5", optional = true }
wikipedia = { version = "^1", optional = true }
duckduckgo-search = { version = "^6.2.12", optional = true }
newspaper3k = { version = "^0.2.8", optional = true }
wolframalpha = { version = "^5.0.0", optional = true }
pyowm = { version = "^3.3.0", optional = true }
googlemaps = { version = "^4.10.0", optional = true }
requests_oauthlib = { version = "^1.3.1", optional = true }
prance = { version = "^23.6.21.0", optional = true }
openapi-spec-validator = { version = "^0.7.1", optional = true }
unstructured = { extras = ["all-docs"], version = "^0.14", optional = true }
firecrawl-py = { version = "^1.0.0", optional = true }
slack-sdk = { version = "^3.27.2", optional = true }
slack-bolt = { version = "^1.20.1", optional = true }
pydub = { version = "^0.25.1", optional = true }
pygithub = { version = "^2.3.0", optional = true }
imageio = { extras = ["pyav"], version = "^2.34.2", optional = true }
e2b-code-interpreter = { version = "^1.0.3", optional = true }
pyTelegramBotAPI = { version = "^4.18.0", optional = true }
"discord.py" = { version = "^2.3.2", optional = true }
docker = { version = "^7.1.0", optional = true }
agentops = { version = "^0.3.21", optional = true }
azure-storage-blob = { version = "^12.21.0", optional = true }
google-cloud-storage = { version = "^2.18.0", optional = true }
botocore = { version = "^1.35.3", optional = true }
nltk = { version = "3.8.1", optional = true }
asknews = { version = "^0.7.54", optional = true }
praw = { version = "^7.7.1", optional = true }
textblob = { version = "^0.18.0.post0", optional = true }
datacommons = { version = "^1.4.3", optional = true }
datacommons_pandas = { version = "^0.0.3", optional = true }
tavily-python = { version = "^0.5.0", optional = true }
scholarly = { extras = ["tor"], version = "1.7.11", optional = true }
arxiv = { version = "^2.1.3", optional = true }
arxiv2text = { version = "^0.1.14", optional = true }
jupyter_client = { version = "^8.6.2", optional = true }
ipykernel = { version = "^6.0.0", optional = true }
pdfplumber = { version = "^0.11.0", optional = true }
apify_client = { version = "^1.8.1", optional = true }
notion-client = { version = "^2.2.1", optional = true }
stripe = { version = "^11.3.0", optional = true }
yt-dlp = { version = "^2024.11.4", optional = true }
ffmpeg-python = { version = "^0.2.0", optional = true }
pyyaml = { version = "^6.0.2", optional = true }

# encoders
sentence-transformers = { version = "^3.0.1", optional = true }

# vector-databases
qdrant-client = { version = "^1.9.0", optional = true }
pymilvus = { version = "^2.4.0", optional = true }

# graph-storages
neo4j = { version = "^5.18.0", optional = true }
nebula3-python = { version = "3.8.2", optional = true }

# key-value-storages
redis = { version = "^5.0.6", optional = true }

# retrievers
rank-bm25 = { version = "^0.2.2", optional = true }

# test
pytest = { version = "^7", optional = true }
pytest-asyncio = { version = "^0.23.0", optional = true }
mock = { version = "^5", optional = true}

[tool.poetry.extras]
test = ["pytest", "mock", "pytest-asyncio"]

rag = [
    "sentence-transformers",
    "qdrant-client",
    "pymilvus",
    "neo4j",
    "nebula3-python",
    "rank-bm25",
    "cohere",
    "unstructured",
]

search_tools = [
    "duckduckgo-search",
    "wikipedia",
    "wolframalpha",
    "tavily-python",
]

model-platforms = [
    "litellm",
    "google-generativeai",
    "mistralai",
    "reka-api",
    "anthropic",
    "cohere",
<<<<<<< HEAD
    "fish-audio-sdk",
=======
    'sglang',
>>>>>>> 76afef8c
]

huggingface-agent = [
    "transformers",
    "diffusers",
    "accelerate",
    "datasets",
    "torch",
    "soundfile",
    "sentencepiece",
    "opencv-python",
]

encoders = [
    "sentence-transformers",
]

tools = [
    "beautifulsoup4",
    "docx2txt",
    "functools",
    "PyMuPDF",
    "wikipedia",
    "duckduckgo-search",
    "newspaper3k",
    "wolframalpha",
    "pyowm",
    "googlemaps",
    "requests_oauthlib",
    "prance",
    "openapi-spec-validator",
    "unstructured",
    "e2b-code-interpreter",
    "firecrawl-py",
    "arxiv",
    "arxiv2text",
    "nltk",
    "imageio",
    "pillow",
    "slack-sdk",
    "slack-bolt",
    "pydub",
    "pygithub",
    "pyTelegramBotAPI",
    "discord.py",
    "docker",
    "jupyter_client",
    "ipykernel",
    "agentops",
    "asknews",
    "praw",
    "textblob",
    "datacommons",
    "datacommons_pandas",
    "scholarly",
    "pdfplumber",
    "apify_client",
    "notion-client",
    "stripe",
    "yt-dlp",
    "ffmpeg-python",
    "pyyaml",
]

vector-databases = [
    "qdrant-client",
    "pymilvus",
]

graph-storages = [
    "neo4j",
    "nebula3-python",
]

kv-stroages = [
    "redis",
]

object-storages = [
    "azure-storage-blob",
    "google-cloud-storage",
    "botocore",
]

retrievers = [
    "rank-bm25",
    "cohere",
]

runtime = [
    "docker",
    "fastapi",
    "uvicorn",
]

all = [
    # huggingface-agent
    "transformers",
    "diffusers",
    "accelerate",
    "datasets",
    "torch",
    "soundfile",
    "sentencepiece",
    "opencv-python",
    # tools
    "beautifulsoup4",
    "docx2txt",
    "pygithub",
    "pyTelegramBotAPI",
    "discord.py",
    "PyMuPDF",
    "wikipedia",
    "duckduckgo-search",
    "newspaper3k",
    "wolframalpha",
    "pyowm",
    "googlemaps",
    "requests_oauthlib",
    "prance",
    "openapi-spec-validator",
    "unstructured",
    "e2b-code-interpreter",
    "nltk",
    "firecrawl-py",
    "arxiv",
    "arxiv2text",
    "imageio",
    "slack-sdk",
    "slack-bolt",
    "pydub",
    "pillow",
    "docker",
    "jupyter_client",
    "ipykernel",
    "agentops",
    "praw",
    "textblob",
    "asknews",
    "scholarly",
    "pdfplumber",
    "notion-client",
    "yt-dlp",
    "ffmpeg-python",
    "pyyaml",
    # vector-database
    "qdrant-client",
    "pymilvus",
    # retrievers
    "cohere",
    # encoders
    "sentence-transformers",
    # graph-storages
    "neo4j",
    "nebula3-python",
    # retrievers
    "rank-bm25",
    # model platforms
    "litellm",
    "mistralai",
    "cohere",
    "fish-audio-sdk",
    "google-generativeai",
    "anthropic",
    "reka-api",
    "sglang",
    # kv-storages
    "redis",
    # object-storages
    "azure-storage-blob",
    "google-cloud-storage",
    "botocore",
    "datacommons",
    "datacommons_pandas",
    "tavily-python",
    "apify_client",
    "fastapi",
    "uvicorn",
    "stripe",
]

[tool.poetry.group.dev]
optional = true
[tool.poetry.group.dev.dependencies]
ruff = "^0.4.1"
mypy = "^1.5.1"
toml = ">=0.10.2"
pre-commit = "^3"
pytest = "^7"
pytest-cov = "^4"
pytest-asyncio = "^0.23.0"
gradio = "^3"
mock = "^5"

# types
types-Pillow = "*"
types-Pygments = "*"
types-mock = "*"
types-regex = "*"
types-setuptools = "*"
types-tqdm = "*"
types-colorama = "^0"
types-requests = "^2"
types-PyYAML = "^6"

[tool.poetry.group.docs]
optional = true
[tool.poetry.group.docs.dependencies]
sphinx = "^7"
sphinx_book_theme = "*"
docutils = "<0.20.0"
myst-parser = "*"
nbsphinx = "*"

[tool.ruff]
line-length = 79
fix = true
target-version = "py39"

[tool.ruff.format]
quote-style = "preserve"

[tool.ruff.lint]
extend-select = [
    "I", # isort
    "B", # flake8-bugbear
    "C4", # flake8-comprehensions
    "PGH", # pygrep-hooks
    "RUF", # ruff
    "E",
]

ignore = [
    "B028", # Warning without stacklevel
    "B904", # use 'raise ... from err'
    "B905", # use explicit 'strict=' parameter with 'zip()'
    "N818", #  Exception name should be named with an Error suffix
    "C416", # I think comprehension is more clear https://docs.astral.sh/ruff/rules/unnecessary-comprehension/
    "C408", # we have used lots of dict(...) instead of literal
]

[tool.ruff.lint.pydocstyle]
convention = "google"

[tool.ruff.lint.isort]
known-first-party = ["camel"]

[tool.pytest.ini_options]
pythonpath = ["."]
addopts = ["--strict-markers"]
markers = [
    "asyncio: mark a test as asyncio-based.",
    "very_slow: mark a very slow test to run only in full test mode",
    "model_backend: for tests that require OpenAI API key or a local LLM",
]

[tool.coverage.report]
include_namespace_packages = true

[[tool.mypy.overrides]]
module = [
    "transformers.*",
    "packaging.*",
    "tiktoken",
    "openai",
    "openai.error",
    "anthropic",
    "pytest",
    "_pytest.config",
    "_pytest.nodes",
    "numpy",
    "torch",
    "sqlalchemy",
    "google.cloud.sql.connector",
    "gradio",
    "database_connection",
    "huggingface_hub",
    "huggingface_hub.utils._errors",
    "huggingface_hub.errors",
    "wikipedia",
    "duckduckgo_search",
    "newspaper",
    "wolframalpha",
    "pyowm",
    "googlemaps",
    "requests_oauthlib",
    "prance",
    "openapi-spec-validator",
    "jsonschema.*",
    "bs4.*",
    "docx2txt",
    "PyMuPDF",
    "fitz",
    "qdrant_client.*",
    "unstructured.*",
    "nltk",
    "e2b_code_interpreter",
    "firecrawl",
    "imageio",
    "rank_bm25",
    "cohere",
    "fish_audio_sdk",
    "sentence_transformers.*",
    "pymilvus",
    "pillow",
    "slack-sdk",
    "slack-bolt",
    "pydub",
    "pygithub",
    "litellm",
    "pyTelegramBotAPI",
    "discord.py",
    "docker.*",
    "google.*",
    "google_generativeai",
    "mistralai",
    "cohere",
    "fish-audio-sdk",
    "reka-api",
    "sglang",
    "agentops",
    "botocore.*",
    "asknews",
    "arxiv",
    "arxiv2text",
    "praw",
    "textblob",
    "datacommons",
    "datacommons_pandas",
    "tavily-python",
    "scholarly",
    "notion-client",
    "ffmpeg",
    "yt_dlp",
]
ignore_missing_imports = true<|MERGE_RESOLUTION|>--- conflicted
+++ resolved
@@ -50,12 +50,8 @@
 reka-api = { version = "^3.0.8", optional = true }
 anthropic = { version = "^0.40.0", optional = true }
 cohere = { version = "^5.11.0", optional = true }
-<<<<<<< HEAD
 fish-audio-sdk = { version = "^2024.12.5", optional = true }
-
-=======
 sglang = { version = "^0.4.0", optional = true }
->>>>>>> 76afef8c
 
 # huggingface-agent
 transformers = { version = "^4", optional = true }
@@ -169,11 +165,8 @@
     "reka-api",
     "anthropic",
     "cohere",
-<<<<<<< HEAD
     "fish-audio-sdk",
-=======
     'sglang',
->>>>>>> 76afef8c
 ]
 
 huggingface-agent = [
