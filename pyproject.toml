--- conflicted
+++ resolved
@@ -55,18 +55,17 @@
 wikipedia = { version = "^1", optional = true }
 pyowm = { version = "^3.3.0", optional = true }
 unstructured = { version = "^0.10.30", optional = true }
-<<<<<<< HEAD
+
+sentence-transformers = { version = "^2.2.2", optional = true }
 
 # vector-databases
 qdrant-client = { version = "^1.6.4", optional = true }
+
+
 
 # test
 pytest = { version = "^7", optional = true}
 mock = { version = "^5", optional = true}
-=======
-argilla = { version = "^1.19.0", optional = true }
-sentence-transformers = { version = "^2.2.2", optional = true }
->>>>>>> a50b478e
 
 [tool.poetry.extras]
 test = ["pytest", "mock"]
@@ -116,13 +115,10 @@
     "wikipedia",
     "pyowm",
     "unstructured",
-<<<<<<< HEAD
     # vector-database
     "qdrant-client",
-=======
-    "argilla",
+
     "sentence-transformers",
->>>>>>> a50b478e
 ]
 
 [tool.poetry.group.dev]
@@ -202,10 +198,6 @@
     "PyMuPDF",
     "fitz",
     "unstructured.*",
-<<<<<<< HEAD
-=======
-    "argilla.*",
     "sentence_transformers.*",
->>>>>>> a50b478e
 ]
 ignore_missing_imports = true