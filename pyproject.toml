--- conflicted
+++ resolved
@@ -94,10 +94,8 @@
 asknews = { version = "^0.7.43", optional = true }
 praw = { version = "^7.7.1", optional = true }
 textblob = { version = "^0.18.0.post0", optional = true }
-<<<<<<< HEAD
 datacommons = { version = "^1.4.3", optional = true }
 datacommons_pandas = { version = "^0.0.3", optional = true }
-=======
 tavily-python = { version = "^0.5.0", optional = true }
 scholarly = { extras = ["tor"], version = "1.7.11", optional = true }
 arxiv = { version = "^2.1.3", optional = true }
@@ -108,7 +106,6 @@
 apify_client = { version = "^1.8.1", optional = true }
 notion-client = { version = "^2.2.1", optional = true }
 
->>>>>>> fb47b760
 
 # encoders
 sentence-transformers = { version = "^3.0.1", optional = true }
@@ -210,15 +207,12 @@
     "asknews",
     "praw",
     "textblob",
-<<<<<<< HEAD
     "datacommons",
     "datacommons_pandas",
-=======
     "scholarly",
     "pdfplumber",
     "apify_client",
     "notion-client",
->>>>>>> fb47b760
 ]
 
 vector-databases = [
@@ -316,13 +310,10 @@
     "azure-storage-blob",
     "google-cloud-storage",
     "botocore",
-<<<<<<< HEAD
     "datacommons",
     "datacommons_pandas",
-=======
     "tavily-python",
     "apify_client",
->>>>>>> fb47b760
 ]
 
 [tool.poetry.group.dev]
@@ -464,13 +455,10 @@
     "arxiv2text",
     "praw",
     "textblob",
-<<<<<<< HEAD
     "datacommons",
     "datacommons_pandas",
-=======
     "tavily-python",
     "scholarly",
     "notion-client",
->>>>>>> fb47b760
 ]
 ignore_missing_imports = true