--- conflicted
+++ resolved
@@ -389,10 +389,7 @@
     "chromadb>=0.6.0,<1.0.0",
     "traceroot==0.0.4a4",
     "reportlab>=4.4.2",
-<<<<<<< HEAD
     "surrealdb @ https://github.com/surrealdb/surrealdb.py.git",
-=======
->>>>>>> 618b4374
 ]
 
 [project.urls]
