--- conflicted
+++ resolved
@@ -32,11 +32,8 @@
     "openai>=1.86.0",
     "websockets>=13.0,<15.1",
     "astor>=0.8.1",
-<<<<<<< HEAD
+    "pillow>=10.0.0",
     "google-search-results>=2.4.2",
-=======
-    "pillow>=10.0.0",
->>>>>>> 11e81d7b
 ]
 
 
