[build-system]
requires = ["poetry-core>=1.0.0"]
build-backend = "poetry.core.masonry.api"

[tool.poetry]
name = "camel-ai"
version = "0.1.1"
authors = ["CAMEL-AI.org"]
description = "Communicative Agents for AI Society Study"
readme = "README.md"
keywords = [
    "communicative-ai",
    "ai-societies",
    "artificial-intelligence",
    "deep-learning",
    "multi-agent-systems",
    "cooperative-ai",
    "natural-language-processing",
    "large-language-models",
]
packages = [
    { include = "camel" },
]
license = "Apache License 2.0"
homepage = "https://www.camel-ai.org/"
repository = "https://github.com/camel-ai/camel"
documentation = "https://docs.camel-ai.org"

[tool.poetry.dependencies]
python = ">=3.8.1,<3.12"
numpy = "^1"
openai = "^1.2.3"
tiktoken = "^0"
colorama = "^0"
jsonschema = "^4"
protobuf = "^4"
pathlib = "^1.0.1"   
<<<<<<< HEAD
qdrant-client = "^1.6.4"
=======
docstring-parser = "^0.15"
pydantic = ">=2,<3"
>>>>>>> 69b743be

# huggingface-agent
transformers = { version = "^4", optional = true }
diffusers = { version = "^0", optional = true }
accelerate = { version = "^0", optional = true }
datasets = { version = "^2", optional = true }
torch = { version = "^1", optional = true }
soundfile = { version = "^0", optional = true }
sentencepiece = { version = "^0", optional = true }
opencv-python = { version = "^4", optional = true }

# tools
beautifulsoup4 = { version = "^4", optional = true }
docx2txt = { version = "^0.8", optional = true }
PyMuPDF = { version = "^1.22.5", optional = true }
wikipedia = { version = "^1", optional = true }
pyowm = { version = "^3.3.0", optional = true }
unstructured = { version = "^0.10.30", optional = true }

# vector-databases
qdrant-client = { version = "^1.6.4", optional = true }

# test
pytest = { version = "^7", optional = true}
mock = { version = "^5", optional = true}

[tool.poetry.extras]
test = ["pytest", "mock"]

huggingface-agent = [
    "transformers",
    "diffusers",
    "accelerate",
    "datasets",
    "torch",
    "soundfile",
    "sentencepiece",
    "opencv-python",
]

tools = [
    "beautifulsoup4",
    "docx2txt",
    "PyMuPDF",
    "wikipedia",
    "pyowm",
    "unstructured",
]

vector-databases = [
    "qdrant-client",
]

all = [
    # huggingface-agent
    "transformers",
    "diffusers",
    "accelerate",
    "datasets",
    "torch",
    "soundfile",
    "sentencepiece",
    "opencv-python",
    # tools
    "beautifulsoup4",
    "docx2txt",
    "PyMuPDF",
    "wikipedia",
    "pyowm",
    "unstructured",
    # vector-database
    "qdrant-client",
]

[tool.poetry.group.dev]
optional = true
[tool.poetry.group.dev.dependencies]
yapf = "0.32.0"
isort = "5.12.0"
flake8 = "4.0.1"
mypy = "^1.5.1"
toml = ">=0.10.2"
pre-commit = "^3"
pytest = "^7"
pytest-cov = "^4"
gradio = "^3"
mock = "^5"

# types
types-Pillow = "*"
types-Pygments = "*"
types-mock = "*"
types-regex = "*"
types-setuptools = "*"
types-tqdm = "*"
types-colorama = "^0"
types-requests = "^2"

[tool.poetry.group.docs]
optional = true
[tool.poetry.group.docs.dependencies]
sphinx = "^6"
sphinx_book_theme = "*"
recommonmark = "*"

[tool.yapf]
based_on_style = "pep8"
split_before_named_assigns = false

[tool.isort]
multi_line_output = 3
include_trailing_comma = true
skip = [".gitingore", "__init__.py"]

[tool.pytest.ini_options]
pythonpath = ["."]
addopts = ["--strict-markers"]
markers = [
    "very_slow: mark a very slow test to run only in full test mode",
    "model_backend: for tests that require OpenAI API key or a local LLM",
]

[tool.coverage.report]
include_namespace_packages = true

[[tool.mypy.overrides]]
module = [
    "transformers.*",
    "packaging.*",
    "tiktoken",
    "openai",
    "openai.error",
    "pytest",
    "_pytest.config",
    "_pytest.nodes",
    "numpy",
    "torch",
    "sqlalchemy",
    "google.cloud.sql.connector",
    "gradio",
    "database_connection",
    "huggingface_hub",
    "huggingface_hub.utils._errors",
    "wikipedia",
    "pyowm",
    "jsonschema.*",
    "bs4.*",
    "docx2txt",
    "PyMuPDF",
    "fitz",
<<<<<<< HEAD
    "qdrant_client.*"
=======
    "unstructured.*",
>>>>>>> 69b743be
]
ignore_missing_imports = true<|MERGE_RESOLUTION|>--- conflicted
+++ resolved
@@ -35,12 +35,8 @@
 jsonschema = "^4"
 protobuf = "^4"
 pathlib = "^1.0.1"   
-<<<<<<< HEAD
-qdrant-client = "^1.6.4"
-=======
 docstring-parser = "^0.15"
 pydantic = ">=2,<3"
->>>>>>> 69b743be
 
 # huggingface-agent
 transformers = { version = "^4", optional = true }
@@ -191,10 +187,7 @@
     "docx2txt",
     "PyMuPDF",
     "fitz",
-<<<<<<< HEAD
-    "qdrant_client.*"
-=======
+    "qdrant_client.*",
     "unstructured.*",
->>>>>>> 69b743be
 ]
 ignore_missing_imports = true