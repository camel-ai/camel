--- conflicted
+++ resolved
@@ -30,13 +30,9 @@
 python = ">=3.8.1,<3.12"
 numpy = "^1"
 openai = "^1.2.3"
-<<<<<<< HEAD
 groq = "^0.5.0"
 anthropic = "^0.21.3"
-tiktoken = "^0"
-=======
 tiktoken = "^0.7.0"
->>>>>>> 5496f638
 colorama = "^0"
 jsonschema = "^4"
 protobuf = "^4"
