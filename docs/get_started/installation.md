🐫 **Welcome to CAMEL!** 🐫

## Installation

### 1. From PyPI

To install the base CAMEL library:
```bash
pip install camel-ai
```

> **Note**: Some features may not work without their required dependencies. Install `camel-ai[all]` to ensure all dependencies are available, or install specific extras based on the features you need.

```bash
pip install 'camel-ai[all]'  # Replace with options below
```

Available extras:
- `all`: Includes all features below
- `model_platforms`: OpenAI, Google, Mistral, Anthropic Claude, Cohere etc.
- `huggingface`: Transformers, Diffusers, Accelerate, Datasets, PyTorch etc.
<<<<<<< HEAD
- `rag`: Sentence Transformers, Qdrant, Milvus, TiDB, BM25, Weaviate etc.
=======
- `rag`: Sentence Transformers, Qdrant, Milvus, TiDB, BM25,OceanBase etc.
>>>>>>> 2fd197b0
- `storage`: Neo4j, Redis, Azure Blob, Google Cloud Storage, AWS S3  etc.
- `web_tools`: DuckDuckGo, Wikipedia, WolframAlpha, Google Maps, Weather API etc.
- `document_tools`: PDF, Word, OpenAPI, BeautifulSoup, Unstructured etc.
- `media_tools`: Image Processing, Audio Processing, YouTube Download, FFmpeg etc.
- `communication_tools`: Slack, Discord, Telegram, GitHub, Reddit, Notion etc.
- `data_tools`: Pandas, TextBlob, DataCommons, OpenBB, Stripe etc.
- `research_tools`: arXiv, Google Scholar etc.
- `dev_tools`: Docker, Jupyter, Tree-sitter, Code Interpreter etc.

Multiple extras can be combined using commas:
```bash
pip install 'camel-ai[rag,web_tools,document_tools]'  # Example: RAG system with web search and document processing
```

### 2. From Docker

Detailed guidance can be find [here](https://github.com/camel-ai/camel/blob/master/.container/README.md)


By default, the agent uses the `ModelType.DEFAULT` model from the `ModelPlatformType.DEFAULT`. You can configure the default model platform and model type using environment variables. If these are not set, the agent will fall back to the default settings:

```bash
ModelPlatformType.DEFAULT = "openai"
ModelType.DEFAULT = "gpt-4o-mini"
```

### 3. From Source with uv

```bash
# Clone github repo
git clone https://github.com/camel-ai/camel.git

# Change directory into project directory
cd camel

# Install uv if you don't have it already
pip install uv

# Create a virtual environment and install dependencies
# We support using Python 3.10, 3.11, 3.12
uv venv .venv --python=3.10

# Activate the virtual environment
# For macOS/Linux
source .venv/bin/activate
# For Windows
.venv\Scripts\activate

# Install CAMEL with all dependencies
uv pip install -e ".[all, dev, docs]"

# For developers: Install pre-commit hooks and mypy
uv pip install pre-commit mypy
pre-commit install

# Exit the virtual environment when done
deactivate
```

### 4. Running Tests

To run tests, make sure you have activated the virtual environment first:

```bash
# Activate the virtual environment
# For macOS/Linux
source .venv/bin/activate
# For Windows
.venv\Scripts\activate

# Run tests
pytest --fast-test-mode test/

# Run specific tests
pytest -v apps/
pytest -v examples/

# Exit the virtual environment when done
deactivate
```

### 5. Setting Default Model Platform and Model Type (Optional)

You can customize the default model platform and model type by setting the following environment variables:
```bash
export DEFAULT_MODEL_PLATFORM_TYPE=<your preferred platform>  # e.g., openai, anthropic, etc.
export DEFAULT_MODEL_TYPE=<your preferred model>  # e.g., gpt-3.5-turbo, gpt-4o-mini, etc.
```

### 6. Setting Your Model API Key (Using OpenAI as an Example)

**For Bash shell (Linux, macOS, Git Bash on Windows):**

```bash
# Export your OpenAI API key
export OPENAI_API_KEY=<insert your OpenAI API key>
OPENAI_API_BASE_URL=<inert your OpenAI API BASE URL>  #(Should you utilize an OpenAI proxy service, kindly specify this)
```

**For Windows Command Prompt:**

```cmd
REM export your OpenAI API key
set OPENAI_API_KEY=<insert your OpenAI API key>
set OPENAI_API_BASE_URL=<inert your OpenAI API BASE URL>  #(Should you utilize an OpenAI proxy service, kindly specify this)
```

**For Windows PowerShell:**

```powershell
# Export your OpenAI API key
$env:OPENAI_API_KEY="<insert your OpenAI API key>"
$env:OPENAI_API_BASE_URL="<inert your OpenAI API BASE URL>"  #(Should you utilize an OpenAI proxy service, kindly specify this)
```

Replace `<insert your OpenAI API key>` with your actual OpenAI API key in each case.


Please note that the environment variable is session-specific. If you open a new terminal window or tab, you will need to set the API key again in that new session.

**For `.env` File:**

To simplify the process of managing API Keys, you can use store information in a `.env` file and load them into your application dynamically.

1. Modify .env file in the root directory of CAMEL and fill the following lines:

```bash
OPENAI_API_KEY=<fill your API KEY here>
```

Replace `<fill your API KEY here>` with your actual API key.

2. Load the .env file in your Python script: Use the load_dotenv() function from the dotenv module to load the variables from the .env file into the environment. Here's an example:

```python
from dotenv import load_dotenv
import os

# Load environment variables from the .env file
load_dotenv()
```
For more details about the key names in project and how to apply key, 
you can refer to [here](./setup.md).

> [!TIP]
> By default, the load_dotenv() function does not overwrite existing environment variables that are already set in your system. It only populates variables that are missing.
If you need to overwrite existing environment variables with the values from your `.env` file, use the `override=True` parameter:
> ```python
> load_dotenv(override=True)
> ```

After setting the OpenAI API key, you can run the `role_playing.py` script. Find tasks for various assistant-user roles [here](https://drive.google.com/file/d/194PPaSTBR07m-PzjS-Ty6KlPLdFIPQDd/view?usp=share_link).

```bash
# You can change the role pair and initial prompt in role_playing.py
python examples/ai_society/role_playing.py
```

Also feel free to run any scripts below that interest you:

```bash
# You can change the role pair and initial prompt in these python files

# Examples of two agents role-playing
python examples/ai_society/role_playing.py

# The agent answers questions by utilizing code execution tools.
python examples/toolkits/code_execution_toolkit.py

# Generating a knowledge graph with an agent
python examples/knowledge_graph/knowledge_graph_agent_example.py  

# Multiple agents collaborating to decompose and solve tasks
python examples/workforce/multiple_single_agents.py 

# Use agent to generate creative image
python examples/vision/image_crafting.py
```
For additional feature examples, see the [`examples`](https://github.com/camel-ai/camel/tree/master/examples) directory.<|MERGE_RESOLUTION|>--- conflicted
+++ resolved
@@ -19,11 +19,7 @@
 - `all`: Includes all features below
 - `model_platforms`: OpenAI, Google, Mistral, Anthropic Claude, Cohere etc.
 - `huggingface`: Transformers, Diffusers, Accelerate, Datasets, PyTorch etc.
-<<<<<<< HEAD
-- `rag`: Sentence Transformers, Qdrant, Milvus, TiDB, BM25, Weaviate etc.
-=======
-- `rag`: Sentence Transformers, Qdrant, Milvus, TiDB, BM25,OceanBase etc.
->>>>>>> 2fd197b0
+- `rag`: Sentence Transformers, Qdrant, Milvus, TiDB, BM25,OceanBase, Weaviate etc.
 - `storage`: Neo4j, Redis, Azure Blob, Google Cloud Storage, AWS S3  etc.
 - `web_tools`: DuckDuckGo, Wikipedia, WolframAlpha, Google Maps, Weather API etc.
 - `document_tools`: PDF, Word, OpenAPI, BeautifulSoup, Unstructured etc.
