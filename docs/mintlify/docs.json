{
  "$schema": "https://mintlify.com/docs.json",
  "name": "CAMEL-AI Documentation",
  "theme": "mint",
  "logo": {
    "light": "images/CAMEL_Icon.png",
    "dark": "images/CAMEL_Icon_White.png",
    "href": "https://camel-ai.org "
  },
  "favicon": "images/built_with_CAMEL.svg",
  "colors": {
    "primary": "#5603fc",
    "light": "#5603fc",
    "dark": "#5603fc"
  },
  "background": {
    "color": {
      "light": "#F6F3EF"
    }
  },
  "styling": {
    "codeblocks": "system"
  },
  "navbar": {
    "links": [
      {
        "label": "CAMEL Home",
        "href": "https://camel-ai.org "
      },
      {
        "label": "GitHub",
        "href": "https://github.com/camel-ai/camel "
      }
    ],
    "primary": {
      "type": "button",
      "label": "Join Community",
      "href": "https://discord.com/invite/CNcNpquyDc "
    }
  },
  "navigation": {
    "tabs": [
      {
        "tab": "Documentation",
        "groups": [
          {
            "group": "Get Started",
            "pages": [
              "get_started/installation",
              "get_started/setup"
            ]
          },
          {
            "group": "Key Modules",
            "pages": [
              "key_modules/agents",
              "key_modules/datagen",
              "key_modules/interpreters",
              "key_modules/runtimes",
              "key_modules/society",
              "key_modules/models",
              "key_modules/messages",
              "key_modules/memory",
              "key_modules/tools",
              "key_modules/prompts",
              "key_modules/tasks",
              "key_modules/loaders",
              "key_modules/storages",
              "key_modules/embeddings",
              "key_modules/retrievers",
              "key_modules/workforce"
            ]
          },
          {
            "group": "Cookbooks",
            "pages": [
              {
                "group": "Basic Concepts",
                "pages": [
                  "cookbooks/basic_concepts/agents_message",
                  "cookbooks/basic_concepts/agents_prompting",
                  "cookbooks/basic_concepts/create_your_first_agent",
                  "cookbooks/basic_concepts/create_your_first_agents_society",
                  "cookbooks/basic_concepts/model_speed_comparison"
                ]
              },
              {
                "group": "Advanced Features",
                "pages": [
                  "cookbooks/advanced_features/agents_tracking",
                  "cookbooks/advanced_features/agents_with_MCP",
                  "cookbooks/advanced_features/agents_with_dkg",
                  "cookbooks/advanced_features/agents_with_graph_rag",
                  "cookbooks/advanced_features/agents_with_human_in_loop_and_tool_approval",
                  "cookbooks/advanced_features/agents_with_memory",
                  "cookbooks/advanced_features/agents_with_rag",
                  "cookbooks/advanced_features/agents_with_tools",
                  "cookbooks/advanced_features/agents_with_tools_from_ACI",
                  "cookbooks/advanced_features/agents_with_tools_from_Composio",
                  "cookbooks/advanced_features/critic_agents_and_tree_search",
                  "cookbooks/advanced_features/embodied_agents"
                ]
              },
              {
                "group": "Applications",
                "pages": [
                  "cookbooks/applications/customer_service_Discord_bot_using_Cohere_model_with_agentic_RAG",
                  "cookbooks/applications/customer_service_Discord_bot_using_SambaNova_with_agentic_RAG",
                  "cookbooks/applications/customer_service_Discord_bot_using_local_model_with_agentic_RAG",
                  "cookbooks/applications/customer_service_Discord_bot_with_agentic_RAG",
                  "cookbooks/applications/dynamic_travel_planner",
                  "cookbooks/applications/finance_discord_bot",
                  "cookbooks/applications/roleplaying_scraper"
                ]
              },
              {
                "group": "Data Generation",
                "pages": [
                  "cookbooks/data_generation/cot_data_gen_sft_qwen_unsolth_upload_huggingface",
                  "cookbooks/data_generation/data_gen_with_real_function_calls_and_hermes_format",
                  "cookbooks/data_generation/data_model_generation_and_structured_output_with_qwen",
                  "cookbooks/data_generation/distill_math_reasoning_data_from_deepseek_r1",
                  "cookbooks/data_generation/self_improving_cot_generation",
                  "cookbooks/data_generation/self_improving_math_reasoning_data_distillation_from_deepSeek_r1",
                  "cookbooks/data_generation/self_instruct_data_generation",
                  "cookbooks/data_generation/sft_data_generation_and_unsloth_finetuning_Qwen2_5_7B",
                  "cookbooks/data_generation/sft_data_generation_and_unsloth_finetuning_mistral_7b_instruct",
                  "cookbooks/data_generation/sft_data_generation_and_unsloth_finetuning_tinyllama",
                  "cookbooks/data_generation/synthetic_dataevaluation&filter_with_reward_model"
                ]
              },
              {
                "group": "Data Processing",
                "pages": [
                  "cookbooks/data_processing/agent_with_chunkr_for_pdf_parsing",
                  "cookbooks/data_processing/ingest_data_from_websites_with_Firecrawl",
                  "cookbooks/data_processing/video_analysis"
                ]
              },
              {
                "group": "Loong",
                "pages": [
                  "cookbooks/loong/batched_single_step_env",
                  "cookbooks/loong/multi_step_rl",
                  "cookbooks/loong/single_step_env"
                ]
              },
              {
                "group": "Multi Agent Society",
                "pages": [
                  "cookbooks/multi_agent_society/agents_society",
                  "cookbooks/multi_agent_society/task_generation",
                  "cookbooks/multi_agent_society/workforce_judge_committee"
                ]
              },
              {
                "group": "MCP",
                "pages": [
                  "cookbooks/mcp/agents_with_sql_mcp"
                ]
              }
            ]
          }
        ]
      },
      {
        "tab": "API Reference",
        "groups": [
          {
            "group": "Overview",
            "pages": [
              "reference/index"
            ]
          },
          {
            "group": "Agents",
            "pages": [
              "reference/camel.agents._types",
              "reference/camel.agents._utils",
              "reference/camel.agents.base",
              "reference/camel.agents.chat_agent",
              "reference/camel.agents.critic_agent",
              "reference/camel.agents.deductive_reasoner_agent",
              "reference/camel.agents.embodied_agent",
              "reference/camel.agents.knowledge_graph_agent",
              "reference/camel.agents.mcp_agent",
              "reference/camel.agents.programmed_agent_instruction",
              "reference/camel.agents.repo_agent",
              "reference/camel.agents.role_assignment_agent",
              "reference/camel.agents.search_agent",
              "reference/camel.agents.task_agent",
              "reference/camel.agents.tool_agents.base",
              "reference/camel.agents.tool_agents.hugging_face_tool_agent"
            ]
          },
          {
            "group": "Configs",
            "pages": [
              "reference/camel.configs.aiml_config",
              "reference/camel.configs.anthropic_config",
              "reference/camel.configs.base_config",
              "reference/camel.configs.bedrock_config",
              "reference/camel.configs.cohere_config",
              "reference/camel.configs.deepseek_config",
              "reference/camel.configs.gemini_config",
              "reference/camel.configs.groq_config",
              "reference/camel.configs.internlm_config",
              "reference/camel.configs.litellm_config",
              "reference/camel.configs.lmstudio_config",
              "reference/camel.configs.mistral_config",
              "reference/camel.configs.modelscope_config",
              "reference/camel.configs.moonshot_config",
              "reference/camel.configs.netmind_config",
              "reference/camel.configs.novita_config",
              "reference/camel.configs.nvidia_config",
              "reference/camel.configs.ollama_config",
              "reference/camel.configs.openai_config",
              "reference/camel.configs.openrouter_config",
              "reference/camel.configs.ppio_config",
              "reference/camel.configs.qwen_config",
              "reference/camel.configs.reka_config",
              "reference/camel.configs.samba_config",
              "reference/camel.configs.sglang_config",
              "reference/camel.configs.siliconflow_config",
              "reference/camel.configs.togetherai_config",
              "reference/camel.configs.vllm_config",
              "reference/camel.configs.watsonx_config",
              "reference/camel.configs.yi_config",
              "reference/camel.configs.zhipuai_config"
            ]
          },
          {
            "group": "Data Generation",
            "pages": [
              "reference/camel.datagen.cot_datagen",
              "reference/camel.datagen.self_improving_cot",
              "reference/camel.datagen.evol_instruct.evol_instruct",
              "reference/camel.datagen.evol_instruct.scorer",
              "reference/camel.datagen.evol_instruct.templates",
              "reference/camel.datagen.self_instruct.self_instruct",
              "reference/camel.datagen.source2synth.data_processor",
              "reference/camel.datagen.source2synth.models",
              "reference/camel.datagen.source2synth.user_data_processor_config"
            ]
          },
          {
            "group": "Datasets",
            "pages": [
              "reference/camel.datasets.base_generator",
              "reference/camel.datasets.few_shot_generator",
              "reference/camel.datasets.models",
              "reference/camel.datasets.self_instruct_generator",
              "reference/camel.datasets.static_dataset"
            ]
          },
          {
            "group": "Embeddings",
            "pages": [
              "reference/camel.embeddings.azure_embedding",
              "reference/camel.embeddings.base",
              "reference/camel.embeddings.gemini_embedding",
              "reference/camel.embeddings.jina_embedding",
              "reference/camel.embeddings.mistral_embedding",
              "reference/camel.embeddings.openai_compatible_embedding",
              "reference/camel.embeddings.openai_embedding",
              "reference/camel.embeddings.sentence_transformers_embeddings",
              "reference/camel.embeddings.together_embedding",
              "reference/camel.embeddings.vlm_embedding"
            ]
          },
          {
            "group": "Models",
            "pages": [
              "reference/camel.models._utils",
              "reference/camel.models.aiml_model",
              "reference/camel.models.anthropic_model",
              "reference/camel.models.aws_bedrock_model",
              "reference/camel.models.azure_openai_model",
              "reference/camel.models.base_audio_model",
              "reference/camel.models.base_model",
              "reference/camel.models.cohere_model",
              "reference/camel.models.deepseek_model",
              "reference/camel.models.fish_audio_model",
              "reference/camel.models.gemini_model",
              "reference/camel.models.groq_model",
              "reference/camel.models.internlm_model",
              "reference/camel.models.litellm_model",
              "reference/camel.models.lmstudio_model",
              "reference/camel.models.mistral_model",
              "reference/camel.models.model_factory",
              "reference/camel.models.model_manager",
              "reference/camel.models.modelscope_model",
              "reference/camel.models.moonshot_model",
              "reference/camel.models.nemotron_model",
              "reference/camel.models.netmind_model",
              "reference/camel.models.novita_model",
              "reference/camel.models.nvidia_model",
              "reference/camel.models.ollama_model",
              "reference/camel.models.openai_audio_models",
              "reference/camel.models.openai_compatible_model",
              "reference/camel.models.openai_model",
              "reference/camel.models.openrouter_model",
              "reference/camel.models.ppio_model",
              "reference/camel.models.qwen_model",
              "reference/camel.models.reka_model",
              "reference/camel.models.samba_model",
              "reference/camel.models.sglang_model",
              "reference/camel.models.siliconflow_model",
              "reference/camel.models.stub_model",
              "reference/camel.models.togetherai_model",
              "reference/camel.models.vllm_model",
              "reference/camel.models.volcano_model",
              "reference/camel.models.watsonx_model",
              "reference/camel.models.yi_model",
              "reference/camel.models.zhipuai_model",
              "reference/camel.models.reward.base_reward_model",
              "reference/camel.models.reward.evaluator",
              "reference/camel.models.reward.nemotron_model",
              "reference/camel.models.reward.skywork_model"
            ]
          },
          {
            "group": "Interpreters",
            "pages": [
              "reference/camel.interpreters.base",
              "reference/camel.interpreters.docker_interpreter",
              "reference/camel.interpreters.e2b_interpreter",
              "reference/camel.interpreters.internal_python_interpreter",
              "reference/camel.interpreters.ipython_interpreter",
              "reference/camel.interpreters.subprocess_interpreter"
            ]
          },
          {
            "group": "Memory",
            "pages": [
              "reference/camel.memories.agent_memories",
              "reference/camel.memories.base",
              "reference/camel.memories.records",
              "reference/camel.memories.blocks.chat_history_block",
              "reference/camel.memories.blocks.vectordb_block",
              "reference/camel.memories.context_creators.score_based"
            ]
          },
          {
            "group": "Messages",
            "pages": [
              "reference/camel.messages.base",
              "reference/camel.messages.func_message",
              "reference/camel.messages.conversion.alpaca",
              "reference/camel.messages.conversion.conversation_models"
            ]
          },
          {
            "group": "Prompts",
            "pages": [
              "reference/camel.prompts.ai_society",
              "reference/camel.prompts.base",
              "reference/camel.prompts.code",
              "reference/camel.prompts.evaluation",
              "reference/camel.prompts.generate_text_embedding_data",
              "reference/camel.prompts.image_craft",
              "reference/camel.prompts.misalignment",
              "reference/camel.prompts.persona_hub",
              "reference/camel.prompts.prompt_templates",
              "reference/camel.prompts.role_description_prompt_template",
              "reference/camel.prompts.solution_extraction",
              "reference/camel.prompts.task_prompt_template",
              "reference/camel.prompts.translation",
              "reference/camel.prompts.video_description_prompt"
            ]
          },
          {
            "group": "Responses",
            "pages": [
              "reference/camel.responses.agent_responses"
            ]
          },
          {
            "group": "Retrievers",
            "pages": [
              "reference/camel.retrievers.auto_retriever",
              "reference/camel.retrievers.base",
              "reference/camel.retrievers.bm25_retriever",
              "reference/camel.retrievers.cohere_rerank_retriever",
              "reference/camel.retrievers.hybrid_retrival",
              "reference/camel.retrievers.vector_retriever"
            ]
          },
          {
            "group": "Societies",
            "pages": [
              "reference/camel.societies.babyagi_playing",
              "reference/camel.societies.role_playing",
              "reference/camel.societies.workforce.base",
              "reference/camel.societies.workforce.role_playing_worker",
              "reference/camel.societies.workforce.single_agent_worker",
              "reference/camel.societies.workforce.task_channel",
              "reference/camel.societies.workforce.utils",
              "reference/camel.societies.workforce.worker",
              "reference/camel.societies.workforce.workforce"
            ]
          },
          {
            "group": "Storage",
            "pages": [
              "reference/camel.storages.graph_storages.base",
              "reference/camel.storages.graph_storages.graph_element",
              "reference/camel.storages.graph_storages.nebula_graph",
              "reference/camel.storages.graph_storages.neo4j_graph",
              "reference/camel.storages.key_value_storages.base",
              "reference/camel.storages.key_value_storages.in_memory",
              "reference/camel.storages.key_value_storages.json",
              "reference/camel.storages.key_value_storages.mem0_cloud",
              "reference/camel.storages.key_value_storages.redis",
              "reference/camel.storages.object_storages.amazon_s3",
              "reference/camel.storages.object_storages.azure_blob",
              "reference/camel.storages.object_storages.base",
              "reference/camel.storages.object_storages.google_cloud",
              "reference/camel.storages.vectordb_storages.base",
              "reference/camel.storages.vectordb_storages.faiss",
              "reference/camel.storages.vectordb_storages.milvus",
              "reference/camel.storages.vectordb_storages.oceanbase",
              "reference/camel.storages.vectordb_storages.qdrant",
              "reference/camel.storages.vectordb_storages.tidb"
            ]
          },
          {
            "group": "Tasks",
            "pages": [
              "reference/camel.tasks.task"
            ]
          },
          {
            "group": "Terminators",
            "pages": [
              "reference/camel.terminators.base",
              "reference/camel.terminators.response_terminator",
              "reference/camel.terminators.token_limit_terminator"
            ]
          },
          {
            "group": "Toolkits",
            "pages": [
              "reference/camel.toolkits.aci_toolkit",
              "reference/camel.toolkits.arxiv_toolkit",
              "reference/camel.toolkits.ask_news_toolkit",
              "reference/camel.toolkits.async_browser_toolkit",
              "reference/camel.toolkits.audio_analysis_toolkit",
              "reference/camel.toolkits.base",
              "reference/camel.toolkits.bohrium_toolkit",
              "reference/camel.toolkits.browser_toolkit",
              "reference/camel.toolkits.browser_toolkit_commons",
              "reference/camel.toolkits.code_execution",
              "reference/camel.toolkits.dalle_toolkit",
              "reference/camel.toolkits.dappier_toolkit",
              "reference/camel.toolkits.data_commons_toolkit",
              "reference/camel.toolkits.excel_toolkit",
              "reference/camel.toolkits.file_write_toolkit",
              "reference/camel.toolkits.function_tool",
              "reference/camel.toolkits.github_toolkit",
              "reference/camel.toolkits.google_calendar_toolkit",
              "reference/camel.toolkits.google_maps_toolkit",
              "reference/camel.toolkits.google_scholar_toolkit",
              "reference/camel.toolkits.human_toolkit",
              "reference/camel.toolkits.image_analysis_toolkit",
              "reference/camel.toolkits.jina_reranker_toolkit",
              "reference/camel.toolkits.klavis_toolkit",
              "reference/camel.toolkits.linkedin_toolkit",
              "reference/camel.toolkits.math_toolkit",
              "reference/camel.toolkits.mcp_toolkit",
              "reference/camel.toolkits.memory_toolkit",
              "reference/camel.toolkits.meshy_toolkit",
              "reference/camel.toolkits.mineru_toolkit",
              "reference/camel.toolkits.networkx_toolkit",
              "reference/camel.toolkits.notion_toolkit",
              "reference/camel.toolkits.open_api_toolkit",
              "reference/camel.toolkits.openai_agent_toolkit",
              "reference/camel.toolkits.openbb_toolkit",
              "reference/camel.toolkits.playwright_mcp_toolkit",
              "reference/camel.toolkits.pubmed_toolkit",
              "reference/camel.toolkits.pulse_mcp_search_toolkit",
              "reference/camel.toolkits.pyautogui_toolkit",
              "reference/camel.toolkits.reddit_toolkit",
              "reference/camel.toolkits.retrieval_toolkit",
              "reference/camel.toolkits.search_toolkit",
              "reference/camel.toolkits.searxng_toolkit",
              "reference/camel.toolkits.semantic_scholar_toolkit",
              "reference/camel.toolkits.slack_toolkit",
              "reference/camel.toolkits.stripe_toolkit",
              "reference/camel.toolkits.sympy_toolkit",
              "reference/camel.toolkits.terminal_toolkit",
              "reference/camel.toolkits.thinking_toolkit",
              "reference/camel.toolkits.twitter_toolkit",
              "reference/camel.toolkits.video_analysis_toolkit",
              "reference/camel.toolkits.video_download_toolkit",
              "reference/camel.toolkits.weather_toolkit",
              "reference/camel.toolkits.whatsapp_toolkit",
              "reference/camel.toolkits.wolfram_alpha_toolkit",
              "reference/camel.toolkits.zapier_toolkit"
            ]
          },
          {
            "group": "Types",
            "pages": [
              "reference/camel.types.enums",
              "reference/camel.types.mcp_registries",
              "reference/camel.types.unified_model_type",
              "reference/camel.types.agents.tool_calling_record"
            ]
          },
          {
            "group": "Verifiers",
            "pages": [
              "reference/camel.verifiers.base",
              "reference/camel.verifiers.math_verifier",
              "reference/camel.verifiers.models",
              "reference/camel.verifiers.physics_verifier",
              "reference/camel.verifiers.python_verifier"
            ]
          },
          {
            "group": "Bots",
            "pages": [
              "reference/camel.bots.telegram_bot",
              "reference/camel.bots.discord.discord_app",
              "reference/camel.bots.discord.discord_installation",
              "reference/camel.bots.discord.discord_store",
              "reference/camel.bots.slack.models",
              "reference/camel.bots.slack.slack_app"
            ]
          },
          {
            "group": "Runtime",
            "pages": [
              "reference/camel.runtime.base",
              "reference/camel.runtime.configs",
              "reference/camel.runtime.daytona_runtime",
              "reference/camel.runtime.docker_runtime",
              "reference/camel.runtime.llm_guard_runtime",
              "reference/camel.runtime.remote_http_runtime",
              "reference/camel.runtime.ubuntu_docker_runtime",
              "reference/camel.runtime.utils.function_risk_toolkit",
              "reference/camel.runtime.utils.ignore_risk_toolkit"
            ]
          },
          {
            "group": "Utilities",
            "pages": [
              "reference/camel.utils.async_func",
              "reference/camel.utils.commons",
              "reference/camel.utils.deduplication",
              "reference/camel.utils.filename",
              "reference/camel.utils.mcp",
              "reference/camel.utils.response_format",
              "reference/camel.utils.token_counting",
              "reference/camel.utils.chunker.base",
              "reference/camel.utils.chunker.code_chunker",
              "reference/camel.utils.chunker.uio_chunker"
            ]
          },
          {
            "group": "Environments",
            "pages": [
              "reference/camel.environments.models",
              "reference/camel.environments.multi_step",
              "reference/camel.environments.single_step",
              "reference/camel.environments.tic_tac_toe"
            ]
          },
          {
            "group": "Extractors",
            "pages": [
              "reference/camel.extractors.base",
              "reference/camel.extractors.python_strategies"
            ]
          },
          {
            "group": "Personas",
            "pages": [
              "reference/camel.personas.persona",
              "reference/camel.personas.persona_hub"
            ]
          },
          {
            "group": "Benchmarks",
            "pages": [
              "reference/camel.benchmarks.apibank",
              "reference/camel.benchmarks.apibench",
              "reference/camel.benchmarks.base",
              "reference/camel.benchmarks.browsecomp",
              "reference/camel.benchmarks.gaia",
<<<<<<< HEAD
              "reference/camel.benchmarks.healthbench",
=======
>>>>>>> 2998f325
              "reference/camel.benchmarks.nexus",
              "reference/camel.benchmarks.ragbench"
            ]
          },
          {
            "group": "Data Collector",
            "pages": [
              "reference/camel.data_collector.alpaca_collector",
              "reference/camel.data_collector.base",
              "reference/camel.data_collector.sharegpt_collector"
            ]
          },
          {
            "group": "Datahubs",
            "pages": [
              "reference/camel.datahubs.base",
              "reference/camel.datahubs.huggingface"
            ]
          },
          {
            "group": "Loaders",
            "pages": [
              "reference/camel.loaders.apify_reader",
              "reference/camel.loaders.base_io",
              "reference/camel.loaders.chunkr_reader",
              "reference/camel.loaders.crawl4ai_reader",
              "reference/camel.loaders.firecrawl_reader",
              "reference/camel.loaders.jina_url_reader",
              "reference/camel.loaders.markitdown",
              "reference/camel.loaders.mineru_extractor",
              "reference/camel.loaders.pandas_reader",
              "reference/camel.loaders.scrapegraph_reader",
              "reference/camel.loaders.unstructured_io"
            ]
          },
          {
            "group": "Schemas",
            "pages": [
              "reference/camel.schemas.base",
              "reference/camel.schemas.openai_converter",
              "reference/camel.schemas.outlines_converter"
            ]
          }
        ]
      }
    ],
    "global": {
      "anchors": [
        {
          "anchor": "Website",
          "href": "https://www.camel-ai.org/ ",
          "icon": "globe"
        }
      ]
    }
  },
  "footer": {
    "socials": {
      "github": "https://github.com/camel-ai/camel ",
      "twitter": "https://x.com/CamelAIOrg "
    }
  }
}<|MERGE_RESOLUTION|>--- conflicted
+++ resolved
@@ -589,10 +589,7 @@
               "reference/camel.benchmarks.base",
               "reference/camel.benchmarks.browsecomp",
               "reference/camel.benchmarks.gaia",
-<<<<<<< HEAD
               "reference/camel.benchmarks.healthbench",
-=======
->>>>>>> 2998f325
               "reference/camel.benchmarks.nexus",
               "reference/camel.benchmarks.ragbench"
             ]
