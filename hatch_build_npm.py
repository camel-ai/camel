--- conflicted
+++ resolved
@@ -48,16 +48,9 @@
         else:
             print("Warning: TypeScript build artifacts not found")
 
-<<<<<<< HEAD
-    def build_npm_dependencies(self):
-        r"""Build TypeScript dependencies during wheel/sdist creation."""
-        base_dir = Path(self.root)
-        ts_dir = (
-=======
     def _get_ts_directory(self, base_dir: Path) -> Path:
         r"""Get the TypeScript directory path."""
         return (
->>>>>>> 43bc322c
             base_dir / "camel" / "toolkits" / "hybrid_browser_toolkit" / "ts"
         )
 
@@ -246,32 +239,10 @@
         print("  npm install && npm run build")
         print("  npx playwright install")
 
-<<<<<<< HEAD
-def build_npm_dependencies_standalone():
-    r"""Standalone function for testing purposes."""
-    base_dir = Path(__file__).parent
-    ts_dir = base_dir / "camel" / "toolkits" / "hybrid_browser_toolkit" / "ts"
-
-    print(f"Checking TypeScript directory: {ts_dir}")
-
-    if not ts_dir.exists():
-        print("TypeScript directory not found, skipping npm build")
-        return
-
-    # Check if dist already exists and is not empty
-    dist_dir = ts_dir / "dist"
-    if dist_dir.exists() and any(dist_dir.iterdir()):
-        print(
-            "TypeScript already built (dist directory exists), skipping "
-            "build"
-        )
-        return
-=======
     def build_npm_dependencies(self):
         r"""Build TypeScript dependencies during wheel/sdist creation."""
         base_dir = Path(self.root)
         ts_dir = self._get_ts_directory(base_dir)
->>>>>>> 43bc322c
 
         print(f"Checking TypeScript directory: {ts_dir}")
 
