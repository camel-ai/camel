--- conflicted
+++ resolved
@@ -110,11 +110,9 @@
 # Bocha Platform API(https://open.bochaai.com)
 # BOCHA_API_KEY="Fill your API key here"
 
-<<<<<<< HEAD
+# Klavis AI API (https://www.klavis.ai)
+# KLAVIS_API_KEY="Fill your API key here"
+
 # ACI API (https://platform.aci.dev/)
 # ACI_API_KEY="Fill your API key here"
-# LINKED_ACCOUNT_OWNER="Fill your Linked Account Owner here"
-=======
-# Klavis AI API (https://www.klavis.ai)
-# KLAVIS_API_KEY="Fill your API key here"
->>>>>>> 0c0ebcf6
+# LINKED_ACCOUNT_OWNER="Fill your Linked Account Owner here"