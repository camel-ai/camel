--- conflicted
+++ resolved
@@ -10,11 +10,7 @@
       - uses: actions/setup-python@v3
       - name: Install dependencies
         run: |
-<<<<<<< HEAD
-          pip install sphinx sphinx_rtd_theme recommonmark numpy openai tenacity tiktoken colorama
-=======
-          pip install sphinx sphinx_book_theme numpy openai tenacity tiktoken colorama
->>>>>>> b4251216
+          pip install sphinx sphinx_book_theme recommonmark numpy openai tenacity tiktoken colorama
       - name: Sphinx build
         run: |
           sphinx-build docs docs/_build
