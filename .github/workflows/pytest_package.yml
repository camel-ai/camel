# This workflow will install Python dependencies, run tests and lint with a single version of Python
# For more information see: https://docs.github.com/en/actions/automating-builds-and-tests/building-and-testing-python

name: Pytest Camel package

on:
  push:
    branches: [ "master", "qa" ]
  pull_request:
    branches: [ "master", "qa" ]

permissions:
  contents: read

jobs:
  pytest_package_fast_test:
    runs-on: ubuntu-latest
    steps:
    - uses: actions/checkout@v3
    - name: Set up Python environment and install dependencies
      uses: ./.github/actions/camel_install
      with:
        python-version: "3.10"
    - name: Run pytest
      env:
        OPENAI_API_KEY: "${{ secrets.OPENAI_API_KEY }}"
        GOOGLE_API_KEY: "${{ secrets.GOOGLE_API_KEY }}"
        SEARCH_ENGINE_ID: "${{ secrets.SEARCH_ENGINE_ID }}"
        OPENWEATHERMAP_API_KEY: "${{ secrets.OPENWEATHERMAP_API_KEY }}"
        ANTHROPIC_API_KEY: "${{ secrets.ANTHROPIC_API_KEY }}"
        GROQ_API_KEY: "${{ secrets.GROQ_API_KEY }}"
        COHERE_API_KEY: "${{ secrets.COHERE_API_KEY }}"
        NVIDIA_API_BASE_URL: "${{ secrets.NVIDIA_API_BASE_URL }}"
        NVIDIA_API_KEY: "${{ secrets.NVIDIA_API_KEY }}"
        ZHIPUAI_API_BASE_URL: "${{ secrets.ZHIPUAI_API_BASE_URL }}"
        ZHIPUAI_API_KEY: "${{ secrets.ZHIPUAI_API_KEY }}"
        HF_TOKEN: "${{ secrets.HF_TOKEN }}"
        AZURE_OPENAI_API_KEY: "to-be-filled"
        AZURE_API_VERSION: "to-be-filled"
        AZURE_DEPLOYMENT_NAME: "to-be-filled"
        AZURE_OPENAI_BASE_URL: "https://camel.openai.azure.com/"
        MISTRAL_API_KEY: "${{ secrets.MISTRAL_API_KEY }}"
        REKA_API_KEY: "${{ secrets.REKA_API_KEY }}"
        NEO4J_URI: "${{ secrets.NEO4J_URI }}"
        NEO4J_USERNAME: "${{ secrets.NEO4J_USERNAME }}"
        NEO4J_PASSWORD: "${{ secrets.NEO4J_PASSWORD }}"
        FIRECRAWL_API_KEY: "${{ secrets.FIRECRAWL_API_KEY }}"
        ASKNEWS_CLIENT_ID: "${{ secrets.ASKNEWS_CLIENT_ID }}"
        ASKNEWS_CLIENT_SECRET: "${{ secrets.ASKNEWS_CLIENT_SECRET }}"
        CHUNKR_API_KEY: "${{ secrets.CHUNKR_API_KEY }}"
        MESHY_API_KEY: "${{ secrets.MESHY_API_KEY }}"
        YI_API_KEY: "${{ secrets.YI_API_KEY }}"
        TOGETHER_API_KEY: "${{ secrets.TOGETHER_API_KEY }}"
        SAMBA_API_KEY: "${{ secrets.SAMBA_API_KEY }}"
        QWEN_API_KEY: "${{ secrets.QWEN_API_KEY }}"
        GEMINI_API_KEY: "${{ secrets.GEMINI_API_KEY }}"
        DEEPSEEK_API_KEY: "${{ secrets.DEEPSEEK_API_KEY }}"
        DAPPIER_API_KEY: "${{ secrets.DAPPIER_API_KEY }}"
        DISCORD_BOT_TOKEN: "${{ secrets.DISCORD_BOT_TOKEN }}"
        INTERNLM_API_KEY: "${{ secrets.INTERNLM_API_KEY }}"
        JINA_API_KEY: "${{ secrets.JINA_API_KEY }}"
<<<<<<< HEAD
        SILICONFLOW_API_KEY: "${{ secrets.SILICONFLOW_API_KEY }}"
=======
        MOONSHOT_API_KEY: "${{ secrets.MOONSHOT_API_KEY }}"
>>>>>>> 28bc3144
      run: poetry run pytest --fast-test-mode test/

  pytest_package_llm_test:
    runs-on: ubuntu-latest
    steps:
    - uses: actions/checkout@v3
    - name: Set up Python environment and install dependencies
      uses: ./.github/actions/camel_install
      with:
        python-version: "3.10"
    - name: Run pytest
      env:
        OPENAI_API_KEY: "${{ secrets.OPENAI_API_KEY }}"
        GOOGLE_API_KEY: "${{ secrets.GOOGLE_API_KEY }}"
        SEARCH_ENGINE_ID: "${{ secrets.SEARCH_ENGINE_ID }}"
        OPENWEATHERMAP_API_KEY: "${{ secrets.OPENWEATHERMAP_API_KEY }}"
        ANTHROPIC_API_KEY: "${{ secrets.ANTHROPIC_API_KEY }}"
        GROQ_API_KEY: "${{ secrets.GROQ_API_KEY }}"
        COHERE_API_KEY: "${{ secrets.COHERE_API_KEY }}"
        NVIDIA_API_BASE_URL: "${{ secrets.NVIDIA_API_BASE_URL }}"
        NVIDIA_API_KEY: "${{ secrets.NVIDIA_API_KEY }}"
        ZHIPUAI_API_BASE_URL: "${{ secrets.ZHIPUAI_API_BASE_URL }}"
        ZHIPUAI_API_KEY: "${{ secrets.ZHIPUAI_API_KEY }}"
        HF_TOKEN: "${{ secrets.HF_TOKEN }}"
        AZURE_OPENAI_API_KEY: "to-be-filled"
        AZURE_API_VERSION: "to-be-filled"
        AZURE_DEPLOYMENT_NAME: "to-be-filled"
        AZURE_OPENAI_BASE_URL: "https://camel.openai.azure.com/"
        MISTRAL_API_KEY: "${{ secrets.MISTRAL_API_KEY }}"
        REKA_API_KEY: "${{ secrets.REKA_API_KEY }}"
        NEO4J_URI: "${{ secrets.NEO4J_URI }}"
        NEO4J_USERNAME: "${{ secrets.NEO4J_USERNAME }}"
        NEO4J_PASSWORD: "${{ secrets.NEO4J_PASSWORD }}"
        FIRECRAWL_API_KEY: "${{ secrets.FIRECRAWL_API_KEY }}"
        ASKNEWS_CLIENT_ID: "${{ secrets.ASKNEWS_CLIENT_ID }}"
        ASKNEWS_CLIENT_SECRET: "${{ secrets.ASKNEWS_CLIENT_SECRET }}"
        CHUNKR_API_KEY: "${{ secrets.CHUNKR_API_KEY }}"
        MESHY_API_KEY: "${{ secrets.MESHY_API_KEY }}"
        YI_API_KEY: "${{ secrets.YI_API_KEY }}"
        TOGETHER_API_KEY: "${{ secrets.TOGETHER_API_KEY }}"
        SAMBA_API_KEY: "${{ secrets.SAMBA_API_KEY }}"
        QWEN_API_KEY: "${{ secrets.QWEN_API_KEY }}"
        GEMINI_API_KEY: "${{ secrets.GEMINI_API_KEY }}"
        DEEPSEEK_API_KEY: "${{ secrets.DEEPSEEK_API_KEY }}"
        DAPPIER_API_KEY: "${{ secrets.DAPPIER_API_KEY }}"
        DISCORD_BOT_TOKEN: "${{ secrets.DISCORD_BOT_TOKEN }}"
        INTERNLM_API_KEY: "${{ secrets.INTERNLM_API_KEY }}"
        JINA_API_KEY: "${{ secrets.JINA_API_KEY }}"
<<<<<<< HEAD
        SILICONFLOW_API_KEY: "${{ secrets.SILICONFLOW_API_KEY }}"
=======
        MOONSHOT_API_KEY: "${{ secrets.MOONSHOT_API_KEY }}"
>>>>>>> 28bc3144
      run: poetry run pytest --llm-test-only test/

  pytest_package_very_slow_test:
    runs-on: ubuntu-latest
    steps:
    - uses: actions/checkout@v3
    - name: Set up Python environment and install dependencies
      uses: ./.github/actions/camel_install
      with:
        python-version: "3.10"
    - name: Run pytest
      env:
        OPENAI_API_KEY: "${{ secrets.OPENAI_API_KEY }}"
        GOOGLE_API_KEY: "${{ secrets.GOOGLE_API_KEY }}"
        SEARCH_ENGINE_ID: "${{ secrets.SEARCH_ENGINE_ID }}"
        OPENWEATHERMAP_API_KEY: "${{ secrets.OPENWEATHERMAP_API_KEY }}"
        ANTHROPIC_API_KEY: "${{ secrets.ANTHROPIC_API_KEY }}"
        GROQ_API_KEY: "${{ secrets.GROQ_API_KEY }}"
        COHERE_API_KEY: "${{ secrets.COHERE_API_KEY }}"
        NVIDIA_API_BASE_URL: "${{ secrets.NVIDIA_API_BASE_URL }}"
        NVIDIA_API_KEY: "${{ secrets.NVIDIA_API_KEY }}"
        ZHIPUAI_API_BASE_URL: "${{ secrets.ZHIPUAI_API_BASE_URL }}"
        ZHIPUAI_API_KEY: "${{ secrets.ZHIPUAI_API_KEY }}"
        HF_TOKEN: "${{ secrets.HF_TOKEN }}"
        AZURE_OPENAI_API_KEY: ${{ secrets.AZURE_OPENAI_API_KEY }}"
        AZURE_API_VERSION: ${{ secrets.AZURE_API_VERSION }}"
        AZURE_DEPLOYMENT_NAME: ${{ secrets.AZURE_DEPLOYMENT_NAME }}"
        AZURE_OPENAI_BASE_URL: ${{ secrets.AZURE_OPENAI_BASE_URL }}"
        MISTRAL_API_KEY: "${{ secrets.MISTRAL_API_KEY }}"
        REKA_API_KEY: "${{ secrets.REKA_API_KEY }}"
        NEO4J_URI: "${{ secrets.NEO4J_URI }}"
        NEO4J_USERNAME: "${{ secrets.NEO4J_USERNAME }}"
        NEO4J_PASSWORD: "${{ secrets.NEO4J_PASSWORD }}"
        FIRECRAWL_API_KEY: "${{ secrets.FIRECRAWL_API_KEY }}"
        ASKNEWS_CLIENT_ID: "${{ secrets.ASKNEWS_CLIENT_ID }}"
        ASKNEWS_CLIENT_SECRET: "${{ secrets.ASKNEWS_CLIENT_SECRET }}"
        CHUNKR_API_KEY: "${{ secrets.CHUNKR_API_KEY }}"
        MESHY_API_KEY: "${{ secrets.MESHY_API_KEY }}"
        YI_API_KEY: "${{ secrets.YI_API_KEY }}"
        TOGETHER_API_KEY: "${{ secrets.TOGETHER_API_KEY }}"
        SAMBA_API_KEY: "${{ secrets.SAMBA_API_KEY }}"
        QWEN_API_KEY: "${{ secrets.QWEN_API_KEY }}"
        GEMINI_API_KEY: "${{ secrets.GEMINI_API_KEY }}"
        DEEPSEEK_API_KEY: "${{ secrets.DEEPSEEK_API_KEY }}"
        DAPPIER_API_KEY: "${{ secrets.DAPPIER_API_KEY }}"
        DISCORD_BOT_TOKEN: "${{ secrets.DISCORD_BOT_TOKEN }}"
        INTERNLM_API_KEY: "${{ secrets.INTERNLM_API_KEY }}"
        JINA_API_KEY: "${{ secrets.JINA_API_KEY }}"
        MOONSHOT_API_KEY: "${{ secrets.MOONSHOT_API_KEY }}"
      run: poetry run pytest --very-slow-test-only test/<|MERGE_RESOLUTION|>--- conflicted
+++ resolved
@@ -59,11 +59,8 @@
         DISCORD_BOT_TOKEN: "${{ secrets.DISCORD_BOT_TOKEN }}"
         INTERNLM_API_KEY: "${{ secrets.INTERNLM_API_KEY }}"
         JINA_API_KEY: "${{ secrets.JINA_API_KEY }}"
-<<<<<<< HEAD
+        MOONSHOT_API_KEY: "${{ secrets.MOONSHOT_API_KEY }}"
         SILICONFLOW_API_KEY: "${{ secrets.SILICONFLOW_API_KEY }}"
-=======
-        MOONSHOT_API_KEY: "${{ secrets.MOONSHOT_API_KEY }}"
->>>>>>> 28bc3144
       run: poetry run pytest --fast-test-mode test/
 
   pytest_package_llm_test:
@@ -112,11 +109,8 @@
         DISCORD_BOT_TOKEN: "${{ secrets.DISCORD_BOT_TOKEN }}"
         INTERNLM_API_KEY: "${{ secrets.INTERNLM_API_KEY }}"
         JINA_API_KEY: "${{ secrets.JINA_API_KEY }}"
-<<<<<<< HEAD
+        MOONSHOT_API_KEY: "${{ secrets.MOONSHOT_API_KEY }}"
         SILICONFLOW_API_KEY: "${{ secrets.SILICONFLOW_API_KEY }}"
-=======
-        MOONSHOT_API_KEY: "${{ secrets.MOONSHOT_API_KEY }}"
->>>>>>> 28bc3144
       run: poetry run pytest --llm-test-only test/
 
   pytest_package_very_slow_test:
