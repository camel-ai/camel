--- conflicted
+++ resolved
@@ -10,17 +10,13 @@
 # WITHOUT WARRANTIES OR CONDITIONS OF ANY KIND, either express or implied.
 # See the License for the specific language governing permissions and
 # limitations under the License.
-<<<<<<< HEAD
-# ========= Copyright 2023-2024 @ CAMEL-AI.org. All Rights Reserved. =========
+# ========= Copyright 2023-2025 @ CAMEL-AI.org. All Rights Reserved. =========
 """Unified response abstractions and adapters.
 
 This package contains agent-visible response containers and provider-agnostic
 response models/adapters used across CAMEL.
 """
 
-=======
-# ========= Copyright 2023-2025 @ CAMEL-AI.org. All Rights Reserved. =========
->>>>>>> 88e65435
 from .agent_responses import ChatAgentResponse
 
 __all__ = [
