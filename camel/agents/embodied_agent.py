--- conflicted
+++ resolved
@@ -11,11 +11,7 @@
 # See the License for the specific language governing permissions and
 # limitations under the License.
 # =========== Copyright 2023 @ CAMEL-AI.org. All Rights Reserved. ===========
-<<<<<<< HEAD
-from typing import Any, List, Optional
-=======
 from typing import Any, Dict, List, Optional
->>>>>>> bc963b73
 
 from colorama import Fore
 
