# =========== Copyright 2023 @ CAMEL-AI.org. All Rights Reserved. ===========
# Licensed under the Apache License, Version 2.0 (the “License”);
# you may not use this file except in compliance with the License.
# You may obtain a copy of the License at
#
#     http://www.apache.org/licenses/LICENSE-2.0
#
# Unless required by applicable law or agreed to in writing, software
# distributed under the License is distributed on an “AS IS” BASIS,
# WITHOUT WARRANTIES OR CONDITIONS OF ANY KIND, either express or implied.
# See the License for the specific language governing permissions and
# limitations under the License.
# =========== Copyright 2023 @ CAMEL-AI.org. All Rights Reserved. ===========
import json
from collections import defaultdict
from dataclasses import dataclass
from typing import Any, Callable, Dict, List, Optional, Tuple

from openai import Stream

from camel.agents import BaseAgent
from camel.configs import BaseConfig, ChatGPTConfig
from camel.functions import OpenAIFunction
from camel.memories import (
    BaseMemory,
    ChatHistoryMemory,
    MemoryRecord,
    ScoreBasedContextCreator,
)
from camel.messages import BaseMessage, FunctionCallingMessage, OpenAIMessage
from camel.models import BaseModelBackend, ModelFactory
<<<<<<< HEAD
from camel.typing import ModelType, RoleType
from camel.utils import api_key_required, get_model_encoding


@dataclass(frozen=True)
class ChatAgentResponse:
    r"""Response of a ChatAgent.

    Attributes:
        msgs (List[BaseMessage]): A list of zero, one or several messages.
            If the list is empty, there is some error in message generation.
            If the list has one message, this is normal mode.
            If the list has several messages, this is the critic mode.
        terminated (bool): A boolean indicating whether the agent decided
            to terminate the chat session.
        info (Dict[str, Any]): Extra information about the chat message.
    """
    msgs: List[BaseMessage]
    terminated: bool
    info: Dict[str, Any]

    @property
    def msg(self):
        if len(self.msgs) != 1:
            raise RuntimeError("Property msg is only available "
                               "for a single message in msgs.")
        return self.msgs[0]


@dataclass(frozen=True)
class ChatRecord:
    r"""Historical records of who made what message.

    Attributes:
        role_at_backend (str): Role of the message that mirrors OpenAI
            message role that may be `system` or `user` or `assistant`.
        message (BaseMessage): Message payload.
    """
    role_at_backend: str
    message: BaseMessage

    def to_openai_message(self):
        r"""Converts the payload message to OpenAI-compatible format.

        Returns:
            OpenAIMessage: OpenAI-compatible message
        """
        return self.message.to_openai_message(self.role_at_backend)
=======
from camel.responses import ChatAgentResponse
from camel.terminators import ResponseTerminator
from camel.types import (
    ChatCompletion,
    ChatCompletionChunk,
    ModelType,
    OpenAIBackendRole,
    RoleType,
)
from camel.utils import get_model_encoding
>>>>>>> 35b36737


@dataclass(frozen=True)
class FunctionCallingRecord:
    r"""Historical records of functions called in the conversation.

    Attributes:
        func_name (str): The name of the function being called.
        args (Dict[str, Any]): The dictionary of arguments passed to
            the function.
        result (Any): The execution result of calling this function.
    """
    func_name: str
    args: Dict[str, Any]
    result: Any

    def __str__(self) -> str:
        r"""Overridden version of the string function.

        Returns:
            str: Modified string to represent the function calling.
        """

        return (f"Function Execution: {self.func_name}\n"
                f"\tArgs: {self.args}\n"
                f"\tResult: {self.result}")


class ChatAgent(BaseAgent):
    r"""Class for managing conversations of CAMEL Chat Agents.

    Args:
        system_message (BaseMessage): The system message for the chat agent.
        model_type (ModelType, optional): The LLM model to use for generating
            responses. (default :obj:`ModelType.GPT_3_5_TURBO`)
        model_config (BaseConfig, optional): Configuration options for the
            LLM model. (default: :obj:`None`)
        memory (BaseMemory, optional): The agent memory for managing chat
            messages. If `None`, a :obj:`ChatHistoryMemory` will be used.
            (default: :obj:`None`)
        message_window_size (int, optional): The maximum number of previous
            messages to include in the context window. If `None`, no windowing
            is performed. (default: :obj:`None`)
        token_limit (int, optional): The maxinum number of tokens in a context.
            The context will be automatically pruned to fulfill the limitation.
            If `None`, it will be set according to the backend model.
            (default: :obj:`None`)
        output_language (str, optional): The language to be output by the
            agent. (default: :obj:`None`)
        function_list (List[OpenAIFunction], optional): List of available
            :obj:`OpenAIFunction`. (default: :obj:`None`)
        response_terminators (List[ResponseTerminator], optional): List of
            :obj:`ResponseTerminator` bind to one chat agent.
            (default: :obj:`None`)
    """

    def __init__(
        self,
        system_message: BaseMessage,
        model_type: Optional[ModelType] = None,
        model_config: Optional[BaseConfig] = None,
        memory: Optional[BaseMemory] = None,
        message_window_size: Optional[int] = None,
        token_limit: Optional[int] = None,
        output_language: Optional[str] = None,
        function_list: Optional[List[OpenAIFunction]] = None,
        response_terminators: Optional[List[ResponseTerminator]] = None,
    ) -> None:

        self.orig_sys_message: BaseMessage = system_message
        self.system_message = system_message
        self.role_name: str = system_message.role_name
        self.role_type: RoleType = system_message.role_type
        self.output_language: Optional[str] = output_language
        if self.output_language is not None:
            self.set_output_language(self.output_language)

        self.model_type: ModelType = (model_type if model_type is not None else
                                      ModelType.GPT_3_5_TURBO)

        self.func_dict: Dict[str, Callable] = {}
        if function_list is not None:
            for func in function_list:
                self.func_dict[func.name] = func.func
        self.model_config = model_config or ChatGPTConfig()

        self.model_backend: BaseModelBackend = ModelFactory.create(
            self.model_type, self.model_config.__dict__)
        self.model_token_limit = token_limit or self.model_backend.token_limit
        context_creator = ScoreBasedContextCreator(
            self.model_backend.token_counter,
            self.model_token_limit,
        )
        self.memory: BaseMemory = memory or ChatHistoryMemory(
            context_creator, window_size=message_window_size)

        self.terminated: bool = False
        self.response_terminators = response_terminators or []
        self.init_messages()

    def reset(self):
        r"""Resets the :obj:`ChatAgent` to its initial state and returns the
        stored messages.

        Returns:
            List[BaseMessage]: The stored messages.
        """
        self.terminated = False
        self.init_messages()
        for terminator in self.response_terminators:
            terminator.reset()

    @property
    def system_message(self) -> BaseMessage:
        r"""The getter method for the property :obj:`system_message`.

        Returns:
            BaseMessage: The system message of this agent.
        """
        return self._system_message

    @system_message.setter
    def system_message(self, message: BaseMessage):
        r"""The setter method for the property :obj:`system_message`.

        Args:
            message (BaseMessage): The message to be set as the
                new system message of this agent.
        """
        self._system_message = message

    def is_function_calling_enabled(self) -> bool:
        r"""Whether OpenAI function calling is enabled for this agent.

        Returns:
            bool: Whether OpenAI function calling is enabled for this
                agent, determined by whether the dictionary of functions
                is empty.
        """
        return len(self.func_dict) > 0

    def update_memory(self, message: BaseMessage,
                      role: OpenAIBackendRole) -> None:
        r"""Updates the agent memory with a new message.

        Args:
            message (BaseMessage): The new message to add to the stored
                messages.
            role (OpenAIBackendRole): The backend role type.
        """
        self.memory.write_record(MemoryRecord(message, role))

    def set_output_language(self, output_language: str) -> BaseMessage:
        r"""Sets the output language for the system message. This method
        updates the output language for the system message. The output
        language determines the language in which the output text should be
        generated.

        Args:
            output_language (str): The desired output language.

        Returns:
            BaseMessage: The updated system message object.
        """
        self.output_language = output_language
        content = (self.orig_sys_message.content +
                   ("\nRegardless of the input language, "
                    f"you must output text in {output_language}."))
        self.system_message = self.system_message.create_new_instance(content)
        return self.system_message

    def get_info(self, id: Optional[str], usage: Optional[Dict[str, int]],
                 termination_reasons: List[str], num_tokens: int,
                 called_funcs: List[FunctionCallingRecord]) -> Dict[str, Any]:
        r"""Returns a dictionary containing information about the chat session.

        Args:
            id (str, optional): The ID of the chat session.
            usage (Dict[str, int], optional): Information about the usage of
                the LLM model.
            termination_reasons (List[str]): The reasons for the termination
                of the chat session.
            num_tokens (int): The number of tokens used in the chat session.
            called_funcs (List[FunctionCallingRecord]): The list of function
                calling records, containing the information of called
                functions.

        Returns:
            Dict[str, Any]: The chat session information.
        """
        return {
            "id": id,
            "usage": usage,
            "termination_reasons": termination_reasons,
            "num_tokens": num_tokens,
            "called_functions": called_funcs,
        }

    def init_messages(self) -> None:
        r"""Initializes the stored messages list with the initial system
        message.
        """
        system_record = MemoryRecord(self.system_message,
                                     OpenAIBackendRole.SYSTEM)
        self.memory.clear()
        self.memory.write_record(system_record)

    def record_message(self, message: BaseMessage) -> None:
        r"""Records the externally provided message into the agent memory as if
        it were an answer of the :obj:`ChatAgent` from the backend. Currently,
        the choice of the critic is submitted with this method.

        Args:
            message (BaseMessage): An external message to be recorded in the
                memory.
        """
        self.update_memory(message, OpenAIBackendRole.ASSISTANT)

<<<<<<< HEAD
    @retry(wait=wait_exponential(min=5, max=60), stop=stop_after_attempt(5))
    @api_key_required
=======
>>>>>>> 35b36737
    def step(
        self,
        input_message: BaseMessage,
    ) -> ChatAgentResponse:
        r"""Performs a single step in the chat session by generating a response
        to the input message.

        Args:
            input_message (BaseMessage): The input message to the agent.
            Its `role` field that specifies the role at backend may be either
            `user` or `assistant` but it will be set to `user` anyway since
            for the self agent any incoming message is external.

        Returns:
            ChatAgentResponse: A struct containing the output messages,
                a boolean indicating whether the chat session has terminated,
                and information about the chat session.
        """
        self.update_memory(input_message, OpenAIBackendRole.USER)

        output_messages: List[BaseMessage]
        info: Dict[str, Any]
        called_funcs: List[FunctionCallingRecord] = []
        while True:
            # Format messages and get the token number
            openai_messages: Optional[List[OpenAIMessage]]

            try:
                openai_messages, num_tokens = self.memory.get_context()
            except RuntimeError as e:
                return self.step_token_exceed(e.args[1], called_funcs,
                                              "max_tokens_exceeded")

            # Obtain the model's response
            response = self.model_backend.run(openai_messages)

            if isinstance(response, ChatCompletion):
                output_messages, finish_reasons, usage_dict, response_id = (
                    self.handle_batch_response(response))
            else:
                output_messages, finish_reasons, usage_dict, response_id = (
                    self.handle_stream_response(response, num_tokens))

            if (self.is_function_calling_enabled()
                    and finish_reasons[0] == 'function_call'
                    and isinstance(response, ChatCompletion)):
                # Do function calling
                func_assistant_msg, func_result_msg, func_record = (
                    self.step_function_call(response))

                # Update the messages
                self.update_memory(func_assistant_msg,
                                   OpenAIBackendRole.ASSISTANT)
                self.update_memory(func_result_msg, OpenAIBackendRole.FUNCTION)

                # Record the function calling
                called_funcs.append(func_record)
            else:
                # Function calling disabled or not a function calling

                # Loop over responses terminators, get list of termination
                # tuples with whether the terminator terminates the agent
                # and termination reason
                termination = [
                    terminator.is_terminated(output_messages)
                    for terminator in self.response_terminators
                ]
                # Terminate the agent if any of the terminator terminates
                self.terminated, termination_reason = next(
                    ((terminated, termination_reason)
                     for terminated, termination_reason in termination
                     if terminated), (False, None))
                # For now only retain the first termination reason
                if self.terminated and termination_reason is not None:
                    finish_reasons = [termination_reason] * len(finish_reasons)

                info = self.get_info(
                    response_id,
                    usage_dict,
                    finish_reasons,
                    num_tokens,
                    called_funcs,
                )
                break

        return ChatAgentResponse(output_messages, self.terminated, info)

    def handle_batch_response(
        self, response: ChatCompletion
    ) -> Tuple[List[BaseMessage], List[str], Dict[str, int], str]:
        r"""

        Args:
            response (dict): Model response.

        Returns:
            tuple: A tuple of list of output `ChatMessage`, list of
                finish reasons, usage dictionary, and response id.
        """
        output_messages: List[BaseMessage] = []
        for choice in response.choices:
            chat_message = BaseMessage(
                role_name=self.role_name,
                role_type=self.role_type,
                meta_dict=dict(),
                content=choice.message.content or "",
            )
            output_messages.append(chat_message)
        finish_reasons = [
            str(choice.finish_reason) for choice in response.choices
        ]
        usage = (response.usage.model_dump()
                 if response.usage is not None else {})
        return (
            output_messages,
            finish_reasons,
            usage,
            response.id,
        )

    def handle_stream_response(
        self,
        response: Stream[ChatCompletionChunk],
        prompt_tokens: int,
    ) -> Tuple[List[BaseMessage], List[str], Dict[str, int], str]:
        r"""

        Args:
            response (dict): Model response.
            prompt_tokens (int): Number of input prompt tokens.

        Returns:
            tuple: A tuple of list of output `ChatMessage`, list of
                finish reasons, usage dictionary, and response id.
        """
        content_dict: defaultdict = defaultdict(lambda: "")
        finish_reasons_dict: defaultdict = defaultdict(lambda: "")
        output_messages: List[BaseMessage] = []
        response_id: str = ""
        # All choices in one response share one role
        for chunk in response:
            response_id = chunk.id
            for choice in chunk.choices:
                index = choice.index
                delta = choice.delta
                if delta.content is not None:
                    # When response has not been stopped
                    # Notice that only the first chunk_dict has the "role"
                    content_dict[index] += delta.content
                else:
                    finish_reasons_dict[index] = choice.finish_reason
                    chat_message = BaseMessage(role_name=self.role_name,
                                               role_type=self.role_type,
                                               meta_dict=dict(),
                                               content=content_dict[index])
                    output_messages.append(chat_message)
        finish_reasons = [
            finish_reasons_dict[i] for i in range(len(finish_reasons_dict))
        ]
        usage_dict = self.get_usage_dict(output_messages, prompt_tokens)
        return output_messages, finish_reasons, usage_dict, response_id

    def step_token_exceed(self, num_tokens: int,
                          called_funcs: List[FunctionCallingRecord],
                          termination_reason: str) -> ChatAgentResponse:
        r"""Return trivial response containing number of tokens and information
        of called functions when the number of tokens exceeds.

        Args:
            num_tokens (int): Number of tokens in the messages.
            called_funcs (List[FunctionCallingRecord]): List of information
                objects of functions called in the current step.
            termination_reason (str): String of termination reason.

        Returns:
            ChatAgentResponse: The struct containing trivial outputs and
                information about token number and called functions.
        """
        self.terminated = True
        output_messages: List[BaseMessage] = []

        info = self.get_info(
            None,
            None,
            [termination_reason],
            num_tokens,
            called_funcs,
        )

        return ChatAgentResponse(
            output_messages,
            self.terminated,
            info,
        )

    def step_function_call(
        self,
        response: ChatCompletion,
    ) -> Tuple[FunctionCallingMessage, FunctionCallingMessage,
               FunctionCallingRecord]:
        r"""Execute the function with arguments following the model's response.

        Args:
            response (Dict[str, Any]): The response obtained by calling the
                model.

        Returns:
            tuple: A tuple consisting of two obj:`FunctionCallingMessage`,
                one about the arguments and the other about the execution
                result, and a struct for logging information about this
                function call.
        """
        # Note that when function calling is enabled, `n` is set to 1.
        choice = response.choices[0]
        if choice.message.function_call is None:
            raise RuntimeError("Function call is None")
        func_name = choice.message.function_call.name
        func = self.func_dict[func_name]

        args_str: str = choice.message.function_call.arguments
        args = json.loads(args_str.replace("\'", "\""))

        # Pass the extracted arguments to the indicated function
        try:
            result = func(**args)
        except Exception:
            raise ValueError(
                f"Execution of function {func.__name__} failed with "
                f"arguments being {args}.")

        assist_msg = FunctionCallingMessage(
            role_name=self.role_name,
            role_type=self.role_type,
            meta_dict=None,
            content="",
            func_name=func_name,
            args=args,
        )
        func_msg = FunctionCallingMessage(
            role_name=self.role_name,
            role_type=self.role_type,
            meta_dict=None,
            content="",
            func_name=func_name,
            result=result,
        )

        # Record information about this function call
        func_record = FunctionCallingRecord(func_name, args, result)
        return assist_msg, func_msg, func_record

    def get_usage_dict(self, output_messages: List[BaseMessage],
                       prompt_tokens: int) -> Dict[str, int]:
        r"""Get usage dictionary when using the stream mode.

        Args:
            output_messages (list): List of output messages.
            prompt_tokens (int): Number of input prompt tokens.

        Returns:
            dict: Usage dictionary.
        """
        encoding = get_model_encoding(self.model_type.value_for_tiktoken)
        completion_tokens = 0
        for message in output_messages:
            completion_tokens += len(encoding.encode(message.content))
        usage_dict = dict(completion_tokens=completion_tokens,
                          prompt_tokens=prompt_tokens,
                          total_tokens=completion_tokens + prompt_tokens)
        return usage_dict

    def __repr__(self) -> str:
        r"""Returns a string representation of the :obj:`ChatAgent`.

        Returns:
            str: The string representation of the :obj:`ChatAgent`.
        """
        return (
            f"ChatAgent({self.role_name}, {self.role_type}, {self.model_type})"
        )<|MERGE_RESOLUTION|>--- conflicted
+++ resolved
@@ -29,56 +29,6 @@
 )
 from camel.messages import BaseMessage, FunctionCallingMessage, OpenAIMessage
 from camel.models import BaseModelBackend, ModelFactory
-<<<<<<< HEAD
-from camel.typing import ModelType, RoleType
-from camel.utils import api_key_required, get_model_encoding
-
-
-@dataclass(frozen=True)
-class ChatAgentResponse:
-    r"""Response of a ChatAgent.
-
-    Attributes:
-        msgs (List[BaseMessage]): A list of zero, one or several messages.
-            If the list is empty, there is some error in message generation.
-            If the list has one message, this is normal mode.
-            If the list has several messages, this is the critic mode.
-        terminated (bool): A boolean indicating whether the agent decided
-            to terminate the chat session.
-        info (Dict[str, Any]): Extra information about the chat message.
-    """
-    msgs: List[BaseMessage]
-    terminated: bool
-    info: Dict[str, Any]
-
-    @property
-    def msg(self):
-        if len(self.msgs) != 1:
-            raise RuntimeError("Property msg is only available "
-                               "for a single message in msgs.")
-        return self.msgs[0]
-
-
-@dataclass(frozen=True)
-class ChatRecord:
-    r"""Historical records of who made what message.
-
-    Attributes:
-        role_at_backend (str): Role of the message that mirrors OpenAI
-            message role that may be `system` or `user` or `assistant`.
-        message (BaseMessage): Message payload.
-    """
-    role_at_backend: str
-    message: BaseMessage
-
-    def to_openai_message(self):
-        r"""Converts the payload message to OpenAI-compatible format.
-
-        Returns:
-            OpenAIMessage: OpenAI-compatible message
-        """
-        return self.message.to_openai_message(self.role_at_backend)
-=======
 from camel.responses import ChatAgentResponse
 from camel.terminators import ResponseTerminator
 from camel.types import (
@@ -89,7 +39,6 @@
     RoleType,
 )
 from camel.utils import get_model_encoding
->>>>>>> 35b36737
 
 
 @dataclass(frozen=True)
@@ -308,11 +257,6 @@
         """
         self.update_memory(message, OpenAIBackendRole.ASSISTANT)
 
-<<<<<<< HEAD
-    @retry(wait=wait_exponential(min=5, max=60), stop=stop_after_attempt(5))
-    @api_key_required
-=======
->>>>>>> 35b36737
     def step(
         self,
         input_message: BaseMessage,
