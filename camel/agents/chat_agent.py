--- conflicted
+++ resolved
@@ -389,11 +389,9 @@
             usage. When enabled, removes FUNCTION/TOOL role messages and
             ASSISTANT messages with tool_calls after each step.
             (default: :obj:`False`)
-<<<<<<< HEAD
         memory_save_directory (Optional[str]): The directory to save the
             summary of conversation and the full conversation history. If set,
             the memory will be saved to this directory.
-=======
         retry_attempts (int, optional): Maximum number of retry attempts for
             rate limit errors. (default: :obj:`3`)
         retry_delay (float, optional): Initial delay in seconds between
@@ -401,7 +399,6 @@
         step_timeout (Optional[float], optional): Timeout in seconds for the
             entire step operation. If None, no timeout is applied.
             (default: :obj:`None`)
->>>>>>> 438562d1
     """
 
     def __init__(
@@ -442,13 +439,10 @@
         mask_tool_output: bool = False,
         pause_event: Optional[asyncio.Event] = None,
         prune_tool_calls_from_memory: bool = False,
-<<<<<<< HEAD
         memory_save_directory: Optional[str] = None,
-=======
         retry_attempts: int = 3,
         retry_delay: float = 1.0,
         step_timeout: Optional[float] = None,
->>>>>>> 438562d1
     ) -> None:
         if isinstance(model, ModelManager):
             self.model_backend = model
@@ -535,13 +529,10 @@
         self._secure_result_store: Dict[str, Any] = {}
         self.pause_event = pause_event
         self.prune_tool_calls_from_memory = prune_tool_calls_from_memory
-<<<<<<< HEAD
         self.memory_save_directory = memory_save_directory
-=======
         self.retry_attempts = max(1, retry_attempts)
         self.retry_delay = max(0.0, retry_delay)
         self.step_timeout = step_timeout
->>>>>>> 438562d1
 
     def reset(self):
         r"""Resets the :obj:`ChatAgent` to its initial state."""
