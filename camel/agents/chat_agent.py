--- conflicted
+++ resolved
@@ -28,60 +28,10 @@
 from camel.memory.context_creator.default import DefaultContextCreator
 from camel.messages import BaseMessage, FunctionCallingMessage, OpenAIMessage
 from camel.models import BaseModelBackend, ModelFactory
-<<<<<<< HEAD
-from camel.typing import ModelType, OpenAIBackendRole, RoleType
-=======
 from camel.responses import ChatAgentResponse
 from camel.terminators import ResponseTerminator, TokenLimitTerminator
-from camel.typing import ModelType, RoleType
->>>>>>> 8ace5e4d
+from camel.typing import ModelType, OpenAIBackendRole, RoleType
 from camel.utils import get_model_encoding, openai_api_key_required
-
-
-@dataclass(frozen=True)
-<<<<<<< HEAD
-class ChatAgentResponse:
-    r"""Response of a ChatAgent.
-
-    Attributes:
-        msgs (List[BaseMessage]): A list of zero, one or several messages.
-            If the list is empty, there is some error in message generation.
-            If the list has one message, this is normal mode.
-            If the list has several messages, this is the critic mode.
-        terminated (bool): A boolean indicating whether the agent decided
-            to terminate the chat session.
-        info (Dict[str, Any]): Extra information about the chat message.
-    """
-    msgs: List[BaseMessage]
-    terminated: bool
-    info: Dict[str, Any]
-
-    @property
-    def msg(self):
-        if len(self.msgs) != 1:
-            raise RuntimeError("Property msg is only available "
-                               "for a single message in msgs.")
-        return self.msgs[0]
-=======
-class ChatRecord:
-    r"""Historical records of who made what message.
-
-    Attributes:
-        role_at_backend (str): Role of the message that mirrors OpenAI
-            message role that may be `system` or `user` or `assistant`.
-        message (BaseMessage): Message payload.
-    """
-    role_at_backend: str
-    message: BaseMessage
-
-    def to_openai_message(self):
-        r"""Converts the payload message to OpenAI-compatible format.
-
-        Returns:
-            OpenAIMessage: OpenAI-compatible message
-        """
-        return self.message.to_openai_message(self.role_at_backend)
->>>>>>> 8ace5e4d
 
 
 @dataclass(frozen=True)
@@ -165,21 +115,18 @@
 
         self.model_backend: BaseModelBackend = ModelFactory.create(
             self.model, self.model_config.__dict__)
+        self.model_token_limit = token_limit or self.model_backend.token_limit
         context_creator = DefaultContextCreator(
             self.model_backend.token_counter,
-            token_limit or self.model_backend.token_limit,
+            self.model_token_limit,
         )
         self.memory: BaseMemory = memory or ChatHistoryMemory(
             context_creator, window_size=message_window_size)
 
         self.terminated: bool = False
-<<<<<<< HEAD
-=======
         self.token_limit_terminator = TokenLimitTerminator(
             self.model_token_limit)
         self.response_terminators = response_terminators or []
-        self.stored_messages: List[ChatRecord]
->>>>>>> 8ace5e4d
         self.init_messages()
 
     def reset(self):
@@ -284,31 +231,10 @@
         r"""Initializes the stored messages list with the initial system
         message.
         """
-<<<<<<< HEAD
         system_record = MemoryRecord(self.system_message,
                                      OpenAIBackendRole.SYSTEM)
         self.memory.clear()
         self.memory.write_record(system_record)
-=======
-        self.stored_messages = [ChatRecord('system', self.system_message)]
-
-    def update_messages(self, role: str,
-                        message: BaseMessage) -> List[ChatRecord]:
-        r"""Updates the stored messages list with a new message.
-
-        Args:
-            role (str): Role of the message at the backend.
-            message (BaseMessage): The new message to add to the stored
-                messages.
-
-        Returns:
-            List[BaseMessage]: The updated stored messages.
-        """
-        if role not in {'system', 'user', 'assistant', 'function'}:
-            raise ValueError(f"Unsupported role {role}")
-        self.stored_messages.append(ChatRecord(role, message))
-        return self.stored_messages
->>>>>>> 8ace5e4d
 
     def submit_message(self, message: BaseMessage) -> None:
         r"""Submits the externally provided message as if it were an answer of
@@ -351,22 +277,11 @@
         while True:
             # Format messages and get the token number
             openai_messages: Optional[List[OpenAIMessage]]
-<<<<<<< HEAD
+
             try:
                 openai_messages, num_tokens = self.memory.get_context()
             except RuntimeError as e:
                 return self.step_token_exceed(e.args[1], called_funcs)
-=======
-            num_tokens: int
-            openai_messages, num_tokens = self.preprocess_messages(messages)
-
-            # Terminate when number of tokens exceeds the limit
-            self.terminated, termination_reason = \
-                self.token_limit_terminator.is_terminated(num_tokens)
-            if self.terminated and termination_reason is not None:
-                return self.step_token_exceed(num_tokens, called_funcs,
-                                              termination_reason)
->>>>>>> 8ace5e4d
 
             # Obtain LLM's response and validate it
             response = self.model_backend.run(openai_messages)
