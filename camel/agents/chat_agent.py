--- conflicted
+++ resolved
@@ -3905,7 +3905,6 @@
 
                     else:
                         # Fallback: synchronous call
-<<<<<<< HEAD
                         result = tool(**args)
                     # First, create and record the assistant message with tool
                     # call
@@ -3918,13 +3917,6 @@
                         args=args,
                         tool_call_id=tool_call_id,
                     )
-=======
-                        # Use functools.partial to properly capture args
-                        loop = asyncio.get_running_loop()
-                        result = await loop.run_in_executor(
-                            None, functools.partial(tool, **args)
-                        )
->>>>>>> 4f0a4bf7
 
                     # Then create the tool response message
                     func_msg = FunctionCallingMessage(
