--- conflicted
+++ resolved
@@ -3766,7 +3766,6 @@
             f"Unsupported response type for normalization: {type(resp).__name__}"  # noqa:E501
         )
 
-<<<<<<< HEAD
     def _handle_camel_response(
         self, response: CamelModelResponse
     ) -> ModelResponse:
@@ -3778,19 +3777,6 @@
                 msg,
                 role_name=self.role_name,
                 role_type=self.role_type,
-=======
-            reasoning_content = getattr(
-                choice.message, "reasoning_content", None
-            )
-
-            chat_message = BaseMessage(
-                role_name=self.role_name,
-                role_type=self.role_type,
-                meta_dict=meta_dict,
-                content=choice.message.content or "",
-                parsed=getattr(choice.message, "parsed", None),
-                reasoning_content=reasoning_content,
->>>>>>> 88e65435
             )
             output_messages.append(chat_message)
 
@@ -3816,7 +3802,6 @@
         tool_call_requests: Optional[List[ToolCallRequest]] = None
         if response.tool_call_requests:
             tool_call_requests = []
-<<<<<<< HEAD
             for tc in response.tool_call_requests:
                 tool_call_requests.append(
                     ToolCallRequest(
@@ -3824,19 +3809,6 @@
                         args=tc.args,
                         tool_call_id=tc.id,
                     )
-=======
-            for tool_call in tool_calls:
-                tool_name = tool_call.function.name  # type: ignore[union-attr]
-                tool_call_id = tool_call.id
-                args = json.loads(tool_call.function.arguments)  # type: ignore[union-attr]
-                extra_content = getattr(tool_call, 'extra_content', None)
-
-                tool_call_request = ToolCallRequest(
-                    tool_name=tool_name,
-                    args=args,
-                    tool_call_id=tool_call_id,
-                    extra_content=extra_content,
->>>>>>> 88e65435
                 )
 
         # For compatibility, return original provider payload when available
@@ -4175,11 +4147,7 @@
                 return
 
             # Handle streaming response
-<<<<<<< HEAD
             if isinstance(response, (Stream, Iterator)):
-=======
-            if isinstance(response, Stream) or inspect.isgenerator(response):
->>>>>>> 88e65435
                 (
                     stream_completed,
                     tool_calls_complete,
@@ -4321,68 +4289,6 @@
                                 str(e), tool_call_records
                             )
                             return
-<<<<<<< HEAD
-=======
-
-                    # Get final completion and record final message
-                    try:
-                        final_completion = stream.get_final_completion()
-                        final_content = (
-                            final_completion.choices[0].message.content or ""
-                        )
-                        final_reasoning = (
-                            content_accumulator.get_full_reasoning_content()
-                            or None
-                        )
-
-                        final_message = BaseMessage(
-                            role_name=self.role_name,
-                            role_type=self.role_type,
-                            meta_dict={},
-                            content=final_content,
-                            parsed=cast(
-                                "BaseModel | dict[str, Any] | None",
-                                parsed_object,
-                            ),  # type: ignore[arg-type]
-                            reasoning_content=final_reasoning,
-                        )
-
-                        self.record_message(final_message)
-
-                        # Create final response
-                        final_response = ChatAgentResponse(
-                            msgs=[final_message],
-                            terminated=False,
-                            info={
-                                "id": final_completion.id or "",
-                                "usage": safe_model_dump(
-                                    final_completion.usage
-                                )
-                                if final_completion.usage
-                                else {},
-                                "finish_reasons": [
-                                    choice.finish_reason or "stop"
-                                    for choice in final_completion.choices
-                                ],
-                                "num_tokens": self._get_token_count(
-                                    final_content
-                                ),
-                                "tool_calls": tool_call_records,
-                                "external_tool_requests": None,
-                                "streaming": False,
-                                "partial": False,
-                            },
-                        )
-                        yield final_response
-                        break
-
-                    except Exception as e:
-                        logger.error(f"Error getting final completion: {e}")
-                        yield self._create_error_response(
-                            str(e), tool_call_records
-                        )
-                        return
->>>>>>> 88e65435
             else:
                 # Handle non-streaming response (fallback)
                 camel_response = self._normalize_to_camel_response(response)
@@ -5058,16 +4964,7 @@
                 return
 
             # Handle streaming response
-<<<<<<< HEAD
             if isinstance(response, (AsyncStream, AsyncIterator)):
-=======
-            # Note: Also check for async generators since some model backends
-            # (e.g., GeminiModel) wrap AsyncStream in async generators for
-            # additional processing
-            if isinstance(response, AsyncStream) or inspect.isasyncgen(
-                response
-            ):
->>>>>>> 88e65435
                 stream_completed = False
                 tool_calls_complete = False
 
@@ -5175,7 +5072,6 @@
                                 final_completion.choices[0].message.content
                                 or ""
                             )
-<<<<<<< HEAD
 
                             final_message = BaseMessage(
                                 role_name=self.role_name,
@@ -5187,32 +5083,6 @@
                                     parsed_object,
                                 ),  # type: ignore[arg-type]
                             )
-=======
-                            return
-
-                    # Get final completion and record final message
-                    try:
-                        final_completion = await stream.get_final_completion()
-                        final_content = (
-                            final_completion.choices[0].message.content or ""
-                        )
-                        final_reasoning = (
-                            content_accumulator.get_full_reasoning_content()
-                            or None
-                        )
-
-                        final_message = BaseMessage(
-                            role_name=self.role_name,
-                            role_type=self.role_type,
-                            meta_dict={},
-                            content=final_content,
-                            parsed=cast(
-                                "BaseModel | dict[str, Any] | None",
-                                parsed_object,
-                            ),  # type: ignore[arg-type]
-                            reasoning_content=final_reasoning,
-                        )
->>>>>>> 88e65435
 
                             self.record_message(final_message)
 
