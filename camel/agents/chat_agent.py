--- conflicted
+++ resolved
@@ -3879,11 +3879,6 @@
             return_records=self._enable_snapshot_clean,
         )
 
-<<<<<<< HEAD
-        # Calculate tool cost and token usage
-        cost_info = self._calculate_tool_cost(assist_msg, func_msg)
-        # Record information about this tool call with cost tracking
-=======
         # Register tool output for snapshot cleaning if enabled
         if self._enable_snapshot_clean and not mask_output and func_records:
             serialized_result = self._serialize_tool_result(result)
@@ -3894,8 +3889,9 @@
                 cast(List[MemoryRecord], func_records),
             )
 
-        # Record information about this tool call
->>>>>>> e5883ec4
+        # Calculate tool cost and token usage
+        cost_info = self._calculate_tool_cost(assist_msg, func_msg)
+        # Record information about this tool call with cost tracking
         tool_record = ToolCallingRecord(
             tool_name=func_name,
             args=args,
@@ -3917,9 +3913,9 @@
         r"""Calculate the tool cost and token usage for a tool call.
 
         Args:
-            assist_msg (OpenAIMessage): The assistant message 
+            assist_msg (OpenAIMessage): The assistant message
                 as tool call input.
-            func_msg (OpenAIMessage): The function message 
+            func_msg (OpenAIMessage): The function message
                 as tool call output.
 
         Returns:
@@ -3934,14 +3930,12 @@
                 output_messages = func_msg.to_openai_message(
                     OpenAIBackendRole.FUNCTION
                 )
-                input_tokens = \
-                    self.model_backend.token_counter.count_tokens_from_messages(
-                        [input_messages]
-                    )
-                output_tokens = \
-                    self.model_backend.token_counter.count_tokens_from_messages(
-                        [output_messages]
-                    )
+                input_tokens = self.model_backend.token_counter.count_tokens_from_messages(
+                    [input_messages]
+                )
+                output_tokens = self.model_backend.token_counter.count_tokens_from_messages(
+                    [output_messages]
+                )
             except Exception as e:
                 logger.error(
                     f"Error calculating tool call token usage tokens: {e}"
