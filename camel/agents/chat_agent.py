# ========= Copyright 2023-2024 @ CAMEL-AI.org. All Rights Reserved. =========
# Licensed under the Apache License, Version 2.0 (the "License");
# you may not use this file except in compliance with the License.
# You may obtain a copy of the License at
#
#     http://www.apache.org/licenses/LICENSE-2.0
#
# Unless required by applicable law or agreed to in writing, software
# distributed under the License is distributed on an "AS IS" BASIS,
# WITHOUT WARRANTIES OR CONDITIONS OF ANY KIND, either express or implied.
# See the License for the specific language governing permissions and
# limitations under the License.
# ========= Copyright 2023-2024 @ CAMEL-AI.org. All Rights Reserved. =========
from __future__ import annotations

import asyncio
import atexit
import base64
import concurrent.futures
import functools
import hashlib
import inspect
import json
import os
import random
import re
import tempfile
import textwrap
import threading
import time
import uuid
import warnings
from dataclasses import dataclass
from datetime import datetime
from pathlib import Path
from typing import (
    TYPE_CHECKING,
    Any,
    AsyncGenerator,
    Callable,
    Dict,
    Generator,
    List,
    Optional,
    Set,
    Tuple,
    Type,
    Union,
    cast,
)

from openai import (
    AsyncStream,
    RateLimitError,
    Stream,
)
from pydantic import BaseModel, ValidationError

from camel.agents._types import ModelResponse, ToolCallRequest
from camel.agents._utils import (
    build_default_summary_prompt,
    convert_to_function_tool,
    convert_to_schema,
    get_info_dict,
    handle_logprobs,
    safe_model_dump,
)
from camel.agents.base import BaseAgent
from camel.logger import get_logger
from camel.memories import (
    AgentMemory,
    ChatHistoryMemory,
    ContextRecord,
    MemoryRecord,
    ScoreBasedContextCreator,
)
from camel.messages import (
    BaseMessage,
    FunctionCallingMessage,
    OpenAIMessage,
)
from camel.models import (
    BaseModelBackend,
    ModelFactory,
    ModelManager,
    ModelProcessingError,
)
from camel.prompts import TextPrompt
from camel.responses import ChatAgentResponse
from camel.storages import JsonStorage
from camel.toolkits import FunctionTool, RegisteredAgentToolkit
from camel.types import (
    ChatCompletion,
    ChatCompletionChunk,
    ModelPlatformType,
    ModelType,
    OpenAIBackendRole,
    RoleType,
)
from camel.types.agents import ToolCallingRecord
from camel.utils import (
    Constants,
    get_model_encoding,
    model_from_json_schema,
)
from camel.utils.commons import dependencies_required
from camel.utils.context_utils import ContextUtility

TOKEN_LIMIT_ERROR_MARKERS = (
    "context_length_exceeded",
    "prompt is too long",
    "exceeded your current quota",
    "tokens must be reduced",
    "context length",
    "token count",
    "context limit",
)

if TYPE_CHECKING:
    from camel.terminators import ResponseTerminator

logger = get_logger(__name__)

# Cleanup temp files on exit
_temp_files: Set[str] = set()
_temp_files_lock = threading.Lock()


def _cleanup_temp_files():
    with _temp_files_lock:
        for path in _temp_files:
            try:
                os.unlink(path)
            except Exception:
                pass


atexit.register(_cleanup_temp_files)

# AgentOps decorator setting
try:
    if os.getenv("AGENTOPS_API_KEY") is not None:
        from agentops import track_agent
    else:
        raise ImportError
except (ImportError, AttributeError):
    from camel.utils import track_agent

# Langfuse decorator setting
if os.environ.get("LANGFUSE_ENABLED", "False").lower() == "true":
    try:
        from langfuse.decorators import observe
    except ImportError:
        from camel.utils import observe
elif os.environ.get("TRACEROOT_ENABLED", "False").lower() == "true":
    try:
        from traceroot import trace as observe  # type: ignore[import]
    except ImportError:
        from camel.utils import observe
else:
    from camel.utils import observe


SIMPLE_FORMAT_PROMPT = TextPrompt(
    textwrap.dedent(
        """\
        Please format the following content:
        
        {content}
        """
    )
)


@dataclass
class _ToolOutputHistoryEntry:
    tool_name: str
    tool_call_id: str
    result_text: str
    record_uuids: List[str]
    record_timestamps: List[float]
    cached: bool = False


class StreamContentAccumulator:
    r"""Manages content accumulation across streaming responses to ensure
    all responses contain complete cumulative content."""

    def __init__(self):
        self.base_content = ""  # Content before tool calls
        self.current_content = []  # Accumulated streaming fragments
        self.tool_status_messages = []  # Accumulated tool status messages
        self.reasoning_content = []  # Accumulated reasoning content
        self.is_reasoning_phase = True  # Track if we're in reasoning phase

    def set_base_content(self, content: str):
        r"""Set the base content (usually empty or pre-tool content)."""
        self.base_content = content

    def add_streaming_content(self, new_content: str):
        r"""Add new streaming content."""
        self.current_content.append(new_content)
        self.is_reasoning_phase = (
            False  # Once we get content, we're past reasoning
        )

    def add_reasoning_content(self, new_reasoning: str):
        r"""Add new reasoning content."""
        self.reasoning_content.append(new_reasoning)

    def add_tool_status(self, status_message: str):
        r"""Add a tool status message."""
        self.tool_status_messages.append(status_message)

    def get_full_content(self) -> str:
        r"""Get the complete accumulated content."""
        tool_messages = "".join(self.tool_status_messages)
        current = "".join(self.current_content)
        return self.base_content + tool_messages + current

    def get_full_reasoning_content(self) -> str:
        r"""Get the complete accumulated reasoning content."""
        return "".join(self.reasoning_content)

    def get_content_with_new_status(self, status_message: str) -> str:
        r"""Get content with a new status message appended."""
        tool_messages = "".join([*self.tool_status_messages, status_message])
        current = "".join(self.current_content)
        return self.base_content + tool_messages + current

    def reset_streaming_content(self):
        r"""Reset only the streaming content, keep base and tool status."""
        self.current_content = []
        self.reasoning_content = []
        self.is_reasoning_phase = True


class StreamingChatAgentResponse:
    r"""A wrapper that makes streaming responses compatible with
    non-streaming code.

    This class wraps a Generator[ChatAgentResponse, None, None] and provides
    the same interface as ChatAgentResponse, so existing code doesn't need to
    change.
    """

    def __init__(self, generator: Generator[ChatAgentResponse, None, None]):
        self._generator = generator
        self._current_response: Optional[ChatAgentResponse] = None
        self._responses: List[ChatAgentResponse] = []
        self._consumed = False

    def _ensure_latest_response(self):
        r"""Ensure we have the latest response by consuming the generator."""
        if not self._consumed:
            for response in self._generator:
                self._responses.append(response)
                self._current_response = response
            self._consumed = True

    @property
    def msgs(self) -> List[BaseMessage]:
        r"""Get messages from the latest response."""
        self._ensure_latest_response()
        if self._current_response:
            return self._current_response.msgs
        return []

    @property
    def terminated(self) -> bool:
        r"""Get terminated status from the latest response."""
        self._ensure_latest_response()
        if self._current_response:
            return self._current_response.terminated
        return False

    @property
    def info(self) -> Dict[str, Any]:
        r"""Get info from the latest response."""
        self._ensure_latest_response()
        if self._current_response:
            return self._current_response.info
        return {}

    @property
    def msg(self):
        r"""Get the single message if there's exactly one message."""
        self._ensure_latest_response()
        if self._current_response:
            return self._current_response.msg
        return None

    def __iter__(self):
        r"""Make this object iterable."""
        if self._consumed:
            # If already consumed, iterate over stored responses
            yield from self._responses
        else:
            # If not consumed, consume and yield
            for response in self._generator:
                self._responses.append(response)
                self._current_response = response
                yield response
            self._consumed = True

    def __getattr__(self, name):
        r"""Forward any other attribute access to the latest response."""
        self._ensure_latest_response()
        if self._current_response and hasattr(self._current_response, name):
            return getattr(self._current_response, name)
        raise AttributeError(
            f"'StreamingChatAgentResponse' object has no attribute '{name}'"
        )


class AsyncStreamingChatAgentResponse:
    r"""A wrapper that makes async streaming responses awaitable and
    compatible with non-streaming code.

    This class wraps an AsyncGenerator[ChatAgentResponse, None] and provides
    both awaitable and async iterable interfaces.
    """

    def __init__(
        self, async_generator: AsyncGenerator[ChatAgentResponse, None]
    ):
        self._async_generator = async_generator
        self._current_response: Optional[ChatAgentResponse] = None
        self._responses: List[ChatAgentResponse] = []
        self._consumed = False

    async def _ensure_latest_response(self):
        r"""Ensure the latest response by consuming the async generator."""
        if not self._consumed:
            async for response in self._async_generator:
                self._responses.append(response)
                self._current_response = response
            self._consumed = True

    async def _get_final_response(self) -> ChatAgentResponse:
        r"""Get the final response after consuming the entire stream."""
        await self._ensure_latest_response()
        if self._current_response:
            return self._current_response
        # Return a default response if nothing was consumed
        return ChatAgentResponse(msgs=[], terminated=False, info={})

    def __await__(self):
        r"""Make this object awaitable - returns the final response."""
        return self._get_final_response().__await__()

    def __aiter__(self):
        r"""Make this object async iterable."""
        if self._consumed:
            # If already consumed, create async iterator from stored responses
            async def _async_iter():
                for response in self._responses:
                    yield response

            return _async_iter()
        else:
            # If not consumed, consume and yield
            async def _consume_and_yield():
                async for response in self._async_generator:
                    self._responses.append(response)
                    self._current_response = response
                    yield response
                self._consumed = True

            return _consume_and_yield()


@track_agent(name="ChatAgent")
class ChatAgent(BaseAgent):
    r"""Class for managing conversations of CAMEL Chat Agents.

    Args:
        system_message (Union[BaseMessage, str], optional): The system message
            for the chat agent. (default: :obj:`None`)
        model (Union[BaseModelBackend, Tuple[str, str], str, ModelType,
            Tuple[ModelPlatformType, ModelType], List[BaseModelBackend],
            List[str], List[ModelType], List[Tuple[str, str]],
            List[Tuple[ModelPlatformType, ModelType]]], optional):
            The model backend(s) to use. Can be a single instance,
            a specification (string, enum, tuple), or a list of instances
            or specifications to be managed by `ModelManager`. If a list of
            specifications (not `BaseModelBackend` instances) is provided,
            they will be instantiated using `ModelFactory`. (default:
            :obj:`ModelPlatformType.DEFAULT` with `ModelType.DEFAULT`)
        memory (AgentMemory, optional): The agent memory for managing chat
            messages. If `None`, a :obj:`ChatHistoryMemory` will be used.
            (default: :obj:`None`)
        message_window_size (int, optional): The maximum number of previous
            messages to include in the context window. If `None`, no windowing
            is performed. (default: :obj:`None`)
        summarize_threshold (int, optional): The percentage of the context
            window that triggers summarization. If `None`, will trigger
            summarization when the context window is full.
            (default: :obj:`None`)
        output_language (str, optional): The language to be output by the
            agent. (default: :obj:`None`)
        tools (Optional[List[Union[FunctionTool, Callable]]], optional): List
            of available :obj:`FunctionTool` or :obj:`Callable`. (default:
            :obj:`None`)
        toolkits_to_register_agent (Optional[List[RegisteredAgentToolkit]],
            optional): List of toolkit instances that inherit from
            :obj:`RegisteredAgentToolkit`. The agent will register itself with
            these toolkits, allowing them to access the agent instance. Note:
            This does NOT add the toolkit's tools to the agent. To use tools
            from these toolkits, pass them explicitly via the `tools`
            parameter. (default: :obj:`None`)
        external_tools (Optional[List[Union[FunctionTool, Callable,
            Dict[str, Any]]]], optional): List of external tools
            (:obj:`FunctionTool` or :obj:`Callable` or :obj:`Dict[str, Any]`)
            bind to one chat agent. When these tools are called, the agent will
            directly return the request instead of processing it.
            (default: :obj:`None`)
        response_terminators (List[ResponseTerminator], optional): List of
            :obj:`ResponseTerminator` bind to one chat agent.
            (default: :obj:`None`)
        scheduling_strategy (str): name of function that defines how to select
            the next model in ModelManager. (default: :str:`round_robin`)
        max_iteration (Optional[int], optional): Maximum number of model
            calling iterations allowed per step. If `None` (default), there's
            no explicit limit. If `1`, it performs a single model call. If `N
            > 1`, it allows up to N model calls. (default: :obj:`None`)
        agent_id (str, optional): The ID of the agent. If not provided, a
            random UUID will be generated. (default: :obj:`None`)
        stop_event (Optional[threading.Event], optional): Event to signal
            termination of the agent's operation. When set, the agent will
            terminate its execution. (default: :obj:`None`)
        tool_execution_timeout (Optional[float], optional): Timeout
            for individual tool execution. If None, wait indefinitely.
        mask_tool_output (Optional[bool]): Whether to return a sanitized
            placeholder instead of the raw tool output. (default: :obj:`False`)
        pause_event (Optional[Union[threading.Event, asyncio.Event]]): Event to
            signal pause of the agent's operation. When clear, the agent will
            pause its execution. Use threading.Event for sync operations or
            asyncio.Event for async operations. (default: :obj:`None`)
        prune_tool_calls_from_memory (bool): Whether to clean tool
            call messages from memory after response generation to save token
            usage. When enabled, removes FUNCTION/TOOL role messages and
            ASSISTANT messages with tool_calls after each step.
            (default: :obj:`False`)
        enable_snapshot_clean (bool, optional): Whether to clean snapshot
            markers and references from historical tool outputs in memory.
            This removes verbose DOM markers (like [ref=...]) from older tool
            results while keeping the latest output intact for immediate use.
            (default: :obj:`False`)
        retry_attempts (int, optional): Maximum number of retry attempts for
            rate limit errors. (default: :obj:`3`)
        retry_delay (float, optional): Initial delay in seconds between
            retries. Uses exponential backoff. (default: :obj:`1.0`)
        step_timeout (Optional[float], optional): Timeout in seconds for the
            entire step operation. If None, no timeout is applied.
            (default: :obj:`None`)
        stream_accumulate (bool, optional): When True, partial streaming
            updates return accumulated content (current behavior). When False,
            partial updates return only the incremental delta. (default:
            :obj:`True`)
        summary_window_ratio (float, optional): Maximum fraction of the total
            context window that can be occupied by summary information. Used
            to limit how much of the model's context is reserved for
            summarization results. (default: :obj:`0.6`)
    """

    def __init__(
        self,
        system_message: Optional[Union[BaseMessage, str]] = None,
        model: Optional[
            Union[
                BaseModelBackend,
                ModelManager,
                Tuple[str, str],
                str,
                ModelType,
                Tuple[ModelPlatformType, ModelType],
                List[BaseModelBackend],
                List[str],
                List[ModelType],
                List[Tuple[str, str]],
                List[Tuple[ModelPlatformType, ModelType]],
            ]
        ] = None,
        memory: Optional[AgentMemory] = None,
        message_window_size: Optional[int] = None,
        summarize_threshold: Optional[int] = 50,
        token_limit: Optional[int] = None,
        output_language: Optional[str] = None,
        tools: Optional[List[Union[FunctionTool, Callable]]] = None,
        toolkits_to_register_agent: Optional[
            List[RegisteredAgentToolkit]
        ] = None,
        external_tools: Optional[
            List[Union[FunctionTool, Callable, Dict[str, Any]]]
        ] = None,
        response_terminators: Optional[List[ResponseTerminator]] = None,
        scheduling_strategy: str = "round_robin",
        max_iteration: Optional[int] = None,
        agent_id: Optional[str] = None,
        stop_event: Optional[threading.Event] = None,
        tool_execution_timeout: Optional[float] = Constants.TIMEOUT_THRESHOLD,
        mask_tool_output: bool = False,
        pause_event: Optional[Union[threading.Event, asyncio.Event]] = None,
        prune_tool_calls_from_memory: bool = False,
        enable_snapshot_clean: bool = False,
        retry_attempts: int = 3,
        retry_delay: float = 1.0,
        step_timeout: Optional[float] = Constants.TIMEOUT_THRESHOLD,
        stream_accumulate: bool = True,
        summary_window_ratio: float = 0.6,
    ) -> None:
        if isinstance(model, ModelManager):
            self.model_backend = model
        else:
            # Resolve model backends and set up model manager
            resolved_models = self._resolve_models(model)
            self.model_backend = ModelManager(
                resolved_models,
                scheduling_strategy=scheduling_strategy,
            )
        self.model_type = self.model_backend.model_type

        # Assign unique ID
        self.agent_id = agent_id if agent_id else str(uuid.uuid4())

        self._enable_snapshot_clean = enable_snapshot_clean
        self._tool_output_history: List[_ToolOutputHistoryEntry] = []

        # Set up memory
        context_creator = ScoreBasedContextCreator(
            self.model_backend.token_counter,
            self.model_backend.token_limit,
        )

        self._memory: AgentMemory = memory or ChatHistoryMemory(
            context_creator,
            window_size=message_window_size,
            agent_id=self.agent_id,
        )

        # So we don't have to pass agent_id when we define memory
        if memory is not None:
            self._memory.agent_id = self.agent_id

        # Set up system message and initialize messages
        self._original_system_message = (
            BaseMessage.make_system_message(system_message)
            if isinstance(system_message, str)
            else system_message
        )
        self._output_language = output_language
        self._system_message = (
            self._generate_system_message_for_output_language()
        )
        self.init_messages()

        # Set up summarize threshold with validation
        if summarize_threshold is not None:
            if not (0 < summarize_threshold <= 100):
                raise ValueError(
                    f"summarize_threshold must be between 0 and 100, "
                    f"got {summarize_threshold}"
                )
            logger.info(
                f"Automatic context compression is enabled. Will trigger "
                f"summarization when context window exceeds "
                f"{summarize_threshold}% of the total token limit."
            )
        self.summarize_threshold = summarize_threshold
        self._reset_summary_state()

        # Set up role name and role type
        self.role_name: str = (
            getattr(self.system_message, "role_name", None) or "assistant"
        )
        self.role_type: RoleType = (
            getattr(self.system_message, "role_type", None)
            or RoleType.ASSISTANT
        )

        # Set up tools
        self._internal_tools = {
            tool.get_function_name(): tool
            for tool in [
                convert_to_function_tool(tool) for tool in (tools or [])
            ]
        }

        # Register agent with toolkits that have RegisteredAgentToolkit mixin
        if toolkits_to_register_agent:
            for toolkit in toolkits_to_register_agent:
                if isinstance(toolkit, RegisteredAgentToolkit):
                    toolkit.register_agent(self)

        self._external_tool_schemas = {
            tool_schema["function"]["name"]: tool_schema
            for tool_schema in [
                convert_to_schema(tool) for tool in (external_tools or [])
            ]
        }

        # Set up other properties
        self.terminated = False
        self.response_terminators = response_terminators or []
        self.max_iteration = max_iteration
        self.stop_event = stop_event
        self.tool_execution_timeout = tool_execution_timeout
        self.mask_tool_output = mask_tool_output
        self._secure_result_store: Dict[str, Any] = {}
        self._secure_result_store_lock = threading.Lock()
        self.pause_event = pause_event
        self.prune_tool_calls_from_memory = prune_tool_calls_from_memory
        self.retry_attempts = max(1, retry_attempts)
        self.retry_delay = max(0.0, retry_delay)
        self.step_timeout = step_timeout
        self._context_utility: Optional[ContextUtility] = None
        self._context_summary_agent: Optional["ChatAgent"] = None
        self.stream_accumulate = stream_accumulate
        self._last_tool_call_record: Optional[ToolCallingRecord] = None
        self._last_tool_call_signature: Optional[str] = None
        self._last_token_limit_tool_signature: Optional[str] = None
        self.summary_window_ratio = summary_window_ratio

    def reset(self):
        r"""Resets the :obj:`ChatAgent` to its initial state."""
        self.terminated = False
        self.init_messages()
        self._reset_summary_state()
        for terminator in self.response_terminators:
            terminator.reset()

    def _resolve_models(
        self,
        model: Optional[
            Union[
                BaseModelBackend,
                Tuple[str, str],
                str,
                ModelType,
                Tuple[ModelPlatformType, ModelType],
                List[BaseModelBackend],
                List[str],
                List[ModelType],
                List[Tuple[str, str]],
                List[Tuple[ModelPlatformType, ModelType]],
            ]
        ],
    ) -> Union[BaseModelBackend, List[BaseModelBackend]]:
        r"""Resolves model specifications into model backend instances.

        This method handles various input formats for model specifications and
        returns the appropriate model backend(s).

        Args:
            model: Model specification in various formats including single
                model, list of models, or model type specifications.

        Returns:
            Union[BaseModelBackend, List[BaseModelBackend]]: Resolved model
                backend(s).

        Raises:
            TypeError: If the model specification format is not supported.
        """
        if model is None:
            # Default single model if none provided
            return ModelFactory.create(
                model_platform=ModelPlatformType.DEFAULT,
                model_type=ModelType.DEFAULT,
            )
        elif isinstance(model, BaseModelBackend):
            # Already a single pre-instantiated model
            return model
        elif isinstance(model, list):
            return self._resolve_model_list(model)
        elif isinstance(model, (ModelType, str)):
            # Single string or ModelType -> use default platform
            model_platform = ModelPlatformType.DEFAULT
            model_type = model
            logger.warning(
                f"Model type '{model_type}' provided without a platform. "
                f"Using platform '{model_platform}'. Note: platform "
                "is not automatically inferred based on model type."
            )
            return ModelFactory.create(
                model_platform=model_platform,
                model_type=model_type,
            )
        elif isinstance(model, tuple) and len(model) == 2:
            # Single tuple (platform, type)
            model_platform, model_type = model  # type: ignore[assignment]
            return ModelFactory.create(
                model_platform=model_platform,
                model_type=model_type,
            )
        else:
            raise TypeError(
                f"Unsupported type for model parameter: {type(model)}"
            )

    def _resolve_model_list(
        self, model_list: list
    ) -> Union[BaseModelBackend, List[BaseModelBackend]]:
        r"""Resolves a list of model specifications into model backend
        instances.

        Args:
            model_list (list): List of model specifications in various formats.

        Returns:
            Union[BaseModelBackend, List[BaseModelBackend]]: Resolved model
                backend(s).

        Raises:
            TypeError: If the list elements format is not supported.
        """
        if not model_list:  # Handle empty list
            logger.warning(
                "Empty list provided for model, using default model."
            )
            return ModelFactory.create(
                model_platform=ModelPlatformType.DEFAULT,
                model_type=ModelType.DEFAULT,
            )
        elif isinstance(model_list[0], BaseModelBackend):
            # List of pre-instantiated models
            return model_list  # type: ignore[return-value]
        elif isinstance(model_list[0], (str, ModelType)):
            # List of strings or ModelTypes -> use default platform
            model_platform = ModelPlatformType.DEFAULT
            logger.warning(
                f"List of model types {model_list} provided without "
                f"platforms. Using platform '{model_platform}' for all. "
                "Note: platform is not automatically inferred based on "
                "model type."
            )
            resolved_models_list = []
            for model_type_item in model_list:
                resolved_models_list.append(
                    ModelFactory.create(
                        model_platform=model_platform,
                        model_type=model_type_item,  # type: ignore[arg-type]
                    )
                )
            return resolved_models_list
        elif isinstance(model_list[0], tuple) and len(model_list[0]) == 2:
            # List of tuples (platform, type)
            resolved_models_list = []
            for model_spec in model_list:
                platform, type_ = (  # type: ignore[index]
                    model_spec[0],
                    model_spec[1],
                )
                resolved_models_list.append(
                    ModelFactory.create(
                        model_platform=platform, model_type=type_
                    )
                )
            return resolved_models_list
        else:
            raise TypeError(
                "Unsupported type for list elements in model: "
                f"{type(model_list[0])}"
            )

    @property
    def system_message(self) -> Optional[BaseMessage]:
        r"""Returns the system message for the agent."""
        return self._system_message

    @property
    def tool_dict(self) -> Dict[str, FunctionTool]:
        r"""Returns a dictionary of internal tools."""
        return self._internal_tools

    @property
    def output_language(self) -> Optional[str]:
        r"""Returns the output language for the agent."""
        return self._output_language

    @output_language.setter
    def output_language(self, value: str) -> None:
        r"""Set the output language for the agent.

        Note that this will clear the message history.
        """
        self._output_language = value
        self._system_message = (
            self._generate_system_message_for_output_language()
        )
        self.init_messages()

    @property
    def memory(self) -> AgentMemory:
        r"""Returns the agent memory."""
        return self._memory

    @memory.setter
    def memory(self, value: AgentMemory) -> None:
        r"""Set the agent memory.

        When setting a new memory, the system message is automatically
        re-added to ensure it's not lost.

        Args:
            value (AgentMemory): The new agent memory to use.
        """
        self._memory = value
        # Ensure the new memory has the system message
        self.init_messages()

    def set_context_utility(
        self, context_utility: Optional[ContextUtility]
    ) -> None:
        r"""Set the context utility for the agent.

        This allows external components (like SingleAgentWorker) to provide
        a shared context utility instance for workflow management.

        Args:
            context_utility (ContextUtility, optional): The context utility
                to use. If None, the agent will create its own when needed.
        """
        self._context_utility = context_utility

    def _get_full_tool_schemas(self) -> List[Dict[str, Any]]:
        r"""Returns a list of tool schemas of all tools, including internal
        and external tools.
        """
        return list(self._external_tool_schemas.values()) + [
            func_tool.get_openai_tool_schema()
            for func_tool in self._internal_tools.values()
        ]

    @staticmethod
    def _is_token_limit_error(error: Exception) -> bool:
        r"""Return True when the exception message indicates a token limit."""
        error_message = str(error).lower()
        return any(
            marker in error_message for marker in TOKEN_LIMIT_ERROR_MARKERS
        )

    @staticmethod
    def _is_tool_related_record(record: MemoryRecord) -> bool:
        r"""Determine whether the given memory record
        belongs to a tool call."""
        if record.role_at_backend in {
            OpenAIBackendRole.TOOL,
            OpenAIBackendRole.FUNCTION,
        }:
            return True

        if (
            record.role_at_backend == OpenAIBackendRole.ASSISTANT
            and isinstance(record.message, FunctionCallingMessage)
        ):
            return True

        return False

    def _find_indices_to_remove_for_last_tool_pair(
        self, recent_records: List[ContextRecord]
    ) -> List[int]:
        """Find indices of records that should be removed to clean up the most
        recent incomplete tool interaction pair.

        This method identifies tool call/result pairs by tool_call_id and
        returns the exact indices to remove, allowing non-contiguous deletions.

        Logic:
        - If the last record is a tool result (TOOL/FUNCTION) with a
          tool_call_id, find the matching assistant call anywhere in history
          and return both indices.
        - If the last record is an assistant tool call without a result yet,
          return just that index.
        - For normal messages (non tool-related): remove just the last one.
        - Fallback: If no tool_call_id is available, use heuristic (last 2 if
          tool-related, otherwise last 1).

        Returns:
            List[int]: Indices to remove (may be non-contiguous).
        """
        if not recent_records:
            return []

        last_idx = len(recent_records) - 1
        last_record = recent_records[last_idx].memory_record

        # Case A: Last is an ASSISTANT tool call with no result yet
        if (
            last_record.role_at_backend == OpenAIBackendRole.ASSISTANT
            and isinstance(last_record.message, FunctionCallingMessage)
            and last_record.message.result is None
        ):
            return [last_idx]

        # Case B: Last is TOOL/FUNCTION result, try id-based pairing
        if last_record.role_at_backend in {
            OpenAIBackendRole.TOOL,
            OpenAIBackendRole.FUNCTION,
        }:
            tool_id = None
            if isinstance(last_record.message, FunctionCallingMessage):
                tool_id = last_record.message.tool_call_id

            if tool_id:
                for idx in range(len(recent_records) - 2, -1, -1):
                    rec = recent_records[idx].memory_record
                    if rec.role_at_backend != OpenAIBackendRole.ASSISTANT:
                        continue

                    # Check if this assistant message contains the tool_call_id
                    matched = False

                    # Case 1: FunctionCallingMessage (single tool call)
                    if isinstance(rec.message, FunctionCallingMessage):
                        if rec.message.tool_call_id == tool_id:
                            matched = True

                    # Case 2: BaseMessage with multiple tool_calls in meta_dict
                    elif (
                        hasattr(rec.message, "meta_dict")
                        and rec.message.meta_dict
                    ):
                        tool_calls_list = rec.message.meta_dict.get(
                            "tool_calls", []
                        )
                        if isinstance(tool_calls_list, list):
                            for tc in tool_calls_list:
                                if (
                                    isinstance(tc, dict)
                                    and tc.get("id") == tool_id
                                ):
                                    matched = True
                                    break

                    if matched:
                        # Return both assistant call and tool result indices
                        return [idx, last_idx]

            # Fallback: no tool_call_id, use heuristic
            if self._is_tool_related_record(last_record):
                # Remove last 2 (assume they are paired)
                return [last_idx - 1, last_idx] if last_idx > 0 else [last_idx]
            else:
                return [last_idx]

        # Default: non tool-related tail => remove last one
        return [last_idx]

    @staticmethod
    def _serialize_tool_args(args: Dict[str, Any]) -> str:
        try:
            return json.dumps(args, ensure_ascii=False, sort_keys=True)
        except TypeError:
            return str(args)

    @classmethod
    def _build_tool_signature(
        cls, func_name: str, args: Dict[str, Any]
    ) -> str:
        args_repr = cls._serialize_tool_args(args)
        return f"{func_name}:{args_repr}"

    def _describe_tool_call(
        self, record: Optional[ToolCallingRecord]
    ) -> Optional[str]:
        if record is None:
            return None
        args_repr = self._serialize_tool_args(record.args)
        return f"Tool `{record.tool_name}` invoked with arguments {args_repr}."

    def _update_last_tool_call_state(
        self, record: Optional[ToolCallingRecord]
    ) -> None:
        """Track the most recent tool call and its identifying signature."""
        self._last_tool_call_record = record
        if record is None:
            self._last_tool_call_signature = None
            return

        args = (
            record.args
            if isinstance(record.args, dict)
            else {"_raw": record.args}
        )
        try:
            signature = self._build_tool_signature(record.tool_name, args)
        except Exception:  # pragma: no cover - defensive guard
            signature = None
        self._last_tool_call_signature = signature

    def _format_tool_limit_notice(self) -> Optional[str]:
        record = self._last_tool_call_record
        description = self._describe_tool_call(record)
        if description is None:
            return None
        notice_lines = [
            "[Tool Call Causing Token Limit]",
            description,
        ]

        if record is not None:
            result = record.result
            if isinstance(result, bytes):
                result_repr = result.decode(errors="replace")
            elif isinstance(result, str):
                result_repr = result
            else:
                try:
                    result_repr = json.dumps(
                        result, ensure_ascii=False, sort_keys=True
                    )
                except (TypeError, ValueError):
                    result_repr = str(result)

            result_length = len(result_repr)
            notice_lines.append(f"Tool result length: {result_length}")
            if self.model_backend.token_limit != 999999999:
                notice_lines.append(
                    f"Token limit: {self.model_backend.token_limit}"
                )

        return "\n".join(notice_lines)

    @staticmethod
    def _append_user_messages_section(
        summary_content: str, user_messages: List[str]
    ) -> str:
        section_title = "- **All User Messages**:"
        sanitized_messages: List[str] = []
        for msg in user_messages:
            if not isinstance(msg, str):
                msg = str(msg)
            cleaned = " ".join(msg.strip().splitlines())
            if cleaned:
                sanitized_messages.append(cleaned)

        bullet_block = (
            "\n".join(f"- {m}" for m in sanitized_messages)
            if sanitized_messages
            else "- None noted"
        )
        user_section = f"{section_title}\n{bullet_block}"

        summary_clean = summary_content.rstrip()
        separator = "\n\n" if summary_clean else ""
        return f"{summary_clean}{separator}{user_section}"

    def _reset_summary_state(self) -> None:
        self._summary_token_count = 0  # Total tokens in summary messages

    def _calculate_next_summary_threshold(self) -> int:
        r"""Calculate the next token threshold that should trigger
        summarization.

        The threshold calculation follows a progressive strategy:
        - First time: token_limit * (summarize_threshold / 100)
        - Subsequent times: (limit - summary_token) / 2 + summary_token

        This ensures that as summaries accumulate, the threshold adapts
        to maintain a reasonable balance between context and summaries.

        Returns:
            int: The token count threshold for next summarization.
        """
        token_limit = self.model_backend.token_limit
        summary_token_count = self._summary_token_count

        # First summarization: use the percentage threshold
        if summary_token_count == 0:
            threshold = int(token_limit * self.summarize_threshold / 100)
        else:
            # Subsequent summarizations: adaptive threshold
            threshold = int(
                (token_limit - summary_token_count)
                * self.summarize_threshold
                / 100
                + summary_token_count
            )

        return threshold

    def _update_memory_with_summary(
        self, summary: str, include_summaries: bool = False
    ) -> None:
        r"""Update memory with summary result.

        This method handles memory clearing and restoration of summaries based
        on whether it's a progressive or full compression.
        """

        summary_content: str = summary

        existing_summaries = []
        if not include_summaries:
            messages, _ = self.memory.get_context()
            for msg in messages:
                content = msg.get('content', '')
                if isinstance(content, str) and content.startswith(
                    '[CONTEXT_SUMMARY]'
                ):
                    existing_summaries.append(msg)

        # Clear memory
        self.clear_memory()

        # Restore old summaries (for progressive compression)
        for old_summary in existing_summaries:
            content = old_summary.get('content', '')
            if not isinstance(content, str):
                content = str(content)
            summary_msg = BaseMessage.make_assistant_message(
                role_name="assistant", content=content
            )
            self.update_memory(summary_msg, OpenAIBackendRole.ASSISTANT)

        # Add new summary
        new_summary_msg = BaseMessage.make_assistant_message(
            role_name="assistant", content=summary_content
        )
        self.update_memory(new_summary_msg, OpenAIBackendRole.ASSISTANT)
        input_message = BaseMessage.make_assistant_message(
            role_name="assistant",
            content=(
                "Please continue the conversation from "
                "where we left it off without asking the user any further "
                "questions. Continue with the last task that you were "
                "asked to work on."
            ),
        )
        self.update_memory(input_message, OpenAIBackendRole.ASSISTANT)
        # Update token count
        try:
            summary_tokens = (
                self.model_backend.token_counter.count_tokens_from_messages(
                    [{"role": "assistant", "content": summary_content}]
                )
            )

            if include_summaries:  # Full compression - reset count
                self._summary_token_count = summary_tokens
                logger.info(
                    f"Full compression: Summary with {summary_tokens} tokens. "
                    f"Total summary tokens reset to: {summary_tokens}"
                )
            else:  # Progressive compression - accumulate
                self._summary_token_count += summary_tokens
                logger.info(
                    f"Progressive compression: New summary "
                    f"with {summary_tokens} tokens. "
                    f"Total summary tokens: "
                    f"{self._summary_token_count}"
                )
        except Exception as e:
            logger.warning(f"Failed to count summary tokens: {e}")

    def _get_external_tool_names(self) -> Set[str]:
        r"""Returns a set of external tool names."""
        return set(self._external_tool_schemas.keys())

    def add_tool(self, tool: Union[FunctionTool, Callable]) -> None:
        r"""Add a tool to the agent."""
        new_tool = convert_to_function_tool(tool)
        self._internal_tools[new_tool.get_function_name()] = new_tool

    def add_tools(self, tools: List[Union[FunctionTool, Callable]]) -> None:
        r"""Add a list of tools to the agent."""
        for tool in tools:
            self.add_tool(tool)

    def _serialize_tool_result(self, result: Any) -> str:
        if isinstance(result, str):
            return result
        try:
            return json.dumps(result, ensure_ascii=False)
        except (TypeError, ValueError):
            return str(result)

    def _clean_snapshot_line(self, line: str) -> str:
        r"""Clean a single snapshot line by removing prefixes and references.

        This method handles snapshot lines in the format:
        - [prefix] "quoted text" [attributes] [ref=...]: description

        It preserves:
        - Quoted text content (including brackets inside quotes)
        - Description text after the colon

        It removes:
        - Line prefixes (e.g., "- button", "- tooltip", "generic:")
        - Attribute markers (e.g., [disabled], [ref=e47])
        - Lines with only element types
        - All indentation

        Args:
            line: The original line content.

        Returns:
            The cleaned line content, or empty string if line should be
            removed.
        """
        original = line.strip()
        if not original:
            return ''

        # Check if line is just an element type marker
        # (e.g., "- generic:", "button:")
        if re.match(r'^(?:-\s+)?\w+\s*:?\s*$', original):
            return ''

        # Remove element type prefix
        line = re.sub(r'^(?:-\s+)?\w+[\s:]+', '', original)

        # Remove bracket markers while preserving quoted text
        quoted_parts = []

        def save_quoted(match):
            quoted_parts.append(match.group(0))
            return f'__QUOTED_{len(quoted_parts)-1}__'

        line = re.sub(r'"[^"]*"', save_quoted, line)
        line = re.sub(r'\s*\[[^\]]+\]\s*', ' ', line)

        for i, quoted in enumerate(quoted_parts):
            line = line.replace(f'__QUOTED_{i}__', quoted)

        # Clean up formatting
        line = re.sub(r'\s+', ' ', line).strip()
        line = re.sub(r'\s*:\s*', ': ', line)
        line = line.lstrip(': ').strip()

        return '' if not line else line

    def _clean_snapshot_content(self, content: str) -> str:
        r"""Clean snapshot content by removing prefixes, references, and
        deduplicating lines.

        This method identifies snapshot lines (containing element keywords or
        references) and cleans them while preserving non-snapshot content.
        It also handles JSON-formatted tool outputs with snapshot fields.

        Args:
            content: The original snapshot content.

        Returns:
            The cleaned content with deduplicated lines.
        """
        try:
            import json

            data = json.loads(content)
            modified = False

            def clean_json_value(obj):
                nonlocal modified
                if isinstance(obj, dict):
                    result = {}
                    for key, value in obj.items():
                        if key == 'snapshot' and isinstance(value, str):
                            try:
                                decoded_value = value.encode().decode(
                                    'unicode_escape'
                                )
                            except (UnicodeDecodeError, AttributeError):
                                decoded_value = value

                            needs_cleaning = (
                                '- ' in decoded_value
                                or '[ref=' in decoded_value
                                or any(
                                    elem + ':' in decoded_value
                                    for elem in [
                                        'generic',
                                        'img',
                                        'banner',
                                        'list',
                                        'listitem',
                                        'search',
                                        'navigation',
                                    ]
                                )
                            )

                            if needs_cleaning:
                                cleaned_snapshot = self._clean_text_snapshot(
                                    decoded_value
                                )
                                result[key] = cleaned_snapshot
                                modified = True
                            else:
                                result[key] = value
                        else:
                            result[key] = clean_json_value(value)
                    return result
                elif isinstance(obj, list):
                    return [clean_json_value(item) for item in obj]
                else:
                    return obj

            cleaned_data = clean_json_value(data)

            if modified:
                return json.dumps(cleaned_data, ensure_ascii=False, indent=4)
            else:
                return content

        except (json.JSONDecodeError, TypeError):
            return self._clean_text_snapshot(content)

    def _clean_text_snapshot(self, content: str) -> str:
        r"""Clean plain text snapshot content.

        This method:
        - Removes all indentation
        - Deletes empty lines
        - Deduplicates all lines
        - Cleans snapshot-specific markers

        Args:
            content: The original snapshot text.

        Returns:
            The cleaned content with deduplicated lines, no indentation,
            and no empty lines.
        """
        lines = content.split('\n')
        cleaned_lines = []
        seen = set()

        for line in lines:
            stripped_line = line.strip()

            if not stripped_line:
                continue

            # Skip metadata lines (like "- /url:", "- /ref:")
            if re.match(r'^-?\s*/\w+\s*:', stripped_line):
                continue

            is_snapshot_line = '[ref=' in stripped_line or re.match(
                r'^(?:-\s+)?\w+(?:[\s:]|$)', stripped_line
            )

            if is_snapshot_line:
                cleaned = self._clean_snapshot_line(stripped_line)
                if cleaned and cleaned not in seen:
                    cleaned_lines.append(cleaned)
                    seen.add(cleaned)
            else:
                if stripped_line not in seen:
                    cleaned_lines.append(stripped_line)
                    seen.add(stripped_line)

        return '\n'.join(cleaned_lines)

    def _register_tool_output_for_cache(
        self,
        func_name: str,
        tool_call_id: str,
        result_text: str,
        records: List[MemoryRecord],
    ) -> None:
        if not records:
            return

        entry = _ToolOutputHistoryEntry(
            tool_name=func_name,
            tool_call_id=tool_call_id,
            result_text=result_text,
            record_uuids=[str(record.uuid) for record in records],
            record_timestamps=[record.timestamp for record in records],
        )
        self._tool_output_history.append(entry)
        self._process_tool_output_cache()

    def _process_tool_output_cache(self) -> None:
        if not self._enable_snapshot_clean or not self._tool_output_history:
            return

        # Only clean older results; keep the latest expanded for immediate use.
        for entry in self._tool_output_history[:-1]:
            if entry.cached:
                continue
            self._clean_snapshot_in_memory(entry)

    def _clean_snapshot_in_memory(
        self, entry: _ToolOutputHistoryEntry
    ) -> None:
        if not entry.record_uuids:
            return

        # Clean snapshot markers and references from historical tool output
        result_text = entry.result_text
        if '- ' in result_text and '[ref=' in result_text:
            cleaned_result = self._clean_snapshot_content(result_text)

            # Update the message in memory storage
            timestamp = (
                entry.record_timestamps[0]
                if entry.record_timestamps
                else time.time_ns() / 1_000_000_000
            )
            cleaned_message = FunctionCallingMessage(
                role_name=self.role_name,
                role_type=self.role_type,
                meta_dict={},
                content="",
                func_name=entry.tool_name,
                result=cleaned_result,
                tool_call_id=entry.tool_call_id,
            )

            chat_history_block = getattr(
                self.memory, "_chat_history_block", None
            )
            storage = getattr(chat_history_block, "storage", None)
            if storage is None:
                return

            existing_records = storage.load()
            updated_records = [
                record
                for record in existing_records
                if record["uuid"] not in entry.record_uuids
            ]
            new_record = MemoryRecord(
                message=cleaned_message,
                role_at_backend=OpenAIBackendRole.FUNCTION,
                timestamp=timestamp,
                agent_id=self.agent_id,
            )
            updated_records.append(new_record.to_dict())
            updated_records.sort(key=lambda record: record["timestamp"])
            storage.clear()
            storage.save(updated_records)

            logger.info(
                "Cleaned snapshot in memory for tool output '%s' (%s)",
                entry.tool_name,
                entry.tool_call_id,
            )

            entry.cached = True
            entry.record_uuids = [str(new_record.uuid)]
            entry.record_timestamps = [timestamp]

    def add_external_tool(
        self, tool: Union[FunctionTool, Callable, Dict[str, Any]]
    ) -> None:
        new_tool_schema = convert_to_schema(tool)
        self._external_tool_schemas[new_tool_schema["name"]] = new_tool_schema

    def remove_tool(self, tool_name: str) -> bool:
        r"""Remove a tool from the agent by name.

        Args:
            tool_name (str): The name of the tool to remove.

        Returns:
            bool: Whether the tool was successfully removed.
        """
        if tool_name in self._internal_tools:
            del self._internal_tools[tool_name]
            return True
        return False

    def remove_tools(self, tool_names: List[str]) -> None:
        r"""Remove a list of tools from the agent by name."""
        for tool_name in tool_names:
            self.remove_tool(tool_name)

    def remove_external_tool(self, tool_name: str) -> bool:
        r"""Remove an external tool from the agent by name.

        Args:
            tool_name (str): The name of the tool to remove.

        Returns:
            bool: Whether the tool was successfully removed.
        """
        if tool_name in self._external_tool_schemas:
            del self._external_tool_schemas[tool_name]
            return True
        return False

    def update_memory(
        self,
        message: BaseMessage,
        role: OpenAIBackendRole,
        timestamp: Optional[float] = None,
        return_records: bool = False,
    ) -> Optional[List[MemoryRecord]]:
        r"""Updates the agent memory with a new message.

        Args:
            message (BaseMessage): The new message to add to the stored
                messages.
            role (OpenAIBackendRole): The backend role type.
            timestamp (Optional[float], optional): Custom timestamp for the
                memory record. If `None`, the current time will be used.
                (default: :obj:`None`)
            return_records (bool, optional): When ``True`` the method returns
                the list of MemoryRecord objects written to memory.
                (default: :obj:`False`)

        Returns:
            Optional[List[MemoryRecord]]: The records that were written when
            ``return_records`` is ``True``; otherwise ``None``.
        """
        record = MemoryRecord(
            message=message,
            role_at_backend=role,
            timestamp=timestamp
            if timestamp is not None
            else time.time_ns() / 1_000_000_000,  # Nanosecond precision
            agent_id=self.agent_id,
        )
        self.memory.write_record(record)

        if return_records:
            return [record]
        return None

    def load_memory(self, memory: AgentMemory) -> None:
        r"""Load the provided memory into the agent.

        Args:
            memory (AgentMemory): The memory to load into the agent.

        Returns:
            None
        """

        for context_record in memory.retrieve():
            self.memory.write_record(context_record.memory_record)
        logger.info(f"Memory loaded from {memory}")

    def load_memory_from_path(self, path: str) -> None:
        r"""Loads memory records from a JSON file filtered by this agent's ID.

        Args:
            path (str): The file path to a JSON memory file that uses
                JsonStorage.

        Raises:
            ValueError: If no matching records for the agent_id are found
                (optional check; commented out below).
        """
        json_store = JsonStorage(Path(path))
        all_records = json_store.load()

        if not all_records:
            raise ValueError(
                f"No records found for agent_id={self.agent_id} in {path}"
            )

        for record_dict in all_records:
            # Validate the record dictionary before conversion
            required_keys = ['message', 'role_at_backend', 'agent_id']
            if not all(key in record_dict for key in required_keys):
                logger.warning(
                    f"Skipping invalid record: missing required "
                    f"keys in {record_dict}"
                )
                continue

            # Validate message structure in the record
            if (
                not isinstance(record_dict['message'], dict)
                or '__class__' not in record_dict['message']
            ):
                logger.warning(
                    f"Skipping invalid record: malformed message "
                    f"structure in {record_dict}"
                )
                continue

            try:
                record = MemoryRecord.from_dict(record_dict)
                self.memory.write_records([record])
            except Exception as e:
                logger.warning(
                    f"Error converting record to MemoryRecord: {e}. "
                    f"Record: {record_dict}"
                )
        logger.info(f"Memory loaded from {path}")

    def save_memory(self, path: str) -> None:
        r"""Retrieves the current conversation data from memory and writes it
        into a JSON file using JsonStorage.

        Args:
            path (str): Target file path to store JSON data.
        """
        json_store = JsonStorage(Path(path))
        context_records = self.memory.retrieve()
        to_save = [cr.memory_record.to_dict() for cr in context_records]
        json_store.save(to_save)
        logger.info(f"Memory saved to {path}")

    def summarize(
        self,
        filename: Optional[str] = None,
        summary_prompt: Optional[str] = None,
        response_format: Optional[Type[BaseModel]] = None,
        working_directory: Optional[Union[str, Path]] = None,
        include_summaries: bool = False,
        add_user_messages: bool = True,
    ) -> Dict[str, Any]:
        r"""Summarize the agent's current conversation context and persist it
        to a markdown file.

        .. deprecated:: 0.2.80
            Use :meth:`asummarize` for async/await support and better
            performance in parallel summarization workflows.

        Args:
            filename (Optional[str]): The base filename (without extension) to
                use for the markdown file. Defaults to a timestamped name when
                not provided.
            summary_prompt (Optional[str]): Custom prompt for the summarizer.
                When omitted, a default prompt highlighting key decisions,
                action items, and open questions is used.
            response_format (Optional[Type[BaseModel]]): A Pydantic model
                defining the expected structure of the response. If provided,
                the summary will be generated as structured output and included
                in the result.
            include_summaries (bool): Whether to include previously generated
                summaries in the content to be summarized. If False (default),
                only non-summary messages will be summarized. If True, all
                messages including previous summaries will be summarized
                (full compression). (default: :obj:`False`)
            working_directory (Optional[str|Path]): Optional directory to save
                the markdown summary file. If provided, overrides the default
                directory used by ContextUtility.
            add_user_messages (bool): Whether add user messages to summary.
                (default: :obj:`True`)
        Returns:
            Dict[str, Any]: A dictionary containing the summary text, file
                path, status message, and optionally structured_summary if
                response_format was provided.

        See Also:
            :meth:`asummarize`: Async version for non-blocking LLM calls.
        """

        warnings.warn(
            "summarize() is synchronous. Consider using asummarize() "
            "for async/await support and better performance.",
            DeprecationWarning,
            stacklevel=2,
        )

        result: Dict[str, Any] = {
            "summary": "",
            "file_path": None,
            "status": "",
        }

        try:
            # Use external context if set, otherwise create local one
            if self._context_utility is None:
                if working_directory is not None:
                    self._context_utility = ContextUtility(
                        working_directory=str(working_directory)
                    )
                else:
                    self._context_utility = ContextUtility()
            context_util = self._context_utility

            # Get conversation directly from agent's memory
            messages, _ = self.memory.get_context()

            if not messages:
                status_message = (
                    "No conversation context available to summarize."
                )
                result["status"] = status_message
                return result

            # build conversation text using shared helper
            conversation_text, user_messages = (
                self._build_conversation_text_from_messages(
                    messages, include_summaries
                )
            )

            if not conversation_text:
                status_message = (
                    "Conversation context is empty; skipping summary."
                )
                result["status"] = status_message
                return result

            if self._context_summary_agent is None:
                self._context_summary_agent = ChatAgent(
                    system_message=(
                        "You are a helpful assistant that summarizes "
                        "conversations"
                    ),
                    model=self.model_backend,
                    agent_id=f"{self.agent_id}_context_summarizer",
                    summarize_threshold=None,
                )
            else:
                self._context_summary_agent.reset()

            if summary_prompt:
                prompt_text = (
                    f"{summary_prompt.rstrip()}\n\n"
                    f"AGENT CONVERSATION TO BE SUMMARIZED:\n"
                    f"{conversation_text}"
                )
            else:
                prompt_text = build_default_summary_prompt(conversation_text)

            try:
                # Use structured output if response_format is provided
                if response_format:
                    response = self._context_summary_agent.step(
                        prompt_text, response_format=response_format
                    )
                else:
                    response = self._context_summary_agent.step(prompt_text)
            except Exception as step_exc:
                error_message = (
                    f"Failed to generate summary using model: {step_exc}"
                )
                logger.error(error_message)
                result["status"] = error_message
                return result

            if not response.msgs:
                status_message = (
                    "Failed to generate summary from model response."
                )
                result["status"] = status_message
                return result

            summary_content = response.msgs[-1].content.strip()
            if not summary_content:
                status_message = "Generated summary is empty."
                result["status"] = status_message
                return result

            # handle structured output if response_format was provided
            structured_output = None
            if response_format and response.msgs[-1].parsed:
                structured_output = response.msgs[-1].parsed

            # determine filename: use provided filename, or extract from
            # structured output, or generate timestamp
            if filename:
                base_filename = filename
            elif structured_output and hasattr(
                structured_output, 'task_title'
            ):
                # use task_title from structured output for filename
                task_title = structured_output.task_title
                clean_title = ContextUtility.sanitize_workflow_filename(
                    task_title
                )
                base_filename = (
                    f"{clean_title}_workflow" if clean_title else "workflow"
                )
            else:
                base_filename = f"context_summary_{datetime.now().strftime('%Y%m%d_%H%M%S')}"  # noqa: E501

            base_filename = Path(base_filename).with_suffix("").name

            metadata = context_util.get_session_metadata()
            metadata.update(
                {
                    "agent_id": self.agent_id,
                    "message_count": len(messages),
                }
            )

            # convert structured output to custom markdown if present
            if structured_output:
                # convert structured output to custom markdown
                summary_content = context_util.structured_output_to_markdown(
                    structured_data=structured_output, metadata=metadata
                )
            if add_user_messages:
                summary_content = self._append_user_messages_section(
                    summary_content, user_messages
                )

            # Save the markdown (either custom structured or default)
            save_status = context_util.save_markdown_file(
                base_filename,
                summary_content,
                title="Conversation Summary"
                if not structured_output
                else None,
                metadata=metadata if not structured_output else None,
            )

            file_path = (
                context_util.get_working_directory() / f"{base_filename}.md"
            )
            summary_content = (
                f"[CONTEXT_SUMMARY] The following is a summary of our "
                f"conversation from a previous session: {summary_content}"
            )
            # Prepare result dictionary
            result_dict = {
                "summary": summary_content,
                "file_path": str(file_path),
                "status": save_status,
                "structured_summary": structured_output,
            }

            result.update(result_dict)
            logger.info("Conversation summary saved to %s", file_path)
            return result

        except Exception as exc:
            error_message = f"Failed to summarize conversation context: {exc}"
            logger.error(error_message)
            result["status"] = error_message
            return result

    def _build_conversation_text_from_messages(
        self,
        messages: List[Any],
        include_summaries: bool = False,
    ) -> tuple[str, List[str]]:
        r"""Build conversation text from messages for summarization.

        This is a shared helper method that converts messages to a formatted
        conversation text string, handling tool calls, tool results, and
        regular messages.

        Args:
            messages (List[Any]): List of messages to convert.
            include_summaries (bool): Whether to include messages starting
                with [CONTEXT_SUMMARY]. (default: :obj:`False`)

        Returns:
            tuple[str, List[str]]: A tuple containing:
                - Formatted conversation text
                - List of user messages extracted from the conversation
        """
        # Convert messages to conversation text
        conversation_lines = []
        user_messages: List[str] = []
        for message in messages:
            role = message.get('role', 'unknown')
            content = message.get('content', '')

            # Skip summary messages if include_summaries is False
            if not include_summaries and isinstance(content, str):
                # Check if this is a summary message by looking for marker
                if content.startswith('[CONTEXT_SUMMARY]'):
                    continue

            # Handle tool call messages (assistant calling tools)
            tool_calls = message.get('tool_calls')
            if tool_calls and isinstance(tool_calls, (list, tuple)):
                for tool_call in tool_calls:
                    # Handle both dict and object formats
                    if isinstance(tool_call, dict):
                        func_name = tool_call.get('function', {}).get(
                            'name', 'unknown_tool'
                        )
                        func_args_str = tool_call.get('function', {}).get(
                            'arguments', '{}'
                        )
                    else:
                        # Handle object format (Pydantic or similar)
                        func_name = getattr(
                            getattr(tool_call, 'function', None),
                            'name',
                            'unknown_tool',
                        )
                        func_args_str = getattr(
                            getattr(tool_call, 'function', None),
                            'arguments',
                            '{}',
                        )

                    # Parse and format arguments for readability
                    try:
                        import json

                        args_dict = json.loads(func_args_str)
                        args_formatted = ', '.join(
                            f"{k}={v}" for k, v in args_dict.items()
                        )
                    except (json.JSONDecodeError, ValueError, TypeError):
                        args_formatted = func_args_str

                    conversation_lines.append(
                        f"[TOOL CALL] {func_name}({args_formatted})"
                    )

            # Handle tool response messages
            elif role == 'tool':
                tool_name = message.get('name', 'unknown_tool')
                if not content:
                    content = str(message.get('content', ''))
                conversation_lines.append(
                    f"[TOOL RESULT] {tool_name} → {content}"
                )

            # Handle regular content messages (user/assistant/system)
            elif content:
                content = str(content)
                if role == 'user':
                    user_messages.append(content)
                conversation_lines.append(f"{role}: {content}")

        return "\n".join(conversation_lines).strip(), user_messages

    async def generate_workflow_summary_async(
        self,
        summary_prompt: Optional[str] = None,
        response_format: Optional[Type[BaseModel]] = None,
        include_summaries: bool = False,
        conversation_accumulator: Optional['ChatAgent'] = None,
    ) -> Dict[str, Any]:
        r"""Generate a workflow summary without saving to disk.

        This method generates a workflow summary by calling a dedicated
        summarizer agent. It does NOT save to disk - only generates the
        summary content and structured output. Use this when you need to
        inspect the summary (e.g., extract agent_title) before determining
        where to save it.

        Args:
            summary_prompt (Optional[str]): Custom prompt for the summarizer.
            response_format (Optional[Type[BaseModel]]): A Pydantic model
                defining the expected structure (e.g., WorkflowSummary).
            include_summaries (bool): Whether to include previously generated
                summaries. (default: :obj:`False`)
            conversation_accumulator (Optional[ChatAgent]): An optional agent
                that holds accumulated conversation history. If provided,
                memory will be retrieved from this agent instead of self.
                (default: :obj:`None`)

        Returns:
            Dict[str, Any]: Result dictionary with:
                - structured_summary: Pydantic model instance
                - summary_content: Raw text content
                - status: "success" or error message

        """
        result: Dict[str, Any] = {
            "structured_summary": None,
            "summary_content": "",
            "status": "",
        }

        try:
            # get conversation from accumulator or self
            source_agent = (
                conversation_accumulator if conversation_accumulator else self
            )
            messages, _ = source_agent.memory.get_context()

            if not messages:
                result["status"] = "No conversation context available"
                return result

            # build conversation text using shared helper
            conversation_text, _ = self._build_conversation_text_from_messages(
                messages, include_summaries
            )

            if not conversation_text:
                result["status"] = "Conversation context is empty"
                return result

            # create or reuse summarizer agent
            if self._context_summary_agent is None:
                self._context_summary_agent = ChatAgent(
                    system_message=(
                        "You are a helpful assistant that summarizes "
                        "conversations"
                    ),
                    model=self.model_backend,
                    agent_id=f"{self.agent_id}_context_summarizer",
                )
            else:
                self._context_summary_agent.reset()

            # prepare prompt
            if summary_prompt:
                prompt_text = (
                    f"{summary_prompt.rstrip()}\n\n"
                    f"AGENT CONVERSATION TO BE SUMMARIZED:\n"
                    f"{conversation_text}"
                )
            else:
                prompt_text = build_default_summary_prompt(conversation_text)

            # call summarizer agent
            if response_format:
                response = await self._context_summary_agent.astep(
                    prompt_text, response_format=response_format
                )
            else:
                response = await self._context_summary_agent.astep(prompt_text)

            # handle streaming response
            if isinstance(response, AsyncStreamingChatAgentResponse):
                response = await response

            if not response.msgs:
                result["status"] = "Failed to generate summary"
                return result

            summary_content = response.msgs[-1].content.strip()
            structured_output = None
            if response_format and response.msgs[-1].parsed:
                structured_output = response.msgs[-1].parsed

            result.update(
                {
                    "structured_summary": structured_output,
                    "summary_content": summary_content,
                    "status": "success",
                }
            )
            return result

        except Exception as exc:
            error_message = f"Failed to generate summary: {exc}"
            logger.error(error_message)
            result["status"] = error_message
            return result

    async def asummarize(
        self,
        filename: Optional[str] = None,
        summary_prompt: Optional[str] = None,
        response_format: Optional[Type[BaseModel]] = None,
        working_directory: Optional[Union[str, Path]] = None,
        include_summaries: bool = False,
        add_user_messages: bool = True,
    ) -> Dict[str, Any]:
        r"""Asynchronously summarize the agent's current conversation context
        and persist it to a markdown file.

        This is the async version of summarize() that uses astep() for
        non-blocking LLM calls, enabling parallel summarization of multiple
        agents.

        Args:
            filename (Optional[str]): The base filename (without extension) to
                use for the markdown file. Defaults to a timestamped name when
                not provided.
            summary_prompt (Optional[str]): Custom prompt for the summarizer.
                When omitted, a default prompt highlighting key decisions,
                action items, and open questions is used.
            response_format (Optional[Type[BaseModel]]): A Pydantic model
                defining the expected structure of the response. If provided,
                the summary will be generated as structured output and included
                in the result.
            working_directory (Optional[str|Path]): Optional directory to save
                the markdown summary file. If provided, overrides the default
                directory used by ContextUtility.
            include_summaries (bool): Whether to include previously generated
                summaries in the content to be summarized. If False (default),
                only non-summary messages will be summarized. If True, all
                messages including previous summaries will be summarized
                (full compression). (default: :obj:`False`)
            add_user_messages (bool): Whether add user messages to summary.
                (default: :obj:`True`)

        Returns:
            Dict[str, Any]: A dictionary containing the summary text, file
                path, status message, and optionally structured_summary if
                response_format was provided.
        """

        result: Dict[str, Any] = {
            "summary": "",
            "file_path": None,
            "status": "",
        }

        try:
            # Use external context if set, otherwise create local one
            if self._context_utility is None:
                if working_directory is not None:
                    self._context_utility = ContextUtility(
                        working_directory=str(working_directory)
                    )
                else:
                    self._context_utility = ContextUtility()
            context_util = self._context_utility

            # Get conversation directly from agent's memory
            messages, _ = self.memory.get_context()

            if not messages:
                status_message = (
                    "No conversation context available to summarize."
                )
                result["status"] = status_message
                return result

            # build conversation text using shared helper
            conversation_text, user_messages = (
                self._build_conversation_text_from_messages(
                    messages, include_summaries
                )
            )

            if not conversation_text:
                status_message = (
                    "Conversation context is empty; skipping summary."
                )
                result["status"] = status_message
                return result

            if self._context_summary_agent is None:
                self._context_summary_agent = ChatAgent(
                    system_message=(
                        "You are a helpful assistant that summarizes "
                        "conversations"
                    ),
                    model=self.model_backend,
                    agent_id=f"{self.agent_id}_context_summarizer",
                    summarize_threshold=None,
                )
            else:
                self._context_summary_agent.reset()

            if summary_prompt:
                prompt_text = (
                    f"{summary_prompt.rstrip()}\n\n"
                    f"AGENT CONVERSATION TO BE SUMMARIZED:\n"
                    f"{conversation_text}"
                )
            else:
                prompt_text = build_default_summary_prompt(conversation_text)

            try:
                # Use structured output if response_format is provided
                if response_format:
                    response = await self._context_summary_agent.astep(
                        prompt_text, response_format=response_format
                    )
                else:
                    response = await self._context_summary_agent.astep(
                        prompt_text
                    )

                # Handle streaming response
                if isinstance(response, AsyncStreamingChatAgentResponse):
                    # Collect final response
                    final_response = await response
                    response = final_response

            except Exception as step_exc:
                error_message = (
                    f"Failed to generate summary using model: {step_exc}"
                )
                logger.error(error_message)
                result["status"] = error_message
                return result

            if not response.msgs:
                status_message = (
                    "Failed to generate summary from model response."
                )
                result["status"] = status_message
                return result

            summary_content = response.msgs[-1].content.strip()
            if not summary_content:
                status_message = "Generated summary is empty."
                result["status"] = status_message
                return result

            # handle structured output if response_format was provided
            structured_output = None
            if response_format and response.msgs[-1].parsed:
                structured_output = response.msgs[-1].parsed

            # determine filename: use provided filename, or extract from
            # structured output, or generate timestamp
            if filename:
                base_filename = filename
            elif structured_output and hasattr(
                structured_output, 'task_title'
            ):
                # use task_title from structured output for filename
                task_title = structured_output.task_title
                clean_title = ContextUtility.sanitize_workflow_filename(
                    task_title
                )
                base_filename = (
                    f"{clean_title}_workflow" if clean_title else "workflow"
                )
            else:
                base_filename = f"context_summary_{datetime.now().strftime('%Y%m%d_%H%M%S')}"  # noqa: E501

            base_filename = Path(base_filename).with_suffix("").name

            metadata = context_util.get_session_metadata()
            metadata.update(
                {
                    "agent_id": self.agent_id,
                    "message_count": len(messages),
                }
            )

            # convert structured output to custom markdown if present
            if structured_output:
                # convert structured output to custom markdown
                summary_content = context_util.structured_output_to_markdown(
                    structured_data=structured_output, metadata=metadata
                )
            if add_user_messages:
                summary_content = self._append_user_messages_section(
                    summary_content, user_messages
                )

            # Save the markdown (either custom structured or default)
            save_status = context_util.save_markdown_file(
                base_filename,
                summary_content,
                title="Conversation Summary"
                if not structured_output
                else None,
                metadata=metadata if not structured_output else None,
            )

            file_path = (
                context_util.get_working_directory() / f"{base_filename}.md"
            )

            summary_content = (
                f"[CONTEXT_SUMMARY] The following is a summary of our "
                f"conversation from a previous session: {summary_content}"
            )

            # Prepare result dictionary
            result_dict = {
                "summary": summary_content,
                "file_path": str(file_path),
                "status": save_status,
                "structured_summary": structured_output,
            }

            result.update(result_dict)
            logger.info("Conversation summary saved to %s", file_path)
            return result

        except Exception as exc:
            error_message = f"Failed to summarize conversation context: {exc}"
            logger.error(error_message)
            result["status"] = error_message
            return result

    def clear_memory(self) -> None:
        r"""Clear the agent's memory and reset to initial state.

        Returns:
            None
        """
        self.memory.clear()

        if self.system_message is not None:
            self.memory.write_record(
                MemoryRecord(
                    message=self.system_message,
                    role_at_backend=OpenAIBackendRole.SYSTEM,
                    timestamp=time.time_ns() / 1_000_000_000,
                    agent_id=self.agent_id,
                )
            )

    def _generate_system_message_for_output_language(
        self,
    ) -> Optional[BaseMessage]:
        r"""Generate a new system message with the output language prompt.

        The output language determines the language in which the output text
        should be generated.

        Returns:
            BaseMessage: The new system message.
        """
        if not self._output_language:
            return self._original_system_message

        language_prompt = (
            "\nRegardless of the input language, "
            f"you must output text in {self._output_language}."
        )

        if self._original_system_message is not None:
            content = self._original_system_message.content + language_prompt
            return self._original_system_message.create_new_instance(content)
        else:
            return BaseMessage.make_system_message(language_prompt)

    def init_messages(self) -> None:
        r"""Initializes the stored messages list with the current system
        message.
        """
        self._reset_summary_state()
        self.clear_memory()

    def update_system_message(
        self,
        system_message: Union[BaseMessage, str],
        reset_memory: bool = True,
    ) -> None:
        r"""Update the system message.
        It will reset conversation with new system message.

        Args:
            system_message (Union[BaseMessage, str]): The new system message.
                Can be either a BaseMessage object or a string.
                If a string is provided, it will be converted
                into a BaseMessage object.
            reset_memory (bool):
                Whether to reinitialize conversation messages after updating
                the system message. Defaults to True.
        """
        if system_message is None:
            raise ValueError("system_message is required and cannot be None. ")
        self._original_system_message = (
            BaseMessage.make_system_message(system_message)
            if isinstance(system_message, str)
            else system_message
        )
        self._system_message = (
            self._generate_system_message_for_output_language()
        )
        if reset_memory:
            self.init_messages()

    def append_to_system_message(
        self, content: str, reset_memory: bool = True
    ) -> None:
        """Append additional context to existing system message.

        Args:
            content (str): The additional system message.
            reset_memory (bool):
                Whether to reinitialize conversation messages after appending
                additional context. Defaults to True.
        """
        original_content = (
            self._original_system_message.content
            if self._original_system_message
            else ""
        )
        new_system_message = original_content + '\n' + content
        self._original_system_message = BaseMessage.make_system_message(
            new_system_message
        )
        self._system_message = (
            self._generate_system_message_for_output_language()
        )
        if reset_memory:
            self.init_messages()

    def reset_to_original_system_message(self) -> None:
        r"""Reset system message to original, removing any appended context.

        This method reverts the agent's system message back to its original
        state, removing any workflow context or other modifications that may
        have been appended. Useful for resetting agent state in multi-turn
        scenarios.
        """
        self._system_message = self._original_system_message
        self.init_messages()

    def record_message(self, message: BaseMessage) -> None:
        r"""Records the externally provided message into the agent memory as if
        it were an answer of the :obj:`ChatAgent` from the backend. Currently,
        the choice of the critic is submitted with this method.

        Args:
            message (BaseMessage): An external message to be recorded in the
                memory.
        """
        self.update_memory(message, OpenAIBackendRole.ASSISTANT)

    def _try_format_message(
        self, message: BaseMessage, response_format: Type[BaseModel]
    ) -> bool:
        r"""Try to format the message if needed.

        Returns:
            bool: Whether the message is formatted successfully (or no format
                is needed).
        """
        if message.parsed:
            return True

        try:
            message.parsed = response_format.model_validate_json(
                message.content
            )
            return True
        except ValidationError:
            return False

    def _check_tools_strict_compatibility(self) -> bool:
        r"""Check if all tools are compatible with OpenAI strict mode.

        Returns:
            bool: True if all tools are strict mode compatible,
                False otherwise.
        """
        tool_schemas = self._get_full_tool_schemas()
        for schema in tool_schemas:
            if not schema.get("function", {}).get("strict", True):
                return False
        return True

    def _convert_response_format_to_prompt(
        self, response_format: Type[BaseModel]
    ) -> str:
        r"""Convert a Pydantic response format to a prompt instruction.

        Args:
            response_format (Type[BaseModel]): The Pydantic model class.

        Returns:
            str: A prompt instruction requesting the specific format.
        """
        try:
            # Get the JSON schema from the Pydantic model
            schema = response_format.model_json_schema()

            # Create a prompt based on the schema
            format_instruction = (
                "\n\nPlease respond in the following JSON format:\n{\n"
            )

            properties = schema.get("properties", {})
            for field_name, field_info in properties.items():
                field_type = field_info.get("type", "string")
                description = field_info.get("description", "")

                if field_type == "array":
                    format_instruction += (
                        f'    "{field_name}": ["array of values"]'
                    )
                elif field_type == "object":
                    format_instruction += f'    "{field_name}": {{"object"}}'
                elif field_type == "boolean":
                    format_instruction += f'    "{field_name}": true'
                elif field_type == "number":
                    format_instruction += f'    "{field_name}": 0'
                else:
                    format_instruction += f'    "{field_name}": "string value"'

                if description:
                    format_instruction += f'  // {description}'

                # Add comma if not the last item
                if field_name != list(properties.keys())[-1]:
                    format_instruction += ","
                format_instruction += "\n"

            format_instruction += "}"
            return format_instruction

        except Exception as e:
            logger.warning(
                f"Failed to convert response_format to prompt: {e}. "
                f"Using generic format instruction."
            )
            return (
                "\n\nPlease respond in a structured JSON format "
                "that matches the requested schema."
            )

    def _handle_response_format_with_non_strict_tools(
        self,
        input_message: Union[BaseMessage, str],
        response_format: Optional[Type[BaseModel]] = None,
    ) -> Tuple[Union[BaseMessage, str], Optional[Type[BaseModel]], bool]:
        r"""Handle response format when tools are not strict mode compatible.

        Args:
            input_message: The original input message.
            response_format: The requested response format.

        Returns:
            Tuple: (modified_message, modified_response_format,
                   used_prompt_formatting)
        """
        if response_format is None:
            return input_message, response_format, False

        # Check if tools are strict mode compatible
        if self._check_tools_strict_compatibility():
            return input_message, response_format, False

        # Tools are not strict compatible, convert to prompt
        logger.info(
            "Non-strict tools detected. Converting response_format to "
            "prompt-based formatting."
        )

        format_prompt = self._convert_response_format_to_prompt(
            response_format
        )

        # Modify the message to include format instruction
        modified_message: Union[BaseMessage, str]
        if isinstance(input_message, str):
            modified_message = input_message + format_prompt
        else:
            modified_message = input_message.create_new_instance(
                input_message.content + format_prompt
            )

        # Return None for response_format to avoid strict mode conflicts
        # and True to indicate we used prompt formatting
        return modified_message, None, True

    def _is_called_from_registered_toolkit(self) -> bool:
        r"""Check if current step/astep call originates from a
        RegisteredAgentToolkit.

        This method uses stack inspection to detect if the current call
        is originating from a toolkit that inherits from
        RegisteredAgentToolkit. When detected, tools should be disabled to
        prevent recursive calls.

        Returns:
            bool: True if called from a RegisteredAgentToolkit, False otherwise
        """
        from camel.toolkits.base import RegisteredAgentToolkit

        try:
            for frame_info in inspect.stack():
                frame_locals = frame_info.frame.f_locals
                if 'self' in frame_locals:
                    caller_self = frame_locals['self']
                    if isinstance(caller_self, RegisteredAgentToolkit):
                        return True

        except Exception:
            return False

        return False

    def _apply_prompt_based_parsing(
        self,
        response: ModelResponse,
        original_response_format: Type[BaseModel],
    ) -> None:
        r"""Apply manual parsing when using prompt-based formatting.

        Args:
            response: The model response to parse.
            original_response_format: The original response format class.
        """
        for message in response.output_messages:
            if message.content:
                try:
                    # Try to extract JSON from the response content
                    import json

                    from pydantic import ValidationError

                    # Try to find JSON in the content
                    content = message.content.strip()

                    # Try direct parsing first
                    try:
                        parsed_json = json.loads(content)
                        message.parsed = (
                            original_response_format.model_validate(
                                parsed_json
                            )
                        )
                        continue
                    except (json.JSONDecodeError, ValidationError):
                        pass

                    # Try to extract JSON from text
                    json_pattern = r'\{[^{}]*(?:\{[^{}]*\}[^{}]*)*\}'
                    json_matches = re.findall(json_pattern, content, re.DOTALL)

                    for json_str in json_matches:
                        try:
                            parsed_json = json.loads(json_str)
                            message.parsed = (
                                original_response_format.model_validate(
                                    parsed_json
                                )
                            )
                            # Update content to just the JSON for consistency
                            message.content = json.dumps(parsed_json)
                            break
                        except (json.JSONDecodeError, ValidationError):
                            continue

                    if not message.parsed:
                        logger.warning(
                            f"Failed to parse JSON from response: {content}"
                        )

                except Exception as e:
                    logger.warning(f"Error during prompt-based parsing: {e}")

    def _format_response_if_needed(
        self,
        response: ModelResponse,
        response_format: Optional[Type[BaseModel]] = None,
    ) -> None:
        r"""Format the response if needed.

        This function won't format the response under the following cases:
        1. The response format is None (not provided)
        2. The response is empty
        """
        if response_format is None:
            return

        for message in response.output_messages:
            if self._try_format_message(message, response_format):
                continue

            prompt = SIMPLE_FORMAT_PROMPT.format(content=message.content)
            openai_message: OpenAIMessage = {"role": "user", "content": prompt}
            # Explicitly set the tools to empty list to avoid calling tools
            response = self._get_model_response(
                openai_messages=[openai_message],
                num_tokens=0,
                response_format=response_format,
                tool_schemas=[],
                prev_num_openai_messages=0,
            )
            message.content = response.output_messages[0].content
            if not self._try_format_message(message, response_format):
                logger.warning(f"Failed to parse response: {message.content}")
                logger.warning(
                    "To improve reliability, consider using models "
                    "that are better equipped to handle structured output"
                )

    async def _aformat_response_if_needed(
        self,
        response: ModelResponse,
        response_format: Optional[Type[BaseModel]] = None,
    ) -> None:
        r"""Format the response if needed."""

        if response_format is None:
            return

        for message in response.output_messages:
            self._try_format_message(message, response_format)
            if message.parsed:
                continue

            prompt = SIMPLE_FORMAT_PROMPT.format(content=message.content)
            openai_message: OpenAIMessage = {"role": "user", "content": prompt}
            response = await self._aget_model_response(
                openai_messages=[openai_message],
                num_tokens=0,
                response_format=response_format,
                tool_schemas=[],
                prev_num_openai_messages=0,
            )
            message.content = response.output_messages[0].content
            self._try_format_message(message, response_format)

    @observe()
    def step(
        self,
        input_message: Union[BaseMessage, str],
        response_format: Optional[Type[BaseModel]] = None,
    ) -> Union[ChatAgentResponse, StreamingChatAgentResponse]:
        r"""Executes a single step in the chat session, generating a response
        to the input message.

        Args:
            input_message (Union[BaseMessage, str]): The input message for the
                agent. If provided as a BaseMessage, the `role` is adjusted to
                `user` to indicate an external message.
            response_format (Optional[Type[BaseModel]], optional): A Pydantic
                model defining the expected structure of the response. Used to
                generate a structured response if provided. (default:
                :obj:`None`)

        Returns:
            Union[ChatAgentResponse, StreamingChatAgentResponse]: If stream is
                False, returns a ChatAgentResponse. If stream is True, returns
                a StreamingChatAgentResponse that behaves like
                ChatAgentResponse but can also be iterated for
                streaming updates.

        Raises:
            TimeoutError: If the step operation exceeds the configured timeout.
        """

        stream = self.model_backend.model_config_dict.get("stream", False)

        if stream:
            # Return wrapped generator that has ChatAgentResponse interface
            generator = self._stream(input_message, response_format)
            return StreamingChatAgentResponse(generator)

        # Execute with timeout if configured
        if self.step_timeout is not None:
            with concurrent.futures.ThreadPoolExecutor(
                max_workers=1
            ) as executor:
                future = executor.submit(
                    self._step_impl, input_message, response_format
                )
                try:
                    return future.result(timeout=self.step_timeout)
                except concurrent.futures.TimeoutError:
                    future.cancel()
                    raise TimeoutError(
                        f"Step timed out after {self.step_timeout}s"
                    )
        else:
            return self._step_impl(input_message, response_format)

    def _step_impl(
        self,
        input_message: Union[BaseMessage, str],
        response_format: Optional[Type[BaseModel]] = None,
    ) -> ChatAgentResponse:
        r"""Implementation of non-streaming step logic."""
        # Set Langfuse session_id using agent_id for trace grouping
        try:
            from camel.utils.langfuse import set_current_agent_session_id

            set_current_agent_session_id(self.agent_id)
        except ImportError:
            pass  # Langfuse not available

        # Check if this call is from a RegisteredAgentToolkit to prevent tool
        # use
        disable_tools = self._is_called_from_registered_toolkit()

        # Handle response format compatibility with non-strict tools
        original_response_format = response_format
        input_message, response_format, used_prompt_formatting = (
            self._handle_response_format_with_non_strict_tools(
                input_message, response_format
            )
        )

        # Convert input message to BaseMessage if necessary
        if isinstance(input_message, str):
            input_message = BaseMessage.make_user_message(
                role_name="User", content=input_message
            )

        # Add user input to memory
        self.update_memory(input_message, OpenAIBackendRole.USER)

        tool_call_records: List[ToolCallingRecord] = []
        external_tool_call_requests: Optional[List[ToolCallRequest]] = None

        accumulated_context_tokens = (
            0  # This tracks cumulative context tokens, not API usage tokens
        )

        # Initialize token usage tracker
        step_token_usage = self._create_token_usage_tracker()
        iteration_count: int = 0
        prev_num_openai_messages: int = 0

        while True:
            if self.pause_event is not None and not self.pause_event.is_set():
                # Use efficient blocking wait for threading.Event
                if isinstance(self.pause_event, threading.Event):
                    self.pause_event.wait()
                else:
                    # Fallback for asyncio.Event in sync context
                    while not self.pause_event.is_set():
                        time.sleep(0.001)

            try:
                openai_messages, num_tokens = self.memory.get_context()
                if self.summarize_threshold is not None:
                    threshold = self._calculate_next_summary_threshold()
                    summary_token_count = self._summary_token_count
                    token_limit = self.model_backend.token_limit

                    if num_tokens <= token_limit:
                        if (
                            summary_token_count
                            > token_limit * self.summary_window_ratio
                        ):
                            logger.info(
                                f"Summary tokens ({summary_token_count}) "
                                f"exceed limit, full compression."
                            )
                            # Summarize everything (including summaries)
                            summary = self.summarize(include_summaries=True)
                            self._update_memory_with_summary(
                                summary.get("summary", ""),
                                include_summaries=True,
                            )
                        elif num_tokens > threshold:
                            logger.info(
                                f"Token count ({num_tokens}) exceed threshold "
                                f"({threshold}). Triggering summarization."
                            )
                            # Only summarize non-summary content
                            summary = self.summarize(include_summaries=False)
                            self._update_memory_with_summary(
                                summary.get("summary", ""),
                                include_summaries=False,
                            )
                accumulated_context_tokens += num_tokens
            except RuntimeError as e:
                return self._step_terminate(
                    e.args[1], tool_call_records, "max_tokens_exceeded"
                )
            # Get response from model backend with token limit error handling
            try:
                response = self._get_model_response(
                    openai_messages,
                    num_tokens=num_tokens,
                    current_iteration=iteration_count,
                    response_format=response_format,
                    tool_schemas=[]
                    if disable_tools
                    else self._get_full_tool_schemas(),
                    prev_num_openai_messages=prev_num_openai_messages,
                )
            except Exception as exc:
                logger.exception("Model error: %s", exc)

                if self._is_token_limit_error(exc):
                    tool_signature = self._last_tool_call_signature
                    if (
                        tool_signature is not None
                        and tool_signature
                        == self._last_token_limit_tool_signature
                    ):
                        description = self._describe_tool_call(
                            self._last_tool_call_record
                        )
                        repeated_msg = (
                            "Context exceeded again by the same tool call."
                        )
                        if description:
                            repeated_msg += f" {description}"
                        raise RuntimeError(repeated_msg) from exc

                    user_message_count = sum(
                        1
                        for msg in openai_messages
                        if getattr(msg, "role", None) == "user"
                    )
                    if (
                        user_message_count == 1
                        and getattr(openai_messages[-1], "role", None)
                        == "user"
                    ):
                        raise RuntimeError(
                            "The provided user input alone exceeds the "
                            "context window. Please shorten the input."
                        ) from exc

                    logger.warning(
                        "Token limit exceeded error detected. "
                        "Summarizing context."
                    )

                    recent_records: List[ContextRecord]
                    try:
                        recent_records = self.memory.retrieve()
                    except Exception:  # pragma: no cover - defensive guard
                        recent_records = []

                    indices_to_remove = (
                        self._find_indices_to_remove_for_last_tool_pair(
                            recent_records
                        )
                    )
                    self.memory.remove_records_by_indices(indices_to_remove)

                    summary = self.summarize(include_summaries=False)
                    tool_notice = self._format_tool_limit_notice()
                    summary_messages = summary.get("summary", "")

                    if tool_notice:
                        summary_messages += "\n\n" + tool_notice

                    self._update_memory_with_summary(
                        summary_messages, include_summaries=False
                    )
                    self._last_token_limit_tool_signature = tool_signature
                    return self._step_impl(input_message, response_format)

                raise

            prev_num_openai_messages = len(openai_messages)
            iteration_count += 1

            # Accumulate API token usage
            self._update_token_usage_tracker(
                step_token_usage, response.usage_dict
            )

            # Terminate Agent if stop_event is set
            if self.stop_event and self.stop_event.is_set():
                # Use the _step_terminate to terminate the agent with reason
                logger.info(
                    f"Termination triggered at iteration {iteration_count}"
                )
                return self._step_terminate(
                    accumulated_context_tokens,
                    tool_call_records,
                    "termination_triggered",
                )

            if tool_call_requests := response.tool_call_requests:
                # Process all tool calls
                # All tools in this batch share the same token usage from the
                # LLM call that generated them
                current_token_usage = response.usage_dict
                for tool_call_request in tool_call_requests:
                    if (
                        tool_call_request.tool_name
                        in self._external_tool_schemas
                    ):
                        if external_tool_call_requests is None:
                            external_tool_call_requests = []
                        external_tool_call_requests.append(tool_call_request)
                    else:
                        if (
                            self.pause_event is not None
                            and not self.pause_event.is_set()
                        ):
                            if isinstance(self.pause_event, threading.Event):
                                self.pause_event.wait()
                            else:
                                while not self.pause_event.is_set():
                                    time.sleep(0.001)
                        result = self._execute_tool(
                            tool_call_request, token_usage=current_token_usage
                        )
                        tool_call_records.append(result)

                # If we found external tool calls, break the loop
                if external_tool_call_requests:
                    break

                if (
                    self.max_iteration is not None
                    and iteration_count >= self.max_iteration
                ):
                    logger.info(f"Max iteration reached: {iteration_count}")
                    break

                # If we're still here, continue the loop
                continue

            break

        self._format_response_if_needed(response, response_format)

        # Apply manual parsing if we used prompt-based formatting
        if used_prompt_formatting and original_response_format:
            self._apply_prompt_based_parsing(
                response, original_response_format
            )

        self._record_final_output(response.output_messages)

        # Clean tool call messages from memory after response generation
        if self.prune_tool_calls_from_memory and tool_call_records:
            self.memory.clean_tool_calls()

        return self._convert_to_chatagent_response(
            response,
            tool_call_records,
            accumulated_context_tokens,
            external_tool_call_requests,
            step_token_usage["prompt_tokens"],
            step_token_usage["completion_tokens"],
            step_token_usage["total_tokens"],
        )

    @property
    def chat_history(self) -> List[OpenAIMessage]:
        openai_messages, _ = self.memory.get_context()
        return openai_messages

    @observe()
    async def astep(
        self,
        input_message: Union[BaseMessage, str],
        response_format: Optional[Type[BaseModel]] = None,
    ) -> Union[ChatAgentResponse, AsyncStreamingChatAgentResponse]:
        r"""Performs a single step in the chat session by generating a response
        to the input message. This agent step can call async function calls.

        Args:
            input_message (Union[BaseMessage, str]): The input message to the
                agent. For BaseMessage input, its `role` field that specifies
                the role at backend may be either `user` or `assistant` but it
                will be set to `user` anyway since for the self agent any
                incoming message is external. For str input, the `role_name`
                would be `User`.
            response_format (Optional[Type[BaseModel]], optional): A pydantic
                model class that includes value types and field descriptions
                used to generate a structured response by LLM. This schema
                helps in defining the expected output format. (default:
                :obj:`None`)
        Returns:
            Union[ChatAgentResponse, AsyncStreamingChatAgentResponse]:
                If stream is False, returns a ChatAgentResponse. If stream is
                True, returns an AsyncStreamingChatAgentResponse that can be
                awaited for the final result or async iterated for streaming
                updates.

        Raises:
            asyncio.TimeoutError: If the step operation exceeds the configured
                timeout.
        """

        try:
            from camel.utils.langfuse import set_current_agent_session_id

            set_current_agent_session_id(self.agent_id)
        except ImportError:
            pass  # Langfuse not available

        stream = self.model_backend.model_config_dict.get("stream", False)
        if stream:
            # Return wrapped async generator that is awaitable
            async_generator = self._astream(input_message, response_format)
            return AsyncStreamingChatAgentResponse(async_generator)
        else:
            if self.step_timeout is not None:
                try:
                    return await asyncio.wait_for(
                        self._astep_non_streaming_task(
                            input_message, response_format
                        ),
                        timeout=self.step_timeout,
                    )
                except asyncio.TimeoutError:
                    raise asyncio.TimeoutError(
                        f"Async step timed out after {self.step_timeout}s"
                    )
            else:
                return await self._astep_non_streaming_task(
                    input_message, response_format
                )

    async def _astep_non_streaming_task(
        self,
        input_message: Union[BaseMessage, str],
        response_format: Optional[Type[BaseModel]] = None,
    ) -> ChatAgentResponse:
        r"""Internal async method for non-streaming astep logic."""

        try:
            from camel.utils.langfuse import set_current_agent_session_id

            set_current_agent_session_id(self.agent_id)
        except ImportError:
            pass  # Langfuse not available

        # Check if this call is from a RegisteredAgentToolkit to prevent tool
        # use
        disable_tools = self._is_called_from_registered_toolkit()

        # Handle response format compatibility with non-strict tools
        original_response_format = response_format
        input_message, response_format, used_prompt_formatting = (
            self._handle_response_format_with_non_strict_tools(
                input_message, response_format
            )
        )

        if isinstance(input_message, str):
            input_message = BaseMessage.make_user_message(
                role_name="User", content=input_message
            )

        self.update_memory(input_message, OpenAIBackendRole.USER)

        tool_call_records: List[ToolCallingRecord] = []
        external_tool_call_requests: Optional[List[ToolCallRequest]] = None
        accumulated_context_tokens = (
            0  # This tracks cumulative context tokens, not API usage tokens
        )

        # Initialize token usage tracker
        step_token_usage = self._create_token_usage_tracker()
        iteration_count: int = 0
        prev_num_openai_messages: int = 0

        while True:
            if self.pause_event is not None and not self.pause_event.is_set():
                if isinstance(self.pause_event, asyncio.Event):
                    await self.pause_event.wait()
                elif isinstance(self.pause_event, threading.Event):
                    # For threading.Event in async context, run in executor
                    loop = asyncio.get_event_loop()
                    await loop.run_in_executor(None, self.pause_event.wait)
            try:
                openai_messages, num_tokens = self.memory.get_context()
                if self.summarize_threshold is not None:
                    threshold = self._calculate_next_summary_threshold()
                    summary_token_count = self._summary_token_count
                    token_limit = self.model_backend.token_limit

                    if num_tokens <= token_limit:
                        if (
                            summary_token_count
                            > token_limit * self.summary_window_ratio
                        ):
                            logger.info(
                                f"Summary tokens ({summary_token_count}) "
                                f"exceed limit, full compression."
                            )
                            # Summarize everything (including summaries)
                            summary = await self.asummarize(
                                include_summaries=True
                            )
                            self._update_memory_with_summary(
                                summary.get("summary", ""),
                                include_summaries=True,
                            )
                        elif num_tokens > threshold:
                            logger.info(
                                f"Token count ({num_tokens}) exceed threshold "
                                "({threshold}). Triggering summarization."
                            )
                            # Only summarize non-summary content
                            summary = await self.asummarize(
                                include_summaries=False
                            )
                            self._update_memory_with_summary(
                                summary.get("summary", ""),
                                include_summaries=False,
                            )
                accumulated_context_tokens += num_tokens
            except RuntimeError as e:
                return self._step_terminate(
                    e.args[1], tool_call_records, "max_tokens_exceeded"
                )
            # Get response from model backend with token limit error handling
            try:
                response = await self._aget_model_response(
                    openai_messages,
                    num_tokens=num_tokens,
                    current_iteration=iteration_count,
                    response_format=response_format,
                    tool_schemas=[]
                    if disable_tools
                    else self._get_full_tool_schemas(),
                    prev_num_openai_messages=prev_num_openai_messages,
                )
            except Exception as exc:
                logger.exception("Model error: %s", exc)

                if self._is_token_limit_error(exc):
                    tool_signature = self._last_tool_call_signature
                    if (
                        tool_signature is not None
                        and tool_signature
                        == self._last_token_limit_tool_signature
                    ):
                        description = self._describe_tool_call(
                            self._last_tool_call_record
                        )
                        repeated_msg = (
                            "Context exceeded again by the same tool call."
                        )
                        if description:
                            repeated_msg += f" {description}"
                        raise RuntimeError(repeated_msg) from exc

                    user_message_count = sum(
                        1
                        for msg in openai_messages
                        if getattr(msg, "role", None) == "user"
                    )
                    if (
                        user_message_count == 1
                        and getattr(openai_messages[-1], "role", None)
                        == "user"
                    ):
                        raise RuntimeError(
                            "The provided user input alone exceeds the"
                            "context window. Please shorten the input."
                        ) from exc

                    logger.warning(
                        "Token limit exceeded error detected. "
                        "Summarizing context."
                    )

                    recent_records: List[ContextRecord]
                    try:
                        recent_records = self.memory.retrieve()
                    except Exception:  # pragma: no cover - defensive guard
                        recent_records = []

                    indices_to_remove = (
                        self._find_indices_to_remove_for_last_tool_pair(
                            recent_records
                        )
                    )
                    self.memory.remove_records_by_indices(indices_to_remove)

                    summary = await self.asummarize()

                    tool_notice = self._format_tool_limit_notice()
                    summary_messages = summary.get("summary", "")

                    if tool_notice:
                        summary_messages += "\n\n" + tool_notice
                    self._update_memory_with_summary(
                        summary_messages, include_summaries=False
                    )
                    self._last_token_limit_tool_signature = tool_signature
                    return await self._astep_non_streaming_task(
                        input_message, response_format
                    )

                raise

            prev_num_openai_messages = len(openai_messages)
            iteration_count += 1

            # Accumulate API token usage
            self._update_token_usage_tracker(
                step_token_usage, response.usage_dict
            )

            # Terminate Agent if stop_event is set
            if self.stop_event and self.stop_event.is_set():
                # Use the _step_terminate to terminate the agent with reason
                logger.info(
                    f"Termination triggered at iteration {iteration_count}"
                )
                return self._step_terminate(
                    accumulated_context_tokens,
                    tool_call_records,
                    "termination_triggered",
                )

            if tool_call_requests := response.tool_call_requests:
                # Process all tool calls
                # All tools in this batch share the same token usage from the
                # LLM call that generated them
                current_token_usage = response.usage_dict
                for tool_call_request in tool_call_requests:
                    if (
                        tool_call_request.tool_name
                        in self._external_tool_schemas
                    ):
                        if external_tool_call_requests is None:
                            external_tool_call_requests = []
                        external_tool_call_requests.append(tool_call_request)
                    else:
                        if (
                            self.pause_event is not None
                            and not self.pause_event.is_set()
                        ):
                            if isinstance(self.pause_event, asyncio.Event):
                                await self.pause_event.wait()
                            elif isinstance(self.pause_event, threading.Event):
                                loop = asyncio.get_event_loop()
                                await loop.run_in_executor(
                                    None, self.pause_event.wait
                                )
                        tool_call_record = await self._aexecute_tool(
                            tool_call_request, token_usage=current_token_usage
                        )
                        tool_call_records.append(tool_call_record)

                # If we found an external tool call, break the loop
                if external_tool_call_requests:
                    break

                if (
                    self.max_iteration is not None
                    and iteration_count >= self.max_iteration
                ):
                    break

                # If we're still here, continue the loop
                continue

            break

        await self._aformat_response_if_needed(response, response_format)

        # Apply manual parsing if we used prompt-based formatting
        if used_prompt_formatting and original_response_format:
            self._apply_prompt_based_parsing(
                response, original_response_format
            )

        self._record_final_output(response.output_messages)

        # Clean tool call messages from memory after response generation
        if self.prune_tool_calls_from_memory and tool_call_records:
            self.memory.clean_tool_calls()

        self._last_token_limit_user_signature = None

        return self._convert_to_chatagent_response(
            response,
            tool_call_records,
            accumulated_context_tokens,
            external_tool_call_requests,
            step_token_usage["prompt_tokens"],
            step_token_usage["completion_tokens"],
            step_token_usage["total_tokens"],
        )

    def _create_token_usage_tracker(self) -> Dict[str, int]:
        r"""Creates a fresh token usage tracker for a step.

        Returns:
            Dict[str, int]: A dictionary for tracking token usage.
        """
        return {"prompt_tokens": 0, "completion_tokens": 0, "total_tokens": 0}

    def _update_token_usage_tracker(
        self, tracker: Dict[str, int], usage_dict: Dict[str, int]
    ) -> None:
        r"""Updates a token usage tracker with values from a usage dictionary.

        Args:
            tracker (Dict[str, int]): The token usage tracker to update.
            usage_dict (Dict[str, int]): The usage dictionary with new values.
        """
        tracker["prompt_tokens"] += usage_dict.get("prompt_tokens", 0)
        tracker["completion_tokens"] += usage_dict.get("completion_tokens", 0)
        tracker["total_tokens"] += usage_dict.get("total_tokens", 0)

    def _convert_to_chatagent_response(
        self,
        response: ModelResponse,
        tool_call_records: List[ToolCallingRecord],
        num_tokens: int,  # Context tokens from the last call in step
        external_tool_call_requests: Optional[List[ToolCallRequest]],
        step_api_prompt_tokens: int = 0,
        step_api_completion_tokens: int = 0,
        step_api_total_tokens: int = 0,
    ) -> ChatAgentResponse:
        r"""Parse the final model response into the chat agent response."""
        # Create usage_dict for the current step's API calls
        step_api_usage_dict = {
            "prompt_tokens": step_api_prompt_tokens,
            "completion_tokens": step_api_completion_tokens,
            "total_tokens": step_api_total_tokens,
        }

        info = self._step_get_info(
            response.output_messages,
            response.finish_reasons,
            step_api_usage_dict,  # Pass step-specific API usage here
            response.response_id,
            tool_call_records,
            num_tokens,  # This is context tokens, not API usage
            external_tool_call_requests,
        )

        return ChatAgentResponse(
            msgs=response.output_messages,
            terminated=self.terminated,
            info=info,
        )

    def _record_final_output(self, output_messages: List[BaseMessage]) -> None:
        r"""Log final messages or warnings about multiple responses."""
        if len(output_messages) == 1:
            self.record_message(output_messages[0])
        else:
            logger.warning(
                "Multiple messages returned in `step()`. Record "
                "selected message manually using `record_message()`."
            )

    @observe()
    def _get_model_response(
        self,
        openai_messages: List[OpenAIMessage],
        num_tokens: int,
        current_iteration: int = 0,
        response_format: Optional[Type[BaseModel]] = None,
        tool_schemas: Optional[List[Dict[str, Any]]] = None,
        prev_num_openai_messages: int = 0,
    ) -> ModelResponse:
        r"""Internal function for agent step model response."""
        last_error = None

        for attempt in range(self.retry_attempts):
            try:
                response = self.model_backend.run(
                    openai_messages, response_format, tool_schemas or None
                )
                if response:
                    break
            except RateLimitError as e:
                if self._is_token_limit_error(e):
                    raise
                last_error = e
                if attempt < self.retry_attempts - 1:
                    delay = min(self.retry_delay * (2**attempt), 60.0)
                    delay = random.uniform(0, delay)  # Add jitter
                    logger.warning(
                        f"Rate limit hit (attempt {attempt + 1}"
                        f"/{self.retry_attempts}). Retrying in {delay:.1f}s"
                    )
                    time.sleep(delay)
                else:
                    logger.error(
                        f"Rate limit exhausted after "
                        f"{self.retry_attempts} attempts"
                    )
            except Exception:
                logger.error(
                    f"Model error: {self.model_backend.model_type}",
                )
                raise
        else:
            # Loop completed without success
            raise ModelProcessingError(
                f"Unable to process messages: "
                f"{str(last_error) if last_error else 'Unknown error'}"
            )

        # Log success
        sanitized = self._sanitize_messages_for_logging(
            openai_messages, prev_num_openai_messages
        )
        logger.info(
            f"Model {self.model_backend.model_type} "
            f"[{current_iteration}]: {sanitized}"
        )

        if not isinstance(response, ChatCompletion):
            raise TypeError(
                f"Expected ChatCompletion, got {type(response).__name__}"
            )

        return self._handle_batch_response(response)

    @observe()
    async def _aget_model_response(
        self,
        openai_messages: List[OpenAIMessage],
        num_tokens: int,
        current_iteration: int = 0,
        response_format: Optional[Type[BaseModel]] = None,
        tool_schemas: Optional[List[Dict[str, Any]]] = None,
        prev_num_openai_messages: int = 0,
    ) -> ModelResponse:
        r"""Internal function for agent async step model response."""
        last_error = None

        for attempt in range(self.retry_attempts):
            try:
                response = await self.model_backend.arun(
                    openai_messages, response_format, tool_schemas or None
                )
                if response:
                    break
            except RateLimitError as e:
                if self._is_token_limit_error(e):
                    raise
                last_error = e
                if attempt < self.retry_attempts - 1:
                    delay = min(self.retry_delay * (2**attempt), 60.0)
                    delay = random.uniform(0, delay)  # Add jitter
                    logger.warning(
                        f"Rate limit hit (attempt {attempt + 1}"
                        f"/{self.retry_attempts}). "
                        f"Retrying in {delay:.1f}s"
                    )
                    await asyncio.sleep(delay)
                else:
                    logger.error(
                        f"Rate limit exhausted after "
                        f"{self.retry_attempts} attempts"
                    )
            except Exception:
                logger.error(
                    f"Model error: {self.model_backend.model_type}",
                    exc_info=True,
                )
                raise
        else:
            # Loop completed without success
            raise ModelProcessingError(
                f"Unable to process messages: "
                f"{str(last_error) if last_error else 'Unknown error'}"
            )

        # Log success
        sanitized = self._sanitize_messages_for_logging(
            openai_messages, prev_num_openai_messages
        )
        logger.info(
            f"Model {self.model_backend.model_type} "
            f"[{current_iteration}]: {sanitized}"
        )

        if not isinstance(response, ChatCompletion):
            raise TypeError(
                f"Expected ChatCompletion, got {type(response).__name__}"
            )

        return self._handle_batch_response(response)

    def _sanitize_messages_for_logging(
        self, messages, prev_num_openai_messages: int
    ):
        r"""Sanitize OpenAI messages for logging by replacing base64 image
        data with a simple message and a link to view the image.

        Args:
            messages (List[OpenAIMessage]): The OpenAI messages to sanitize.
            prev_num_openai_messages (int): The number of openai messages
                logged in the previous iteration.

        Returns:
            List[OpenAIMessage]: The sanitized OpenAI messages.
        """
        # Create a copy of messages for logging to avoid modifying the
        # original messages
        sanitized_messages = []
        for msg in messages[prev_num_openai_messages:]:
            if isinstance(msg, dict):
                sanitized_msg = msg.copy()
                # Check if content is a list (multimodal content with images)
                if isinstance(sanitized_msg.get('content'), list):
                    content_list = []
                    for item in sanitized_msg['content']:
                        if (
                            isinstance(item, dict)
                            and item.get('type') == 'image_url'
                        ):
                            # Handle image URL
                            image_url = item.get('image_url', {}).get(
                                'url', ''
                            )
                            if image_url and image_url.startswith(
                                'data:image'
                            ):
                                # Extract image data and format
                                match = re.match(
                                    r'data:image/([^;]+);base64,(.+)',
                                    image_url,
                                )
                                if match:
                                    img_format, base64_data = match.groups()

                                    # Create a hash of the image data to use
                                    # as filename
                                    img_hash = hashlib.md5(
                                        base64_data[:100].encode()
                                    ).hexdigest()[:10]
                                    img_filename = (
                                        f"image_{img_hash}.{img_format}"
                                    )

                                    # Save image to temp directory for viewing
                                    try:
                                        # Sanitize img_format to prevent path
                                        # traversal
                                        safe_format = re.sub(
                                            r'[^a-zA-Z0-9]', '', img_format
                                        )[:10]
                                        img_filename = (
                                            f"image_{img_hash}.{safe_format}"
                                        )

                                        temp_dir = tempfile.gettempdir()
                                        img_path = os.path.join(
                                            temp_dir, img_filename
                                        )

                                        # Only save if file doesn't exist
                                        if not os.path.exists(img_path):
                                            with open(img_path, 'wb') as f:
                                                f.write(
                                                    base64.b64decode(
                                                        base64_data
                                                    )
                                                )
                                            # Register for cleanup
                                            with _temp_files_lock:
                                                _temp_files.add(img_path)

                                        # Create a file:// URL that can be
                                        # opened
                                        file_url = f"file://{img_path}"

                                        content_list.append(
                                            {
                                                'type': 'image_url',
                                                'image_url': {
                                                    'url': f'{file_url}',
                                                    'detail': item.get(
                                                        'image_url', {}
                                                    ).get('detail', 'auto'),
                                                },
                                            }
                                        )
                                    except Exception as e:
                                        # If saving fails, fall back to simple
                                        # message
                                        content_list.append(
                                            {
                                                'type': 'image_url',
                                                'image_url': {
                                                    'url': '[base64 '
                                                    + 'image - error saving: '
                                                    + str(e)
                                                    + ']',
                                                    'detail': item.get(
                                                        'image_url', {}
                                                    ).get('detail', 'auto'),
                                                },
                                            }
                                        )
                                else:
                                    # If regex fails, fall back to simple
                                    # message
                                    content_list.append(
                                        {
                                            'type': 'image_url',
                                            'image_url': {
                                                'url': '[base64 '
                                                + 'image - invalid format]',
                                                'detail': item.get(
                                                    'image_url', {}
                                                ).get('detail', 'auto'),
                                            },
                                        }
                                    )
                            else:
                                content_list.append(item)
                        else:
                            content_list.append(item)
                    sanitized_msg['content'] = content_list
                sanitized_messages.append(sanitized_msg)
            else:
                sanitized_messages.append(msg)
        return sanitized_messages

    def _step_get_info(
        self,
        output_messages: List[BaseMessage],
        finish_reasons: List[str],
        usage_dict: Dict[str, int],
        response_id: str,
        tool_calls: List[ToolCallingRecord],
        num_tokens: int,
        external_tool_call_requests: Optional[List[ToolCallRequest]] = None,
    ) -> Dict[str, Any]:
        r"""Process the output of a chat step and gather information about the
        step.

        This method checks for termination conditions, updates the agent's
        state, and collects information about the chat step, including tool
        calls and termination reasons.

        Args:
            output_messages (List[BaseMessage]): The messages generated in
                this step.
            finish_reasons (List[str]): The reasons for finishing the
                generation for each message.
            usage_dict (Dict[str, int]): Dictionary containing token usage
                information.
            response_id (str): The ID of the response from the model.
            tool_calls (List[ToolCallingRecord]): Records of function calls
                made during this step.
            num_tokens (int): The number of tokens used in this step.
            external_tool_call_request (Optional[ToolCallRequest]): The
                request for external tool call.

        Returns:
            Dict[str, Any]: A dictionary containing information about the chat
                step, including termination status, reasons, and tool call
                information.

        Note:
            This method iterates over all response terminators and checks if
            any of them signal termination. If a terminator signals
            termination, the agent's state is updated accordingly, and the
            termination reason is recorded.
        """
        termination = [
            terminator.is_terminated(output_messages)
            for terminator in self.response_terminators
        ]
        # Terminate the agent if any of the terminator terminates
        self.terminated, termination_reason = next(
            (
                (terminated, termination_reason)
                for terminated, termination_reason in termination
                if terminated
            ),
            (False, None),
        )
        # For now only retain the first termination reason
        if self.terminated and termination_reason is not None:
            finish_reasons = [termination_reason] * len(finish_reasons)

        return get_info_dict(
            response_id,
            usage_dict,
            finish_reasons,
            num_tokens,
            tool_calls,
            external_tool_call_requests,
        )

    def _handle_batch_response(
        self, response: ChatCompletion
    ) -> ModelResponse:
        r"""Process a batch response from the model and extract the necessary
        information.

        Args:
            response (ChatCompletion): Model response.

        Returns:
            _ModelResponse: parsed model response.
        """
        output_messages: List[BaseMessage] = []
        for choice in response.choices:
            # Skip messages with no meaningful content
            if (
                choice.message.content is None
                or choice.message.content.strip() == ""
            ) and not choice.message.tool_calls:
                continue

            meta_dict = {}
            if logprobs_info := handle_logprobs(choice):
                meta_dict["logprobs_info"] = logprobs_info

            reasoning_content = getattr(
                choice.message, "reasoning_content", None
            )

            chat_message = BaseMessage(
                role_name=self.role_name,
                role_type=self.role_type,
                meta_dict=meta_dict,
                content=choice.message.content or "",
                parsed=getattr(choice.message, "parsed", None),
                reasoning_content=reasoning_content,
            )

            output_messages.append(chat_message)

        finish_reasons = [
            str(choice.finish_reason) for choice in response.choices
        ]

        usage = {}
        if response.usage is not None:
            usage = safe_model_dump(response.usage)

        tool_call_requests: Optional[List[ToolCallRequest]] = None
        if tool_calls := response.choices[0].message.tool_calls:
            tool_call_requests = []
            for tool_call in tool_calls:
                tool_name = tool_call.function.name  # type: ignore[union-attr]
                tool_call_id = tool_call.id
                args = json.loads(tool_call.function.arguments)  # type: ignore[union-attr]
                extra_content = getattr(tool_call, 'extra_content', None)

                tool_call_request = ToolCallRequest(
                    tool_name=tool_name,
                    args=args,
                    tool_call_id=tool_call_id,
                    extra_content=extra_content,
                )
                tool_call_requests.append(tool_call_request)

        return ModelResponse(
            response=response,
            tool_call_requests=tool_call_requests,
            output_messages=output_messages,
            finish_reasons=finish_reasons,
            usage_dict=usage,
            response_id=response.id or "",
        )

    def _step_terminate(
        self,
        num_tokens: int,
        tool_calls: List[ToolCallingRecord],
        termination_reason: str,
    ) -> ChatAgentResponse:
        r"""Create a response when the agent execution is terminated.

        This method is called when the agent needs to terminate its execution
        due to various reasons such as token limit exceeded, or other
        termination conditions. It creates a response with empty messages but
        includes termination information in the info dictionary.

        Args:
            num_tokens (int): Number of tokens in the messages.
            tool_calls (List[ToolCallingRecord]): List of information
                objects of functions called in the current step.
            termination_reason (str): String describing the reason for
                termination.

        Returns:
            ChatAgentResponse: A response object with empty message list,
                terminated flag set to True, and an info dictionary containing
                termination details, token counts, and tool call information.
        """
        self.terminated = True

        info = get_info_dict(
            None,
            None,
            [termination_reason],
            num_tokens,
            tool_calls,
        )

        return ChatAgentResponse(
            msgs=[],
            terminated=self.terminated,
            info=info,
        )

    @observe()
    def _execute_tool(
        self,
        tool_call_request: ToolCallRequest,
        token_usage: Optional[Dict[str, int]] = None,
    ) -> ToolCallingRecord:
        r"""Execute the tool with arguments following the model's response.

        Args:
            tool_call_request (_ToolCallRequest): The tool call request.
            token_usage (Optional[Dict[str, int]], optional): Token usage
                information for the LLM call that generated this tool call.
                (default: :obj:`None`)

        Returns:
            FunctionCallingRecord: A struct for logging information about this
                function call.
        """
        func_name = tool_call_request.tool_name
        args = tool_call_request.args
        tool_call_id = tool_call_request.tool_call_id
        tool = self._internal_tools[func_name]
        try:
            raw_result = tool(**args)
            if self.mask_tool_output:
                with self._secure_result_store_lock:
                    self._secure_result_store[tool_call_id] = raw_result
                result = (
                    "[The tool has been executed successfully, but the output"
                    " from the tool is masked. You can move forward]"
                )
                mask_flag = True
            else:
                result = raw_result
                mask_flag = False
        except Exception as e:
            # Capture the error message to prevent framework crash
            error_msg = f"Error executing tool '{func_name}': {e!s}"
            result = f"Tool execution failed: {error_msg}"
            mask_flag = False
            logger.warning(f"{error_msg} with result: {result}")

        return self._record_tool_calling(
            func_name,
            args,
            result,
            tool_call_id,
            mask_output=mask_flag,
<<<<<<< HEAD
            token_usage=token_usage,
=======
            extra_content=tool_call_request.extra_content,
>>>>>>> 35c54d93
        )

    async def _aexecute_tool(
        self,
        tool_call_request: ToolCallRequest,
        token_usage: Optional[Dict[str, int]] = None,
    ) -> ToolCallingRecord:
        func_name = tool_call_request.tool_name
        args = tool_call_request.args
        tool_call_id = tool_call_request.tool_call_id
        tool = self._internal_tools[func_name]
        import asyncio

        try:
            # Try different invocation paths in order of preference
            if hasattr(tool, 'func') and hasattr(tool.func, 'async_call'):
                # Case: FunctionTool wrapping an MCP tool
                result = await tool.func.async_call(**args)

            elif hasattr(tool, 'async_call') and callable(tool.async_call):
                # Case: tool itself has async_call
                result = await tool.async_call(**args)

            elif hasattr(tool, 'func') and asyncio.iscoroutinefunction(
                tool.func
            ):
                # Case: tool wraps a direct async function
                result = await tool.func(**args)

            elif asyncio.iscoroutinefunction(tool):
                # Case: tool is itself a coroutine function
                result = await tool(**args)

            else:
                # Fallback: synchronous call
                # Use functools.partial to properly capture args
                loop = asyncio.get_running_loop()
                result = await loop.run_in_executor(
                    None, functools.partial(tool, **args)
                )

        except Exception as e:
            # Capture the error message to prevent framework crash
            error_msg = f"Error executing async tool '{func_name}': {e!s}"
            result = f"Tool execution failed: {error_msg}"
            logger.warning(error_msg)
        return self._record_tool_calling(
<<<<<<< HEAD
            func_name, args, result, tool_call_id, token_usage=token_usage
=======
            func_name,
            args,
            result,
            tool_call_id,
            extra_content=tool_call_request.extra_content,
>>>>>>> 35c54d93
        )

    def _record_tool_calling(
        self,
        func_name: str,
        args: Dict[str, Any],
        result: Any,
        tool_call_id: str,
        mask_output: bool = False,
<<<<<<< HEAD
        token_usage: Optional[Dict[str, int]] = None,
=======
        extra_content: Optional[Dict[str, Any]] = None,
>>>>>>> 35c54d93
    ):
        r"""Record the tool calling information in the memory, and return the
        tool calling record.

        Args:
            func_name (str): The name of the tool function called.
            args (Dict[str, Any]): The arguments passed to the tool.
            result (Any): The result returned by the tool execution.
            tool_call_id (str): A unique identifier for the tool call.
            mask_output (bool, optional): Whether to return a sanitized
                placeholder instead of the raw tool output.
                (default: :obj:`False`)
<<<<<<< HEAD
            token_usage (Optional[Dict[str, int]], optional): Token usage
                information for the LLM call that generated this tool call.
=======
            extra_content (Optional[Dict[str, Any]], optional): Additional
                content associated with the tool call.
>>>>>>> 35c54d93
                (default: :obj:`None`)

        Returns:
            ToolCallingRecord: A struct containing information about
            this tool call.
        """
        assist_msg = FunctionCallingMessage(
            role_name=self.role_name,
            role_type=self.role_type,
            meta_dict=None,
            content="",
            func_name=func_name,
            args=args,
            tool_call_id=tool_call_id,
            extra_content=extra_content,
        )
        func_msg = FunctionCallingMessage(
            role_name=self.role_name,
            role_type=self.role_type,
            meta_dict=None,
            content="",
            func_name=func_name,
            result=result,
            tool_call_id=tool_call_id,
            mask_output=mask_output,
            extra_content=extra_content,
        )

        # Use precise timestamps to ensure correct ordering
        # This ensures the assistant message (tool call) always appears before
        # the function message (tool result) in the conversation context
        # Use time.time_ns() for nanosecond precision to avoid collisions
        current_time_ns = time.time_ns()
        base_timestamp = current_time_ns / 1_000_000_000  # Convert to seconds

        self.update_memory(
            assist_msg,
            OpenAIBackendRole.ASSISTANT,
            timestamp=base_timestamp,
            return_records=self._enable_snapshot_clean,
        )

        # Add minimal increment to ensure function message comes after
        func_records = self.update_memory(
            func_msg,
            OpenAIBackendRole.FUNCTION,
            timestamp=base_timestamp + 1e-6,
            return_records=self._enable_snapshot_clean,
        )

        # Register tool output for snapshot cleaning if enabled
        if self._enable_snapshot_clean and not mask_output and func_records:
            serialized_result = self._serialize_tool_result(result)
            self._register_tool_output_for_cache(
                func_name,
                tool_call_id,
                serialized_result,
                cast(List[MemoryRecord], func_records),
            )

        # Record information about this tool call
        tool_record = ToolCallingRecord(
            tool_name=func_name,
            args=args,
            result=result,
            tool_call_id=tool_call_id,
            token_usage=token_usage,
        )

        self._update_last_tool_call_state(tool_record)
        return tool_record

    def _stream(
        self,
        input_message: Union[BaseMessage, str],
        response_format: Optional[Type[BaseModel]] = None,
    ) -> Generator[ChatAgentResponse, None, None]:
        r"""Executes a streaming step in the chat session, yielding
        intermediate responses as they are generated.

        Args:
            input_message (Union[BaseMessage, str]): The input message for the
                agent.
            response_format (Optional[Type[BaseModel]], optional): A Pydantic
                model defining the expected structure of the response.

        Yields:
            ChatAgentResponse: Intermediate responses containing partial
                content, tool calls, and other information as they become
                available.
        """
        # Convert input message to BaseMessage if necessary
        if isinstance(input_message, str):
            input_message = BaseMessage.make_user_message(
                role_name="User", content=input_message
            )

        # Add user input to memory
        self.update_memory(input_message, OpenAIBackendRole.USER)

        # Get context for streaming
        try:
            openai_messages, num_tokens = self.memory.get_context()
        except RuntimeError as e:
            yield self._step_terminate(e.args[1], [], "max_tokens_exceeded")
            return

        # Start streaming response
        yield from self._stream_response(
            openai_messages, num_tokens, response_format
        )

    def _get_token_count(self, content: str) -> int:
        r"""Get token count for content with fallback."""
        if hasattr(self.model_backend, 'token_counter'):
            return len(self.model_backend.token_counter.encode(content))
        else:
            return len(content.split())

    def _stream_response(
        self,
        openai_messages: List[OpenAIMessage],
        num_tokens: int,
        response_format: Optional[Type[BaseModel]] = None,
    ) -> Generator[ChatAgentResponse, None, None]:
        r"""Internal method to handle streaming responses with tool calls."""

        tool_call_records: List[ToolCallingRecord] = []
        accumulated_tool_calls: Dict[str, Any] = {}
        step_token_usage = self._create_token_usage_tracker()

        # Create content accumulator for proper content management
        content_accumulator = StreamContentAccumulator()
        iteration_count = 0
        while True:
            # Check termination condition
            if self.stop_event and self.stop_event.is_set():
                logger.info(
                    f"Termination triggered at iteration {iteration_count}"
                )
                yield self._step_terminate(
                    num_tokens, tool_call_records, "termination_triggered"
                )
                return

            # Get streaming response from model
            try:
                response = self.model_backend.run(
                    openai_messages,
                    response_format,
                    self._get_full_tool_schemas() or None,
                )
                iteration_count += 1
            except Exception as exc:
                logger.error(
                    f"Error in streaming model response: {exc}", exc_info=exc
                )
                yield self._create_error_response(str(exc), tool_call_records)
                return

            # Handle streaming response
            if isinstance(response, Stream) or inspect.isgenerator(response):
                (
                    stream_completed,
                    tool_calls_complete,
                ) = yield from self._process_stream_chunks_with_accumulator(
                    response,
                    content_accumulator,
                    accumulated_tool_calls,
                    tool_call_records,
                    step_token_usage,
                    response_format,
                )

                if tool_calls_complete:
                    # Clear completed tool calls
                    accumulated_tool_calls.clear()

                    # If we executed tools and not in
                    # single iteration mode, continue
                    if tool_call_records and (
                        self.max_iteration is None
                        or iteration_count < self.max_iteration
                    ):
                        # Update messages with tool results for next iteration
                        try:
                            openai_messages, num_tokens = (
                                self.memory.get_context()
                            )
                        except RuntimeError as e:
                            yield self._step_terminate(
                                e.args[1],
                                tool_call_records,
                                "max_tokens_exceeded",
                            )
                            return
                        # Reset streaming content for next iteration
                        content_accumulator.reset_streaming_content()
                        continue
                    else:
                        break
                else:
                    # Stream completed without tool calls
                    accumulated_tool_calls.clear()
                    break
            elif hasattr(response, '__enter__') and hasattr(
                response, '__exit__'
            ):
                # Handle structured output stream (ChatCompletionStreamManager)
                with response as stream:
                    parsed_object = None

                    for event in stream:
                        if event.type == "content.delta":
                            if getattr(event, "delta", None):
                                # Use accumulator for proper content management
                                partial_response = self._create_streaming_response_with_accumulator(  # noqa: E501
                                    content_accumulator,
                                    getattr(event, "delta", ""),
                                    step_token_usage,
                                    tool_call_records=tool_call_records.copy(),
                                )
                                yield partial_response

                        elif event.type == "content.done":
                            parsed_object = getattr(event, "parsed", None)
                            break
                        elif event.type == "error":
                            logger.error(
                                f"Error in structured stream: "
                                f"{getattr(event, 'error', '')}"
                            )
                            yield self._create_error_response(
                                str(getattr(event, 'error', '')),
                                tool_call_records,
                            )
                            return

                    # Get final completion and record final message
                    try:
                        final_completion = stream.get_final_completion()
                        final_content = (
                            final_completion.choices[0].message.content or ""
                        )
                        final_reasoning = (
                            content_accumulator.get_full_reasoning_content()
                            or None
                        )

                        final_message = BaseMessage(
                            role_name=self.role_name,
                            role_type=self.role_type,
                            meta_dict={},
                            content=final_content,
                            parsed=cast(
                                "BaseModel | dict[str, Any] | None",
                                parsed_object,
                            ),  # type: ignore[arg-type]
                            reasoning_content=final_reasoning,
                        )

                        self.record_message(final_message)

                        # Create final response
                        final_response = ChatAgentResponse(
                            msgs=[final_message],
                            terminated=False,
                            info={
                                "id": final_completion.id or "",
                                "usage": safe_model_dump(
                                    final_completion.usage
                                )
                                if final_completion.usage
                                else {},
                                "finish_reasons": [
                                    choice.finish_reason or "stop"
                                    for choice in final_completion.choices
                                ],
                                "num_tokens": self._get_token_count(
                                    final_content
                                ),
                                "tool_calls": tool_call_records,
                                "external_tool_requests": None,
                                "streaming": False,
                                "partial": False,
                            },
                        )
                        yield final_response
                        break

                    except Exception as e:
                        logger.error(f"Error getting final completion: {e}")
                        yield self._create_error_response(
                            str(e), tool_call_records
                        )
                        return
            else:
                # Handle non-streaming response (fallback)
                model_response = self._handle_batch_response(response)
                yield self._convert_to_chatagent_response(
                    model_response,
                    tool_call_records,
                    num_tokens,
                    None,
                    model_response.usage_dict.get("prompt_tokens", 0),
                    model_response.usage_dict.get("completion_tokens", 0),
                    model_response.usage_dict.get("total_tokens", 0),
                )
                accumulated_tool_calls.clear()
                break

    def _process_stream_chunks_with_accumulator(
        self,
        stream: Stream[ChatCompletionChunk],
        content_accumulator: StreamContentAccumulator,
        accumulated_tool_calls: Dict[str, Any],
        tool_call_records: List[ToolCallingRecord],
        step_token_usage: Dict[str, int],
        response_format: Optional[Type[BaseModel]] = None,
    ) -> Generator[ChatAgentResponse, None, Tuple[bool, bool]]:
        r"""Process streaming chunks with content accumulator."""

        tool_calls_complete = False
        stream_completed = False

        for chunk in stream:
            has_choices = bool(chunk.choices and len(chunk.choices) > 0)

            # Process chunk delta
            if has_choices:
                choice = chunk.choices[0]
                delta = choice.delta

                # Handle reasoning content streaming (for DeepSeek reasoner)
                if (
                    hasattr(delta, 'reasoning_content')
                    and delta.reasoning_content
                ):
                    content_accumulator.add_reasoning_content(
                        delta.reasoning_content
                    )
                    # Yield partial response with reasoning content
                    partial_response = (
                        self._create_streaming_response_with_accumulator(
                            content_accumulator,
                            "",  # No regular content yet
                            step_token_usage,
                            getattr(chunk, 'id', ''),
                            tool_call_records.copy(),
                            reasoning_delta=delta.reasoning_content,
                        )
                    )
                    yield partial_response

                # Handle content streaming
                if delta.content:
                    # Use accumulator for proper content management
                    partial_response = (
                        self._create_streaming_response_with_accumulator(
                            content_accumulator,
                            delta.content,
                            step_token_usage,
                            getattr(chunk, 'id', ''),
                            tool_call_records.copy(),
                        )
                    )
                    yield partial_response

                # Handle tool calls streaming
                if delta.tool_calls:
                    tool_calls_complete = self._accumulate_tool_calls(
                        delta.tool_calls, accumulated_tool_calls
                    )

                # Check if stream is complete
                if choice.finish_reason:
                    stream_completed = True

                    # If we have complete tool calls, execute them with
                    # sync status updates
                    if accumulated_tool_calls:
                        # Execute tools synchronously with
                        # optimized status updates
                        for (
                            status_response
                        ) in self._execute_tools_sync_with_status_accumulator(
                            accumulated_tool_calls,
                            tool_call_records,
                        ):
                            yield status_response

                        # Log sending status instead of adding to content
                        if tool_call_records:
                            logger.info("Sending back result to model")

                    # Record final message only if we have content AND no tool
                    # calls. If there are tool calls, _record_tool_calling
                    # will handle message recording.
                    final_content = content_accumulator.get_full_content()
                    if final_content.strip() and not accumulated_tool_calls:
                        final_reasoning = (
                            content_accumulator.get_full_reasoning_content()
                            or None
                        )
                        final_message = BaseMessage(
                            role_name=self.role_name,
                            role_type=self.role_type,
                            meta_dict={},
                            content=final_content,
                            reasoning_content=final_reasoning,
                        )

                        if response_format:
                            self._try_format_message(
                                final_message, response_format
                            )

                        self.record_message(final_message)
            if chunk.usage:
                # Handle final usage chunk, whether or not choices are present.
                # This happens when stream_options={"include_usage": True}
                # Update the final usage from this chunk
                self._update_token_usage_tracker(
                    step_token_usage, safe_model_dump(chunk.usage)
                )

                # Create final response with final usage
                should_finalize = stream_completed or not has_choices
                if should_finalize:
                    final_content = content_accumulator.get_full_content()
                    if final_content.strip():
                        final_reasoning = (
                            content_accumulator.get_full_reasoning_content()
                            or None
                        )
                        final_message = BaseMessage(
                            role_name=self.role_name,
                            role_type=self.role_type,
                            meta_dict={},
                            content=final_content,
                            reasoning_content=final_reasoning,
                        )

                        if response_format:
                            self._try_format_message(
                                final_message, response_format
                            )

                        # Create final response with final usage (not partial)
                        final_response = ChatAgentResponse(
                            msgs=[final_message],
                            terminated=False,
                            info={
                                "id": getattr(chunk, 'id', ''),
                                "usage": step_token_usage.copy(),
                                "finish_reasons": ["stop"],
                                "num_tokens": self._get_token_count(
                                    final_content
                                ),
                                "tool_calls": tool_call_records or [],
                                "external_tool_requests": None,
                                "streaming": False,
                                "partial": False,
                            },
                        )
                        yield final_response
                    break
            elif stream_completed:
                # We've seen finish_reason but no usage chunk yet; keep
                # consuming remaining chunks to capture final metadata.
                continue

        return stream_completed, tool_calls_complete

    def _accumulate_tool_calls(
        self,
        tool_call_deltas: List[Any],
        accumulated_tool_calls: Dict[str, Any],
    ) -> bool:
        r"""Accumulate tool call chunks and return True when
        any tool call is complete.

        Args:
            tool_call_deltas (List[Any]): List of tool call deltas.
            accumulated_tool_calls (Dict[str, Any]): Dictionary of accumulated
                tool calls.

        Returns:
            bool: True if any tool call is complete, False otherwise.
        """

        for delta_tool_call in tool_call_deltas:
            index = delta_tool_call.index
            tool_call_id = getattr(delta_tool_call, 'id', None)

            # Initialize tool call entry if not exists
            if index not in accumulated_tool_calls:
                accumulated_tool_calls[index] = {
                    'id': '',
                    'type': 'function',
                    'function': {'name': '', 'arguments': ''},
                    'extra_content': None,
                    'complete': False,
                }

            tool_call_entry = accumulated_tool_calls[index]

            # Accumulate tool call data
            if tool_call_id:
                tool_call_entry['id'] = (
                    tool_call_id  # Set full ID, don't append
                )

            if (
                hasattr(delta_tool_call, 'function')
                and delta_tool_call.function
            ):
                if delta_tool_call.function.name:
                    tool_call_entry['function']['name'] += (
                        delta_tool_call.function.name
                    )  # Append incremental name
                if delta_tool_call.function.arguments:
                    tool_call_entry['function']['arguments'] += (
                        delta_tool_call.function.arguments
                    )
            # Handle extra_content if present
            if (
                hasattr(delta_tool_call, 'extra_content')
                and delta_tool_call.extra_content
            ):
                tool_call_entry['extra_content'] = (
                    delta_tool_call.extra_content
                )

        # Check if any tool calls are complete
        any_complete = False
        for _index, tool_call_entry in accumulated_tool_calls.items():
            if (
                tool_call_entry['id']
                and tool_call_entry['function']['name']
                and tool_call_entry['function']['arguments']
                and tool_call_entry['function']['name'] in self._internal_tools
            ):
                try:
                    # Try to parse arguments to check completeness
                    json.loads(tool_call_entry['function']['arguments'])
                    tool_call_entry['complete'] = True
                    any_complete = True
                except json.JSONDecodeError:
                    # Arguments not complete yet
                    tool_call_entry['complete'] = False

        return any_complete

    def _execute_tools_sync_with_status_accumulator(
        self,
        accumulated_tool_calls: Dict[str, Any],
        tool_call_records: List[ToolCallingRecord],
    ) -> Generator[ChatAgentResponse, None, None]:
        r"""Execute multiple tools synchronously with proper content
        accumulation, using ThreadPoolExecutor for better timeout handling."""

        tool_calls_to_execute = []
        for _tool_call_index, tool_call_data in accumulated_tool_calls.items():
            if tool_call_data.get('complete', False):
                tool_calls_to_execute.append(tool_call_data)

        if not tool_calls_to_execute:
            # No tools to execute, return immediately
            return
            yield  # Make this a generator

        # Execute tools using ThreadPoolExecutor for proper timeout handling
        # Use max_workers=len() for parallel execution, with min of 1
        with concurrent.futures.ThreadPoolExecutor(
            max_workers=max(1, len(tool_calls_to_execute))
        ) as executor:
            # Submit all tools first (parallel execution)
            futures_map = {}
            for tool_call_data in tool_calls_to_execute:
                function_name = tool_call_data['function']['name']
                try:
                    args = json.loads(tool_call_data['function']['arguments'])
                except json.JSONDecodeError:
                    args = tool_call_data['function']['arguments']

                # Log debug info
                logger.info(
                    f"Calling function: {function_name} with arguments: {args}"
                )

                # Submit tool execution (non-blocking)
                future = executor.submit(
                    self._execute_tool_from_stream_data, tool_call_data
                )
                futures_map[future] = (function_name, tool_call_data)

            # Wait for all futures to complete (or timeout)
            for future in concurrent.futures.as_completed(
                futures_map.keys(),
                timeout=self.tool_execution_timeout
                if self.tool_execution_timeout
                else None,
            ):
                function_name, tool_call_data = futures_map[future]

                try:
                    tool_call_record = future.result()
                    if tool_call_record:
                        tool_call_records.append(tool_call_record)
                        logger.info(
                            f"Function output: {tool_call_record.result}"
                        )
                except concurrent.futures.TimeoutError:
                    logger.warning(
                        f"Function '{function_name}' timed out after "
                        f"{self.tool_execution_timeout} seconds"
                    )
                    future.cancel()
                except Exception as e:
                    logger.error(
                        f"Error executing tool '{function_name}': {e}"
                    )

        # Ensure this function remains a generator (required by type signature)
        return
        yield  # This line is never reached but makes this a generator function

    def _execute_tool_from_stream_data(
        self, tool_call_data: Dict[str, Any]
    ) -> Optional[ToolCallingRecord]:
        r"""Execute a tool from accumulated stream data."""

        try:
            function_name = tool_call_data['function']['name']
            args = json.loads(tool_call_data['function']['arguments'])
            tool_call_id = tool_call_data['id']
            extra_content = tool_call_data.get('extra_content')

            if function_name in self._internal_tools:
                tool = self._internal_tools[function_name]
                try:
                    result = tool(**args)
                    # First, create and record the assistant message with tool
                    # call
                    assist_msg = FunctionCallingMessage(
                        role_name=self.role_name,
                        role_type=self.role_type,
                        meta_dict=None,
                        content="",
                        func_name=function_name,
                        args=args,
                        tool_call_id=tool_call_id,
                        extra_content=extra_content,
                    )

                    # Then create the tool response message
                    func_msg = FunctionCallingMessage(
                        role_name=self.role_name,
                        role_type=self.role_type,
                        meta_dict=None,
                        content="",
                        func_name=function_name,
                        result=result,
                        tool_call_id=tool_call_id,
                        extra_content=extra_content,
                    )

                    # Record both messages with precise timestamps to ensure
                    # correct ordering
                    current_time_ns = time.time_ns()
                    base_timestamp = (
                        current_time_ns / 1_000_000_000
                    )  # Convert to seconds

                    self.update_memory(
                        assist_msg,
                        OpenAIBackendRole.ASSISTANT,
                        timestamp=base_timestamp,
                    )
                    self.update_memory(
                        func_msg,
                        OpenAIBackendRole.FUNCTION,
                        timestamp=base_timestamp + 1e-6,
                    )

                    tool_record = ToolCallingRecord(
                        tool_name=function_name,
                        args=args,
                        result=result,
                        tool_call_id=tool_call_id,
                    )
                    self._update_last_tool_call_state(tool_record)
                    return tool_record

                except Exception as e:
                    error_msg = (
                        f"Error executing tool '{function_name}': {e!s}"
                    )
                    result = {"error": error_msg}
                    logger.warning(error_msg)

                    # Record error response
                    func_msg = FunctionCallingMessage(
                        role_name=self.role_name,
                        role_type=self.role_type,
                        meta_dict=None,
                        content="",
                        func_name=function_name,
                        result=result,
                        tool_call_id=tool_call_id,
                        extra_content=extra_content,
                    )

                    self.update_memory(func_msg, OpenAIBackendRole.FUNCTION)

                    tool_record = ToolCallingRecord(
                        tool_name=function_name,
                        args=args,
                        result=result,
                        tool_call_id=tool_call_id,
                    )
                    self._update_last_tool_call_state(tool_record)
                    return tool_record
            else:
                logger.warning(
                    f"Tool '{function_name}' not found in internal tools"
                )
                return None

        except Exception as e:
            logger.error(f"Error processing tool call: {e}")
            return None

    async def _aexecute_tool_from_stream_data(
        self, tool_call_data: Dict[str, Any]
    ) -> Optional[ToolCallingRecord]:
        r"""Async execute a tool from accumulated stream data."""

        try:
            function_name = tool_call_data['function']['name']
            args = json.loads(tool_call_data['function']['arguments'])
            tool_call_id = tool_call_data['id']
            extra_content = tool_call_data.get('extra_content')

            if function_name in self._internal_tools:
                # Create the tool call message
                assist_msg = FunctionCallingMessage(
                    role_name=self.role_name,
                    role_type=self.role_type,
                    meta_dict=None,
                    content="",
                    func_name=function_name,
                    args=args,
                    tool_call_id=tool_call_id,
                    extra_content=extra_content,
                )
                assist_ts = time.time_ns() / 1_000_000_000
                self.update_memory(
                    assist_msg,
                    OpenAIBackendRole.ASSISTANT,
                    timestamp=assist_ts,
                )

                tool = self._internal_tools[function_name]
                try:
                    # Try different invocation paths in order of preference
                    if hasattr(tool, 'func') and hasattr(
                        tool.func, 'async_call'
                    ):
                        # Case: FunctionTool wrapping an MCP tool
                        result = await tool.func.async_call(**args)

                    elif hasattr(tool, 'async_call') and callable(
                        tool.async_call
                    ):
                        # Case: tool itself has async_call
                        result = await tool.async_call(**args)

                    elif hasattr(tool, 'func') and asyncio.iscoroutinefunction(
                        tool.func
                    ):
                        # Case: tool wraps a direct async function
                        result = await tool.func(**args)

                    elif asyncio.iscoroutinefunction(tool):
                        # Case: tool is itself a coroutine function
                        result = await tool(**args)

                    else:
                        # Fallback: synchronous call
                        # Use functools.partial to properly capture args
                        loop = asyncio.get_running_loop()
                        result = await loop.run_in_executor(
                            None, functools.partial(tool, **args)
                        )

                    # Create the tool response message
                    func_msg = FunctionCallingMessage(
                        role_name=self.role_name,
                        role_type=self.role_type,
                        meta_dict=None,
                        content="",
                        func_name=function_name,
                        result=result,
                        tool_call_id=tool_call_id,
                        extra_content=extra_content,
                    )
                    func_ts = time.time_ns() / 1_000_000_000
                    self.update_memory(
                        func_msg,
                        OpenAIBackendRole.FUNCTION,
                        timestamp=func_ts,
                    )

                    tool_record = ToolCallingRecord(
                        tool_name=function_name,
                        args=args,
                        result=result,
                        tool_call_id=tool_call_id,
                    )
                    self._update_last_tool_call_state(tool_record)
                    return tool_record

                except Exception as e:
                    error_msg = (
                        f"Error executing async tool '{function_name}': {e!s}"
                    )
                    result = {"error": error_msg}
                    logger.warning(error_msg)

                    # Record error response
                    func_msg = FunctionCallingMessage(
                        role_name=self.role_name,
                        role_type=self.role_type,
                        meta_dict=None,
                        content="",
                        func_name=function_name,
                        result=result,
                        tool_call_id=tool_call_id,
                        extra_content=extra_content,
                    )
                    func_ts = time.time_ns() / 1_000_000_000
                    self.update_memory(
                        func_msg,
                        OpenAIBackendRole.FUNCTION,
                        timestamp=func_ts,
                    )

                    tool_record = ToolCallingRecord(
                        tool_name=function_name,
                        args=args,
                        result=result,
                        tool_call_id=tool_call_id,
                    )
                    self._update_last_tool_call_state(tool_record)
                    return tool_record
            else:
                logger.warning(
                    f"Tool '{function_name}' not found in internal tools"
                )
                return None

        except Exception as e:
            logger.error(f"Error processing async tool call: {e}")
            return None

    def _create_error_response(
        self, error_message: str, tool_call_records: List[ToolCallingRecord]
    ) -> ChatAgentResponse:
        r"""Create an error response for streaming."""

        error_msg = BaseMessage(
            role_name=self.role_name,
            role_type=self.role_type,
            meta_dict={},
            content=f"Error: {error_message}",
        )

        return ChatAgentResponse(
            msgs=[error_msg],
            terminated=True,
            info={
                "error": error_message,
                "tool_calls": tool_call_records,
                "streaming": True,
            },
        )

    async def _astream(
        self,
        input_message: Union[BaseMessage, str],
        response_format: Optional[Type[BaseModel]] = None,
    ) -> AsyncGenerator[ChatAgentResponse, None]:
        r"""Asynchronous version of stream method."""

        # Convert input message to BaseMessage if necessary
        if isinstance(input_message, str):
            input_message = BaseMessage.make_user_message(
                role_name="User", content=input_message
            )

        # Add user input to memory
        self.update_memory(input_message, OpenAIBackendRole.USER)

        # Get context for streaming
        try:
            openai_messages, num_tokens = self.memory.get_context()
        except RuntimeError as e:
            yield self._step_terminate(e.args[1], [], "max_tokens_exceeded")
            return

        # Start async streaming response
        last_response = None
        async for response in self._astream_response(
            openai_messages, num_tokens, response_format
        ):
            last_response = response
            yield response

        # Clean tool call messages from memory after response generation
        if self.prune_tool_calls_from_memory and last_response:
            # Extract tool_calls from the last response info
            tool_calls = last_response.info.get("tool_calls", [])
            if tool_calls:
                self.memory.clean_tool_calls()

    async def _astream_response(
        self,
        openai_messages: List[OpenAIMessage],
        num_tokens: int,
        response_format: Optional[Type[BaseModel]] = None,
    ) -> AsyncGenerator[ChatAgentResponse, None]:
        r"""Async method to handle streaming responses with tool calls."""

        tool_call_records: List[ToolCallingRecord] = []
        accumulated_tool_calls: Dict[str, Any] = {}
        step_token_usage = self._create_token_usage_tracker()

        # Create content accumulator for proper content management
        content_accumulator = StreamContentAccumulator()
        iteration_count = 0
        while True:
            # Check termination condition
            if self.stop_event and self.stop_event.is_set():
                logger.info(
                    f"Termination triggered at iteration {iteration_count}"
                )
                yield self._step_terminate(
                    num_tokens, tool_call_records, "termination_triggered"
                )
                return

            # Get async streaming response from model
            try:
                response = await self.model_backend.arun(
                    openai_messages,
                    response_format,
                    self._get_full_tool_schemas() or None,
                )
                iteration_count += 1
            except Exception as exc:
                logger.error(
                    f"Error in async streaming model response: {exc}",
                    exc_info=exc,
                )
                yield self._create_error_response(str(exc), tool_call_records)
                return

            # Handle streaming response
            # Note: Also check for async generators since some model backends
            # (e.g., GeminiModel) wrap AsyncStream in async generators for
            # additional processing
            if isinstance(response, AsyncStream) or inspect.isasyncgen(
                response
            ):
                stream_completed = False
                tool_calls_complete = False

                # Process chunks and forward them
                async for (
                    item
                ) in self._aprocess_stream_chunks_with_accumulator(
                    response,
                    content_accumulator,
                    accumulated_tool_calls,
                    tool_call_records,
                    step_token_usage,
                    response_format,
                ):
                    if isinstance(item, tuple):
                        # This is the final return value (stream_completed,
                        # tool_calls_complete)
                        stream_completed, tool_calls_complete = item
                        break
                    else:
                        # This is a ChatAgentResponse to be yielded
                        yield item

                if tool_calls_complete:
                    # Clear completed tool calls
                    accumulated_tool_calls.clear()

                    # If we executed tools and not in
                    # single iteration mode, continue
                    if tool_call_records and (
                        self.max_iteration is None
                        or iteration_count < self.max_iteration
                    ):
                        # Update messages with tool results for next iteration
                        try:
                            openai_messages, num_tokens = (
                                self.memory.get_context()
                            )
                        except RuntimeError as e:
                            yield self._step_terminate(
                                e.args[1],
                                tool_call_records,
                                "max_tokens_exceeded",
                            )
                            return
                        # Reset streaming content for next iteration
                        content_accumulator.reset_streaming_content()
                        continue
                    else:
                        break
                else:
                    # Stream completed without tool calls
                    accumulated_tool_calls.clear()
                    break
            elif hasattr(response, '__aenter__') and hasattr(
                response, '__aexit__'
            ):
                # Handle structured output stream
                # (AsyncChatCompletionStreamManager)
                async with response as stream:
                    parsed_object = None

                    async for event in stream:
                        if event.type == "content.delta":
                            if getattr(event, "delta", None):
                                # Use accumulator for proper content management
                                partial_response = self._create_streaming_response_with_accumulator(  # noqa: E501
                                    content_accumulator,
                                    getattr(event, "delta", ""),
                                    step_token_usage,
                                    tool_call_records=tool_call_records.copy(),
                                )
                                yield partial_response

                        elif event.type == "content.done":
                            parsed_object = getattr(event, "parsed", None)
                            break
                        elif event.type == "error":
                            logger.error(
                                f"Error in async structured stream: "
                                f"{getattr(event, 'error', '')}"
                            )
                            yield self._create_error_response(
                                str(getattr(event, 'error', '')),
                                tool_call_records,
                            )
                            return

                    # Get final completion and record final message
                    try:
                        final_completion = await stream.get_final_completion()
                        final_content = (
                            final_completion.choices[0].message.content or ""
                        )
                        final_reasoning = (
                            content_accumulator.get_full_reasoning_content()
                            or None
                        )

                        final_message = BaseMessage(
                            role_name=self.role_name,
                            role_type=self.role_type,
                            meta_dict={},
                            content=final_content,
                            parsed=cast(
                                "BaseModel | dict[str, Any] | None",
                                parsed_object,
                            ),  # type: ignore[arg-type]
                            reasoning_content=final_reasoning,
                        )

                        self.record_message(final_message)

                        # Create final response
                        final_response = ChatAgentResponse(
                            msgs=[final_message],
                            terminated=False,
                            info={
                                "id": final_completion.id or "",
                                "usage": safe_model_dump(
                                    final_completion.usage
                                )
                                if final_completion.usage
                                else {},
                                "finish_reasons": [
                                    choice.finish_reason or "stop"
                                    for choice in final_completion.choices
                                ],
                                "num_tokens": self._get_token_count(
                                    final_content
                                ),
                                "tool_calls": tool_call_records,
                                "external_tool_requests": None,
                                "streaming": False,
                                "partial": False,
                            },
                        )
                        yield final_response
                        break

                    except Exception as e:
                        logger.error(
                            f"Error getting async final completion: {e}"
                        )
                        yield self._create_error_response(
                            str(e), tool_call_records
                        )
                        return
            else:
                # Handle non-streaming response (fallback)
                model_response = self._handle_batch_response(response)
                yield self._convert_to_chatagent_response(
                    model_response,
                    tool_call_records,
                    num_tokens,
                    None,
                    model_response.usage_dict.get("prompt_tokens", 0),
                    model_response.usage_dict.get("completion_tokens", 0),
                    model_response.usage_dict.get("total_tokens", 0),
                )
                accumulated_tool_calls.clear()
                break

    def _record_assistant_tool_calls_message(
        self, accumulated_tool_calls: Dict[str, Any], content: str = ""
    ) -> None:
        r"""Record the assistant message that contains tool calls.

        This method creates and records an assistant message that includes
        the tool calls information, which is required by OpenAI's API format.
        """
        # Create a BaseMessage with tool_calls information in meta_dict
        # This will be converted to the proper OpenAI format when needed
        tool_calls_list = []
        for tool_call_data in accumulated_tool_calls.values():
            if tool_call_data.get('complete', False):
                tool_call_dict = {
                    "id": tool_call_data["id"],
                    "type": "function",
                    "function": {
                        "name": tool_call_data["function"]["name"],
                        "arguments": tool_call_data["function"]["arguments"],
                    },
                }
                # Include extra_content if present
                if tool_call_data.get('extra_content'):
                    tool_call_dict["extra_content"] = tool_call_data[
                        "extra_content"
                    ]
                tool_calls_list.append(tool_call_dict)

        # Create an assistant message with tool calls
        assist_msg = BaseMessage(
            role_name=self.role_name,
            role_type=self.role_type,
            meta_dict={"tool_calls": tool_calls_list},
            content=content or "",
        )

        # Record this assistant message
        self.update_memory(assist_msg, OpenAIBackendRole.ASSISTANT)

    async def _aprocess_stream_chunks_with_accumulator(
        self,
        stream: Union[
            AsyncStream[ChatCompletionChunk],
            AsyncGenerator[ChatCompletionChunk, None],
        ],
        content_accumulator: StreamContentAccumulator,
        accumulated_tool_calls: Dict[str, Any],
        tool_call_records: List[ToolCallingRecord],
        step_token_usage: Dict[str, int],
        response_format: Optional[Type[BaseModel]] = None,
    ) -> AsyncGenerator[Union[ChatAgentResponse, Tuple[bool, bool]], None]:
        r"""Async version of process streaming chunks with
        content accumulator.
        """

        tool_calls_complete = False
        stream_completed = False

        async for chunk in stream:
            has_choices = bool(chunk.choices and len(chunk.choices) > 0)

            # Process chunk delta
            if has_choices:
                choice = chunk.choices[0]
                delta = choice.delta

                # Handle reasoning content streaming (for DeepSeek reasoner)
                if (
                    hasattr(delta, 'reasoning_content')
                    and delta.reasoning_content
                ):
                    content_accumulator.add_reasoning_content(
                        delta.reasoning_content
                    )
                    # Yield partial response with reasoning content
                    partial_response = (
                        self._create_streaming_response_with_accumulator(
                            content_accumulator,
                            "",  # No regular content yet
                            step_token_usage,
                            getattr(chunk, 'id', ''),
                            tool_call_records.copy(),
                            reasoning_delta=delta.reasoning_content,
                        )
                    )
                    yield partial_response

                # Handle content streaming
                if delta.content:
                    # Use accumulator for proper content management
                    partial_response = (
                        self._create_streaming_response_with_accumulator(
                            content_accumulator,
                            delta.content,
                            step_token_usage,
                            getattr(chunk, 'id', ''),
                            tool_call_records.copy(),
                        )
                    )
                    yield partial_response

                # Handle tool calls streaming
                if delta.tool_calls:
                    tool_calls_complete = self._accumulate_tool_calls(
                        delta.tool_calls, accumulated_tool_calls
                    )

                # Check if stream is complete
                if choice.finish_reason:
                    stream_completed = True

                    # If we have complete tool calls, execute them with
                    # async status updates
                    if accumulated_tool_calls:
                        # Execute tools asynchronously with real-time
                        # status updates
                        async for (
                            status_response
                        ) in self._execute_tools_async_with_status_accumulator(
                            accumulated_tool_calls,
                            content_accumulator,
                            step_token_usage,
                            tool_call_records,
                        ):
                            yield status_response

                        # Log sending status instead of adding to content
                        if tool_call_records:
                            logger.info("Sending back result to model")

                    # Record final message only if we have content AND no tool
                    # calls. If there are tool calls, _record_tool_calling
                    # will handle message recording.
                    final_content = content_accumulator.get_full_content()
                    if final_content.strip() and not accumulated_tool_calls:
                        final_message = BaseMessage(
                            role_name=self.role_name,
                            role_type=self.role_type,
                            meta_dict={},
                            content=final_content,
                        )

                        if response_format:
                            self._try_format_message(
                                final_message, response_format
                            )

                        self.record_message(final_message)
            if chunk.usage:
                # Handle final usage chunk, whether or not choices are present.
                # This happens when stream_options={"include_usage": True}
                # Update the final usage from this chunk
                self._update_token_usage_tracker(
                    step_token_usage, safe_model_dump(chunk.usage)
                )

                # Create final response with final usage
                should_finalize = stream_completed or not has_choices
                if should_finalize:
                    final_content = content_accumulator.get_full_content()
                    if final_content.strip():
                        final_reasoning = (
                            content_accumulator.get_full_reasoning_content()
                            or None
                        )
                        final_message = BaseMessage(
                            role_name=self.role_name,
                            role_type=self.role_type,
                            meta_dict={},
                            content=final_content,
                            reasoning_content=final_reasoning,
                        )

                        if response_format:
                            self._try_format_message(
                                final_message, response_format
                            )

                        # Create final response with final usage (not partial)
                        final_response = ChatAgentResponse(
                            msgs=[final_message],
                            terminated=False,
                            info={
                                "id": getattr(chunk, 'id', ''),
                                "usage": step_token_usage.copy(),
                                "finish_reasons": ["stop"],
                                "num_tokens": self._get_token_count(
                                    final_content
                                ),
                                "tool_calls": tool_call_records or [],
                                "external_tool_requests": None,
                                "streaming": False,
                                "partial": False,
                            },
                        )
                        yield final_response
                    break
            elif stream_completed:
                continue

        # Yield the final status as a tuple
        yield (stream_completed, tool_calls_complete)

    async def _execute_tools_async_with_status_accumulator(
        self,
        accumulated_tool_calls: Dict[str, Any],
        content_accumulator: StreamContentAccumulator,
        step_token_usage: Dict[str, int],
        tool_call_records: List[ToolCallingRecord],
    ) -> AsyncGenerator[ChatAgentResponse, None]:
        r"""Execute multiple tools asynchronously with
        proper content accumulation."""
        import asyncio

        # Phase 1: Start all tools and yield "Calling function"
        # statuses immediately
        tool_tasks = []
        for _tool_call_index, tool_call_data in accumulated_tool_calls.items():
            if tool_call_data.get('complete', False):
                function_name = tool_call_data['function']['name']
                try:
                    args = json.loads(tool_call_data['function']['arguments'])
                except json.JSONDecodeError:
                    args = tool_call_data['function']['arguments']

                # Log debug info instead of adding to content
                logger.info(
                    f"Calling function: {function_name} with arguments: {args}"
                )

                # Start tool execution asynchronously (non-blocking)
                if self.tool_execution_timeout is not None:
                    task = asyncio.create_task(
                        asyncio.wait_for(
                            self._aexecute_tool_from_stream_data(
                                tool_call_data
                            ),
                            timeout=self.tool_execution_timeout,
                        )
                    )
                else:
                    task = asyncio.create_task(
                        self._aexecute_tool_from_stream_data(tool_call_data)
                    )
                tool_tasks.append((task, tool_call_data))

        # Phase 2: Wait for tools to complete and yield results as they finish
        if tool_tasks:
            # Use asyncio.as_completed for true async processing
            for completed_task in asyncio.as_completed(
                [task for task, _ in tool_tasks]
            ):
                try:
                    tool_call_record = await completed_task
                    if tool_call_record:
                        # Add to the shared tool_call_records list
                        tool_call_records.append(tool_call_record)

                        # Create output status message
                        raw_result = tool_call_record.result
                        result_str = str(raw_result)

                        # Log debug info instead of adding to content
                        logger.info(f"Function output: {result_str}")

                except Exception as e:
                    if isinstance(e, asyncio.TimeoutError):
                        # Log timeout info instead of adding to content
                        logger.warning(
                            f"Function timed out after "
                            f"{self.tool_execution_timeout} seconds"
                        )
                    else:
                        logger.error(f"Error in async tool execution: {e}")
                    continue

        # Ensure this function remains an async generator
        return
        # This line is never reached but makes this an async generator function
        yield

    def _create_streaming_response_with_accumulator(
        self,
        accumulator: StreamContentAccumulator,
        new_content: str,
        step_token_usage: Dict[str, int],
        response_id: str = "",
        tool_call_records: Optional[List[ToolCallingRecord]] = None,
        reasoning_delta: Optional[str] = None,
    ) -> ChatAgentResponse:
        r"""Create a streaming response using content accumulator."""

        # Add new content; only build full content when needed
        if new_content:
            accumulator.add_streaming_content(new_content)

        if self.stream_accumulate:
            message_content = accumulator.get_full_content()
        else:
            message_content = new_content

        # Build meta_dict with reasoning information
        meta_dict: Dict[str, Any] = {}

        # Add reasoning content info
        full_reasoning = accumulator.get_full_reasoning_content()
        reasoning_payload: Optional[str] = None
        if full_reasoning:
            reasoning_payload = (
                full_reasoning
                if self.stream_accumulate
                else reasoning_delta or ""
            )
            if reasoning_payload:
                meta_dict["is_reasoning"] = accumulator.is_reasoning_phase
            else:
                reasoning_payload = None

        message = BaseMessage(
            role_name=self.role_name,
            role_type=self.role_type,
            meta_dict=meta_dict,
            content=message_content,
            reasoning_content=reasoning_payload,
        )

        return ChatAgentResponse(
            msgs=[message],
            terminated=False,
            info={
                "id": response_id,
                "usage": step_token_usage.copy(),
                "finish_reasons": ["streaming"],
                "num_tokens": self._get_token_count(message_content),
                "tool_calls": tool_call_records or [],
                "external_tool_requests": None,
                "streaming": True,
                "partial": True,
            },
        )

    def get_usage_dict(
        self, output_messages: List[BaseMessage], prompt_tokens: int
    ) -> Dict[str, int]:
        r"""Get usage dictionary when using the stream mode.

        Args:
            output_messages (list): List of output messages.
            prompt_tokens (int): Number of input prompt tokens.

        Returns:
            dict: Usage dictionary.
        """
        encoding = get_model_encoding(self.model_type.value_for_tiktoken)
        completion_tokens = sum(
            len(encoding.encode(message.content))
            for message in output_messages
        )
        return dict(
            completion_tokens=completion_tokens,
            prompt_tokens=prompt_tokens,
            total_tokens=completion_tokens + prompt_tokens,
        )

    def add_model_scheduling_strategy(self, name: str, strategy_fn: Callable):
        r"""Add a scheduling strategy method provided by user to ModelManger.

        Args:
            name (str): The name of the strategy.
            strategy_fn (Callable): The scheduling strategy function.
        """
        self.model_backend.add_strategy(name, strategy_fn)

    def clone(self, with_memory: bool = False) -> ChatAgent:
        r"""Creates a new instance of :obj:`ChatAgent` with the same
        configuration as the current instance.

        Args:
            with_memory (bool): Whether to copy the memory (conversation
                history) to the new agent. If True, the new agent will have
                the same conversation history. If False, the new agent will
                have a fresh memory with only the system message.
                (default: :obj:`False`)

        Returns:
            ChatAgent: A new instance of :obj:`ChatAgent` with the same
                configuration.
        """
        # Create a new instance with the same configuration
        # If with_memory is True, set system_message to None (it will be
        # copied from memory below, including any workflow context)
        # If with_memory is False, use the current system message
        # (which may include appended workflow context)
        # To avoid duplicated system memory.
        system_message = None if with_memory else self._system_message

        # Clone tools and collect toolkits that need registration
        cloned_tools, toolkits_to_register = self._clone_tools()

        new_agent = ChatAgent(
            system_message=system_message,
            model=self.model_backend.models,  # Pass the existing model_backend
            memory=None,  # clone memory later
            message_window_size=getattr(self.memory, "window_size", None),
            token_limit=getattr(
                self.memory.get_context_creator(), "token_limit", None
            ),
            output_language=self._output_language,
            tools=cast(List[Union[FunctionTool, Callable]], cloned_tools),
            toolkits_to_register_agent=toolkits_to_register,
            external_tools=[
                schema for schema in self._external_tool_schemas.values()
            ],
            response_terminators=self.response_terminators,
            scheduling_strategy=(
                self.model_backend.scheduling_strategy.__name__
            ),
            max_iteration=self.max_iteration,
            stop_event=self.stop_event,
            tool_execution_timeout=self.tool_execution_timeout,
            pause_event=self.pause_event,
            prune_tool_calls_from_memory=self.prune_tool_calls_from_memory,
            stream_accumulate=self.stream_accumulate,
        )

        # Copy memory if requested
        if with_memory:
            # Get all records from the current memory
            context_records = self.memory.retrieve()
            # Write them to the new agent's memory
            for context_record in context_records:
                new_agent.memory.write_record(context_record.memory_record)

        return new_agent

    def _clone_tools(
        self,
    ) -> Tuple[List[FunctionTool], List[RegisteredAgentToolkit]]:
        r"""Clone tools and return toolkits that need agent registration.

        This method handles stateful toolkits by cloning them if they have
        a clone_for_new_session method, and collecting RegisteredAgentToolkit
        instances for later registration.

        Returns:
            Tuple containing:
            - List of cloned tools/functions
            - List of RegisteredAgentToolkit instances need registration
        """
        cloned_tools = []
        toolkits_to_register = []
        cloned_toolkits = {}
        # Cache for cloned toolkits by original toolkit id

        for tool in self._internal_tools.values():
            # Check if this tool is a method bound to a toolkit instance
            if hasattr(tool.func, '__self__'):
                toolkit_instance = tool.func.__self__
                toolkit_id = id(toolkit_instance)

                if toolkit_id not in cloned_toolkits:
                    # Check if the toolkit has a clone method
                    if hasattr(toolkit_instance, 'clone_for_new_session'):
                        try:
                            import uuid

                            new_session_id = str(uuid.uuid4())[:8]
                            new_toolkit = (
                                toolkit_instance.clone_for_new_session(
                                    new_session_id
                                )
                            )

                            # If this is a RegisteredAgentToolkit,
                            # add it to registration list
                            if isinstance(new_toolkit, RegisteredAgentToolkit):
                                toolkits_to_register.append(new_toolkit)

                            cloned_toolkits[toolkit_id] = new_toolkit
                        except Exception as e:
                            logger.warning(
                                f"Failed to clone toolkit {toolkit_instance.__class__.__name__}: {e}"  # noqa:E501
                            )
                            # Use original toolkit if cloning fails
                            cloned_toolkits[toolkit_id] = toolkit_instance
                    else:
                        # Toolkit doesn't support cloning, use original
                        cloned_toolkits[toolkit_id] = toolkit_instance

                # Get the method from the cloned (or original) toolkit
                toolkit = cloned_toolkits[toolkit_id]
                method_name = tool.func.__name__

                # Check if toolkit was actually cloned or just reused
                toolkit_was_cloned = toolkit is not toolkit_instance

                if hasattr(toolkit, method_name):
                    new_method = getattr(toolkit, method_name)

                    # If toolkit wasn't cloned (stateless), preserve the
                    # original function to maintain any enhancements/wrappers
                    if not toolkit_was_cloned:
                        # Toolkit is stateless, safe to reuse original function
                        cloned_tools.append(
                            FunctionTool(
                                func=tool.func,
                                openai_tool_schema=tool.get_openai_tool_schema(),
                            )
                        )
                        continue

                    # Toolkit was cloned, use the new method
                    # Wrap cloned method into a new FunctionTool,
                    # preserving schema
                    try:
                        new_tool = FunctionTool(
                            func=new_method,
                            openai_tool_schema=tool.get_openai_tool_schema(),
                        )
                        cloned_tools.append(new_tool)
                    except Exception as e:
                        # If wrapping fails, fallback to wrapping the original
                        # function with its schema to maintain consistency
                        logger.warning(
                            f"Failed to wrap cloned toolkit "
                            f"method '{method_name}' "
                            f"with FunctionTool: {e}. Using original "
                            f"function with preserved schema instead."
                        )
                        cloned_tools.append(
                            FunctionTool(
                                func=tool.func,
                                openai_tool_schema=tool.get_openai_tool_schema(),
                            )
                        )
                else:
                    # Fallback to original function wrapped in FunctionTool
                    cloned_tools.append(
                        FunctionTool(
                            func=tool.func,
                            openai_tool_schema=tool.get_openai_tool_schema(),
                        )
                    )
            else:
                # Not a toolkit method, preserve FunctionTool schema directly
                cloned_tools.append(
                    FunctionTool(
                        func=tool.func,
                        openai_tool_schema=tool.get_openai_tool_schema(),
                    )
                )

        return cloned_tools, toolkits_to_register

    def __repr__(self) -> str:
        r"""Returns a string representation of the :obj:`ChatAgent`.

        Returns:
            str: The string representation of the :obj:`ChatAgent`.
        """
        return (
            f"ChatAgent({self.role_name}, {self.role_type}, {self.model_type})"
        )

    @dependencies_required("mcp")
    def to_mcp(
        self,
        name: str = "CAMEL-ChatAgent",
        description: str = "A helpful assistant using the CAMEL AI framework.",
        dependencies: Optional[List[str]] = None,
        host: str = "localhost",
        port: int = 8000,
    ):
        r"""Expose this ChatAgent as an MCP server.

        Args:
            name (str): Name of the MCP server.
                (default: :obj:`CAMEL-ChatAgent`)
            description (Optional[List[str]]): Description of the agent. If
                None, a generic description is used. (default: :obj:`A helpful
                assistant using the CAMEL AI framework.`)
            dependencies (Optional[List[str]]): Additional
                dependencies for the MCP server. (default: :obj:`None`)
            host (str): Host to bind to for HTTP transport.
                (default: :obj:`localhost`)
            port (int): Port to bind to for HTTP transport.
                (default: :obj:`8000`)

        Returns:
            FastMCP: An MCP server instance that can be run.
        """
        from mcp.server.fastmcp import FastMCP

        # Combine dependencies
        all_dependencies = ["camel-ai[all]"]
        if dependencies:
            all_dependencies.extend(dependencies)

        mcp_server = FastMCP(
            name,
            dependencies=all_dependencies,
            host=host,
            port=port,
        )

        # Store agent reference
        agent_instance = self

        # Define functions first
        async def step(message, response_format=None):
            r"""Execute a single step in the chat session with the agent."""
            format_cls = None
            if response_format:
                format_cls = model_from_json_schema(
                    "DynamicResponseFormat", response_format
                )
            response = await agent_instance.astep(message, format_cls)
            return {
                "status": "success",
                "messages": [msg.to_dict() for msg in response.msgs],
                "terminated": response.terminated,
                "info": response.info,
            }

        # Reset tool
        def reset():
            r"""Reset the chat agent to its initial state."""
            agent_instance.reset()
            return {"status": "success", "message": "Agent reset successfully"}

        # Set language tool
        def set_output_language(language):
            r"""Set the output language for the chat agent."""
            agent_instance.output_language = language
            return {
                "status": "success",
                "message": f"Output language set to '{language}'",
            }

        # Agent info resource and tool
        def get_agent_info():
            r"""Get information about the agent."""
            info = {
                "agent_id": agent_instance.agent_id,
                "model_type": str(agent_instance.model_type),
                "role_name": agent_instance.role_name,
                "role_type": str(agent_instance.role_type),
                "output_language": agent_instance.output_language or "None",
                "description": description,
            }
            return info

        # Chat history resource and tool
        def get_chat_history():
            r"""Get the chat history for the agent."""
            # Convert messages to simple serializable format
            messages = []
            for msg in agent_instance.chat_history:
                # Create a simplified version of each message
                msg_dict = {
                    "role": msg.get("role", ""),
                    "content": msg.get("content", ""),
                }
                # Include function calls if present
                if "function_call" in msg:
                    msg_dict["function_call"] = {
                        "name": msg["function_call"].get("name", ""),
                        "arguments": msg["function_call"].get("arguments", ""),
                    }
                messages.append(msg_dict)
            return messages

        # Available tools resource and tool
        def get_available_tools():
            r"""Get a list of available internal tools."""
            tool_info = {}
            for name, tool in agent_instance.tool_dict.items():
                tool_info[name] = {
                    "name": name,
                    "description": tool.get_function_description() or "",
                    "parameters": [
                        {"name": param_name, "type": str(param_type)}
                        for param_name, param_type in tool.parameters.items()
                    ],
                }
            return tool_info

        # Now register everything using decorators
        mcp_server.tool()(step)
        mcp_server.tool()(reset)
        mcp_server.tool()(set_output_language)

        mcp_server.resource("agent://")(get_agent_info)
        mcp_server.tool()(get_agent_info)

        mcp_server.resource("history://")(get_chat_history)
        mcp_server.tool()(get_chat_history)

        mcp_server.resource("tools://")(get_available_tools)
        mcp_server.tool()(get_available_tools)

        return mcp_server<|MERGE_RESOLUTION|>--- conflicted
+++ resolved
@@ -3892,11 +3892,8 @@
             result,
             tool_call_id,
             mask_output=mask_flag,
-<<<<<<< HEAD
             token_usage=token_usage,
-=======
             extra_content=tool_call_request.extra_content,
->>>>>>> 35c54d93
         )
 
     async def _aexecute_tool(
@@ -3944,15 +3941,12 @@
             result = f"Tool execution failed: {error_msg}"
             logger.warning(error_msg)
         return self._record_tool_calling(
-<<<<<<< HEAD
             func_name, args, result, tool_call_id, token_usage=token_usage
-=======
             func_name,
             args,
             result,
             tool_call_id,
             extra_content=tool_call_request.extra_content,
->>>>>>> 35c54d93
         )
 
     def _record_tool_calling(
@@ -3962,11 +3956,8 @@
         result: Any,
         tool_call_id: str,
         mask_output: bool = False,
-<<<<<<< HEAD
         token_usage: Optional[Dict[str, int]] = None,
-=======
         extra_content: Optional[Dict[str, Any]] = None,
->>>>>>> 35c54d93
     ):
         r"""Record the tool calling information in the memory, and return the
         tool calling record.
@@ -3979,13 +3970,10 @@
             mask_output (bool, optional): Whether to return a sanitized
                 placeholder instead of the raw tool output.
                 (default: :obj:`False`)
-<<<<<<< HEAD
             token_usage (Optional[Dict[str, int]], optional): Token usage
                 information for the LLM call that generated this tool call.
-=======
             extra_content (Optional[Dict[str, Any]], optional): Additional
                 content associated with the tool call.
->>>>>>> 35c54d93
                 (default: :obj:`None`)
 
         Returns:
