# ========= Copyright 2023-2024 @ CAMEL-AI.org. All Rights Reserved. =========
# Licensed under the Apache License, Version 2.0 (the "License");
# you may not use this file except in compliance with the License.
# You may obtain a copy of the License at
#
#     http://www.apache.org/licenses/LICENSE-2.0
#
# Unless required by applicable law or agreed to in writing, software
# distributed under the License is distributed on an "AS IS" BASIS,
# WITHOUT WARRANTIES OR CONDITIONS OF ANY KIND, either express or implied.
# See the License for the specific language governing permissions and
# limitations under the License.
# ========= Copyright 2023-2024 @ CAMEL-AI.org. All Rights Reserved. =========
from __future__ import annotations

import json
import logging
import textwrap
import threading
import uuid
from collections import defaultdict
from pathlib import Path
from typing import (
    TYPE_CHECKING,
    Any,
    Callable,
    Dict,
    List,
    Optional,
    Set,
    Tuple,
    Type,
    Union,
)

from openai import (
    AsyncStream,
    Stream,
)
from pydantic import BaseModel, ValidationError

from camel.agents._types import ModelResponse, ToolCallRequest
from camel.agents._utils import (
    convert_to_function_tool,
    convert_to_schema,
    get_info_dict,
    handle_logprobs,
    safe_model_dump,
)
from camel.agents.base import BaseAgent
from camel.memories import (
    AgentMemory,
    ChatHistoryMemory,
    MemoryRecord,
    ScoreBasedContextCreator,
)
from camel.messages import (
    BaseMessage,
    FunctionCallingMessage,
    OpenAIMessage,
)
from camel.models import (
    BaseModelBackend,
    ModelFactory,
    ModelManager,
    ModelProcessingError,
)
from camel.prompts import TextPrompt
from camel.responses import ChatAgentResponse
from camel.storages import JsonStorage
from camel.toolkits import FunctionTool
from camel.types import (
    ChatCompletion,
    ChatCompletionChunk,
    ModelPlatformType,
    ModelType,
    OpenAIBackendRole,
    RoleType,
)
from camel.types.agents import ToolCallingRecord
from camel.utils import (
    get_model_encoding,
    model_from_json_schema,
)
from camel.utils.commons import dependencies_required

if TYPE_CHECKING:
    from camel.terminators import ResponseTerminator

logger = logging.getLogger(__name__)

# AgentOps decorator setting
try:
    import os

    if os.getenv("AGENTOPS_API_KEY") is not None:
        from agentops import track_agent
    else:
        raise ImportError
except (ImportError, AttributeError):
    from camel.utils import track_agent

# Langfuse decorator setting
if os.environ.get("LANGFUSE_ENABLED", "False").lower() == "true":
    try:
        from langfuse.decorators import observe
    except ImportError:
        from camel.utils import observe
else:
    from camel.utils import observe


SIMPLE_FORMAT_PROMPT = TextPrompt(
    textwrap.dedent(
        """\
        Please format the following content:
        
        {content}
        """
    )
)


@track_agent(name="ChatAgent")
class ChatAgent(BaseAgent):
    r"""Class for managing conversations of CAMEL Chat Agents.

    Args:
        system_message (Union[BaseMessage, str], optional): The system message
            for the chat agent. (default: :obj:`None`)
        model (Union[BaseModelBackend, Tuple[str, str], str, ModelType,
            Tuple[ModelPlatformType, ModelType], List[BaseModelBackend],
            List[str], List[ModelType], List[Tuple[str, str]],
            List[Tuple[ModelPlatformType, ModelType]]], optional):
            The model backend(s) to use. Can be a single instance,
            a specification (string, enum, tuple), or a list of instances
            or specifications to be managed by `ModelManager`. If a list of
            specifications (not `BaseModelBackend` instances) is provided,
            they will be instantiated using `ModelFactory`. (default:
            :obj:`ModelPlatformType.DEFAULT` with `ModelType.DEFAULT`)
        memory (AgentMemory, optional): The agent memory for managing chat
            messages. If `None`, a :obj:`ChatHistoryMemory` will be used.
            (default: :obj:`None`)
        message_window_size (int, optional): The maximum number of previous
            messages to include in the context window. If `None`, no windowing
            is performed. (default: :obj:`None`)
        token_limit (int, optional): The maximum number of tokens in a context.
            The context will be automatically pruned to fulfill the limitation.
            If `None`, it will be set according to the backend model.
            (default: :obj:`None`)
        output_language (str, optional): The language to be output by the
            agent. (default: :obj:`None`)
        tools (Optional[List[Union[FunctionTool, Callable]]], optional): List
            of available :obj:`FunctionTool` or :obj:`Callable`. (default:
            :obj:`None`)
        external_tools (Optional[List[Union[FunctionTool, Callable,
            Dict[str, Any]]]], optional): List of external tools
            (:obj:`FunctionTool` or :obj:`Callable` or :obj:`Dict[str, Any]`)
            bind to one chat agent. When these tools are called, the agent will
            directly return the request instead of processing it.
            (default: :obj:`None`)
        response_terminators (List[ResponseTerminator], optional): List of
            :obj:`ResponseTerminator` bind to one chat agent.
            (default: :obj:`None`)
        scheduling_strategy (str): name of function that defines how to select
            the next model in ModelManager. (default: :str:`round_robin`)
        max_iteration (Optional[int], optional): Maximum number of model
            calling iterations allowed per step. If `None` (default), there's
            no explicit limit. If `1`, it performs a single model call. If `N
            > 1`, it allows up to N model calls. (default: :obj:`None`)
        agent_id (str, optional): The ID of the agent. If not provided, a
            random UUID will be generated. (default: :obj:`None`)
        stop_event (Optional[threading.Event], optional): Event to signal
            termination of the agent's operation. When set, the agent will
            terminate its execution. (default: :obj:`None`)
        mask_tool_output (Optional[bool]): Whether to return a sanitized
            placeholder instead of the raw tool output. (default: :obj:`False`)
    """

    def __init__(
        self,
        system_message: Optional[Union[BaseMessage, str]] = None,
        model: Optional[
            Union[
                BaseModelBackend,
                ModelManager,
                Tuple[str, str],
                str,
                ModelType,
                Tuple[ModelPlatformType, ModelType],
                List[BaseModelBackend],
                List[str],
                List[ModelType],
                List[Tuple[str, str]],
                List[Tuple[ModelPlatformType, ModelType]],
            ]
        ] = None,
        memory: Optional[AgentMemory] = None,
        message_window_size: Optional[int] = None,
        token_limit: Optional[int] = None,
        output_language: Optional[str] = None,
        tools: Optional[List[Union[FunctionTool, Callable]]] = None,
        external_tools: Optional[
            List[Union[FunctionTool, Callable, Dict[str, Any]]]
        ] = None,
        response_terminators: Optional[List[ResponseTerminator]] = None,
        scheduling_strategy: str = "round_robin",
        max_iteration: Optional[int] = None,
        agent_id: Optional[str] = None,
        stop_event: Optional[threading.Event] = None,
        mask_tool_output: bool = False,
    ) -> None:
        if isinstance(model, ModelManager):
            self.model_backend = model
        else:
            # Resolve model backends and set up model manager
            resolved_models = self._resolve_models(model)
            self.model_backend = ModelManager(
                resolved_models,
                scheduling_strategy=scheduling_strategy,
            )
        self.model_type = self.model_backend.model_type

        # Assign unique ID
        self.agent_id = agent_id if agent_id else str(uuid.uuid4())

        # Set up memory
        context_creator = ScoreBasedContextCreator(
            self.model_backend.token_counter,
            token_limit or self.model_backend.token_limit,
        )

        self.memory: AgentMemory = memory or ChatHistoryMemory(
            context_creator,
            window_size=message_window_size,
            agent_id=self.agent_id,
        )

        # So we don't have to pass agent_id when we define memory
        if memory is not None:
            memory.agent_id = self.agent_id

        # Set up system message and initialize messages
        self._original_system_message = (
            BaseMessage.make_assistant_message(
                role_name="Assistant", content=system_message
            )
            if isinstance(system_message, str)
            else system_message
        )
        self._output_language = output_language
        self._system_message = (
            self._generate_system_message_for_output_language()
        )
        self.init_messages()

        # Set up role name and role type
        self.role_name: str = (
            getattr(self.system_message, "role_name", None) or "assistant"
        )
        self.role_type: RoleType = (
            getattr(self.system_message, "role_type", None)
            or RoleType.ASSISTANT
        )

        # Set up tools
        self._internal_tools = {
            tool.get_function_name(): tool
            for tool in [
                convert_to_function_tool(tool) for tool in (tools or [])
            ]
        }

        self._external_tool_schemas = {
            tool_schema["function"]["name"]: tool_schema
            for tool_schema in [
                convert_to_schema(tool) for tool in (external_tools or [])
            ]
        }

        # Set up other properties
        self.terminated = False
        self.response_terminators = response_terminators or []
        self.max_iteration = max_iteration
        self.stop_event = stop_event
        self.mask_tool_output = mask_tool_output
        self._secure_result_store: Dict[str, Any] = {}

    def reset(self):
        r"""Resets the :obj:`ChatAgent` to its initial state."""
        self.terminated = False
        self.init_messages()
        for terminator in self.response_terminators:
            terminator.reset()

    def _resolve_models(
        self,
        model: Optional[
            Union[
                BaseModelBackend,
                Tuple[str, str],
                str,
                ModelType,
                Tuple[ModelPlatformType, ModelType],
                List[BaseModelBackend],
                List[str],
                List[ModelType],
                List[Tuple[str, str]],
                List[Tuple[ModelPlatformType, ModelType]],
            ]
        ],
    ) -> Union[BaseModelBackend, List[BaseModelBackend]]:
        r"""Resolves model specifications into model backend instances.

        This method handles various input formats for model specifications and
        returns the appropriate model backend(s).

        Args:
            model: Model specification in various formats including single
                model, list of models, or model type specifications.

        Returns:
            Union[BaseModelBackend, List[BaseModelBackend]]: Resolved model
                backend(s).

        Raises:
            TypeError: If the model specification format is not supported.
        """
        if model is None:
            # Default single model if none provided
            return ModelFactory.create(
                model_platform=ModelPlatformType.DEFAULT,
                model_type=ModelType.DEFAULT,
            )
        elif isinstance(model, BaseModelBackend):
            # Already a single pre-instantiated model
            return model
        elif isinstance(model, list):
            return self._resolve_model_list(model)
        elif isinstance(model, (ModelType, str)):
            # Single string or ModelType -> use default platform
            model_platform = ModelPlatformType.DEFAULT
            model_type = model
            logger.warning(
                f"Model type '{model_type}' provided without a platform. "
                f"Using platform '{model_platform}'. Note: platform "
                "is not automatically inferred based on model type."
            )
            return ModelFactory.create(
                model_platform=model_platform,
                model_type=model_type,
            )
        elif isinstance(model, tuple) and len(model) == 2:
            # Single tuple (platform, type)
            model_platform, model_type = model  # type: ignore[assignment]
            return ModelFactory.create(
                model_platform=model_platform,
                model_type=model_type,
            )
        else:
            raise TypeError(
                f"Unsupported type for model parameter: {type(model)}"
            )

    def _resolve_model_list(
        self, model_list: list
    ) -> Union[BaseModelBackend, List[BaseModelBackend]]:
        r"""Resolves a list of model specifications into model backend
        instances.

        Args:
            model_list (list): List of model specifications in various formats.

        Returns:
            Union[BaseModelBackend, List[BaseModelBackend]]: Resolved model
                backend(s).

        Raises:
            TypeError: If the list elements format is not supported.
        """
        if not model_list:  # Handle empty list
            logger.warning(
                "Empty list provided for model, using default model."
            )
            return ModelFactory.create(
                model_platform=ModelPlatformType.DEFAULT,
                model_type=ModelType.DEFAULT,
            )
        elif isinstance(model_list[0], BaseModelBackend):
            # List of pre-instantiated models
            return model_list  # type: ignore[return-value]
        elif isinstance(model_list[0], (str, ModelType)):
            # List of strings or ModelTypes -> use default platform
            model_platform = ModelPlatformType.DEFAULT
            logger.warning(
                f"List of model types {model_list} provided without "
                f"platforms. Using platform '{model_platform}' for all. "
                "Note: platform is not automatically inferred based on "
                "model type."
            )
            resolved_models_list = []
            for model_type_item in model_list:
                resolved_models_list.append(
                    ModelFactory.create(
                        model_platform=model_platform,
                        model_type=model_type_item,  # type: ignore[arg-type]
                    )
                )
            return resolved_models_list
        elif isinstance(model_list[0], tuple) and len(model_list[0]) == 2:
            # List of tuples (platform, type)
            resolved_models_list = []
            for model_spec in model_list:
                platform, type_ = (  # type: ignore[index]
                    model_spec[0],
                    model_spec[1],
                )
                resolved_models_list.append(
                    ModelFactory.create(
                        model_platform=platform, model_type=type_
                    )
                )
            return resolved_models_list
        else:
            raise TypeError(
                "Unsupported type for list elements in model: "
                f"{type(model_list[0])}"
            )

    @property
    def system_message(self) -> Optional[BaseMessage]:
        r"""Returns the system message for the agent."""
        return self._system_message

    @property
    def tool_dict(self) -> Dict[str, FunctionTool]:
        r"""Returns a dictionary of internal tools."""
        return self._internal_tools

    @property
    def output_language(self) -> Optional[str]:
        r"""Returns the output language for the agent."""
        return self._output_language

    @output_language.setter
    def output_language(self, value: str) -> None:
        r"""Set the output language for the agent.

        Note that this will clear the message history.
        """
        self._output_language = value
        self._system_message = (
            self._generate_system_message_for_output_language()
        )
        self.init_messages()

    def _get_full_tool_schemas(self) -> List[Dict[str, Any]]:
        r"""Returns a list of tool schemas of all tools, including internal
        and external tools.
        """
        return list(self._external_tool_schemas.values()) + [
            func_tool.get_openai_tool_schema()
            for func_tool in self._internal_tools.values()
        ]

    def _get_external_tool_names(self) -> Set[str]:
        r"""Returns a set of external tool names."""
        return set(self._external_tool_schemas.keys())

    def add_tool(self, tool: Union[FunctionTool, Callable]) -> None:
        r"""Add a tool to the agent."""
        new_tool = convert_to_function_tool(tool)
        self._internal_tools[new_tool.get_function_name()] = new_tool

    def add_tools(self, tools: List[Union[FunctionTool, Callable]]) -> None:
        r"""Add a list of tools to the agent."""
        for tool in tools:
            self.add_tool(tool)

    def add_external_tool(
        self, tool: Union[FunctionTool, Callable, Dict[str, Any]]
    ) -> None:
        new_tool_schema = convert_to_schema(tool)
        self._external_tool_schemas[new_tool_schema["name"]] = new_tool_schema

    def remove_tool(self, tool_name: str) -> bool:
        r"""Remove a tool from the agent by name.

        Args:
            tool_name (str): The name of the tool to remove.

        Returns:
            bool: Whether the tool was successfully removed.
        """
        if tool_name in self._internal_tools:
            del self._internal_tools[tool_name]
            return True
        return False

    def remove_tools(self, tool_names: List[str]) -> None:
        r"""Remove a list of tools from the agent by name."""
        for tool_name in tool_names:
            self.remove_tool(tool_name)

    def remove_external_tool(self, tool_name: str) -> bool:
        r"""Remove an external tool from the agent by name.

        Args:
            tool_name (str): The name of the tool to remove.

        Returns:
            bool: Whether the tool was successfully removed.
        """
        if tool_name in self._external_tool_schemas:
            del self._external_tool_schemas[tool_name]
            return True
        return False

    def update_memory(
        self,
        message: BaseMessage,
        role: OpenAIBackendRole,
        timestamp: Optional[float] = None,
    ) -> None:
        r"""Updates the agent memory with a new message.

        If the single *message* exceeds the model's context window, it will
        be **automatically split into multiple smaller chunks** before being
        written into memory. This prevents later failures in
        `ScoreBasedContextCreator` where an over-sized message cannot fit
        into the available token budget at all.

        This slicing logic handles both regular text messages (in the
        `content` field) and long tool call results (in the `result` field of
        a `FunctionCallingMessage`).

        Args:
            message (BaseMessage): The new message to add to the stored
                messages.
            role (OpenAIBackendRole): The backend role type.
            timestamp (Optional[float], optional): Custom timestamp for the
                memory record. If `None`, the current time will be used.
                (default: :obj:`None`)
                    (default: obj:`None`)
        """
        import math
        import time
        import uuid as _uuid

        # 1. Helper to write a record to memory
        def _write_single_record(
            message: BaseMessage, role: OpenAIBackendRole, timestamp: float
        ):
            self.memory.write_record(
                MemoryRecord(
                    message=message,
                    role_at_backend=role,
                    timestamp=timestamp,
                    agent_id=self.agent_id,
                )
            )

        base_ts = (
            timestamp
            if timestamp is not None
            else time.time_ns() / 1_000_000_000
        )

        # 2. Get token handling utilities, fallback if unavailable
        try:
            context_creator = self.memory.get_context_creator()
            token_counter = context_creator.token_counter
            token_limit = context_creator.token_limit
        except AttributeError:
            _write_single_record(message, role, base_ts)
            return

        # 3. Check if slicing is necessary
        try:
            current_tokens = token_counter.count_tokens_from_messages(
                [message.to_openai_message(role)]
            )
            _, ctx_tokens = self.memory.get_context()
            remaining_budget = max(0, token_limit - ctx_tokens)

            if current_tokens <= remaining_budget:
                _write_single_record(message, role, base_ts)
                return
        except Exception as e:
            logger.warning(
                f"Token calculation failed before chunking, "
                f"writing message as-is. Error: {e}"
            )
            _write_single_record(message, role, base_ts)
            return

        # 4. Perform slicing
        logger.warning(
            f"Message with {current_tokens} tokens exceeds remaining budget "
            f"of {remaining_budget}. Slicing into smaller chunks."
        )

        text_to_chunk: Optional[str] = None
        is_function_result = False

        if isinstance(message, FunctionCallingMessage) and isinstance(
            message.result, str
        ):
            text_to_chunk = message.result
            is_function_result = True
        elif isinstance(message.content, str):
            text_to_chunk = message.content

        if not text_to_chunk or not text_to_chunk.strip():
            _write_single_record(message, role, base_ts)
            return
        # Encode the entire text to get a list of all token IDs
        try:
            all_token_ids = token_counter.encode(text_to_chunk)
        except Exception as e:
            logger.error(f"Failed to encode text for chunking: {e}")
            _write_single_record(message, role, base_ts)  # Fallback
            return

        if not all_token_ids:
            _write_single_record(message, role, base_ts)  # Nothing to chunk
            return

        # 1.  Base chunk size: one-tenth of the smaller of (a) total token
        # limit and (b) current remaining budget.  This prevents us from
        # creating chunks that are guaranteed to overflow the
        # immediate context window.
        base_chunk_size = max(1, remaining_budget) // 10

        # 2.  Each chunk gets a textual prefix such as:
        #        "[chunk 3/12 of a long message]\n"
        #     The prefix itself consumes tokens, so if we do not subtract its
        #     length the *total* tokens of the outgoing message (prefix + body)
        #     can exceed the intended bound.  We estimate the prefix length
        #     with a representative example that is safely long enough for the
        #     vast majority of cases (three-digit indices).
        sample_prefix = "[chunk 1/1000 of a long message]\n"
        prefix_token_len = len(token_counter.encode(sample_prefix))

        # 3.  The real capacity for the message body is therefore the base
        #     chunk size minus the prefix length.  Fallback to at least one
        #     token to avoid zero or negative sizes.
        chunk_body_limit = max(1, base_chunk_size - prefix_token_len)

        # 4.  Calculate how many chunks we will need with this body size.
        num_chunks = math.ceil(len(all_token_ids) / chunk_body_limit)
        group_id = str(_uuid.uuid4())

        for i in range(num_chunks):
            start_idx = i * chunk_body_limit
            end_idx = start_idx + chunk_body_limit
            chunk_token_ids = all_token_ids[start_idx:end_idx]

            chunk_body = token_counter.decode(chunk_token_ids)

            prefix = f"[chunk {i + 1}/{num_chunks} of a long message]\n"
            new_body = prefix + chunk_body

            if is_function_result and isinstance(
                message, FunctionCallingMessage
            ):
                new_msg: BaseMessage = FunctionCallingMessage(
                    role_name=message.role_name,
                    role_type=message.role_type,
                    meta_dict=message.meta_dict,
                    content=message.content,
                    func_name=message.func_name,
                    args=message.args,
                    result=new_body,
                    tool_call_id=message.tool_call_id,
                )
            else:
                new_msg = message.create_new_instance(new_body)

            meta = (new_msg.meta_dict or {}).copy()
            meta.update(
                {
                    "chunk_idx": i + 1,
                    "chunk_total": num_chunks,
                    "chunk_group_id": group_id,
                }
            )
            new_msg.meta_dict = meta

            # Increment timestamp slightly to maintain order
            _write_single_record(new_msg, role, base_ts + i * 1e-6)

    def load_memory(self, memory: AgentMemory) -> None:
        r"""Load the provided memory into the agent.

        Args:
            memory (AgentMemory): The memory to load into the agent.

        Returns:
            None
        """

        for context_record in memory.retrieve():
            self.memory.write_record(context_record.memory_record)
        logger.info(f"Memory loaded from {memory}")

    def load_memory_from_path(self, path: str) -> None:
        r"""Loads memory records from a JSON file filtered by this agent's ID.

        Args:
            path (str): The file path to a JSON memory file that uses
                JsonStorage.

        Raises:
            ValueError: If no matching records for the agent_id are found
                (optional check; commented out below).
        """
        json_store = JsonStorage(Path(path))
        all_records = json_store.load()

        if not all_records:
            raise ValueError(
                f"No records found for agent_id={self.agent_id} in {path}"
            )

        for record_dict in all_records:
            # Validate the record dictionary before conversion
            required_keys = ['message', 'role_at_backend', 'agent_id']
            if not all(key in record_dict for key in required_keys):
                logger.warning(
                    f"Skipping invalid record: missing required "
                    f"keys in {record_dict}"
                )
                continue

            # Validate message structure in the record
            if (
                not isinstance(record_dict['message'], dict)
                or '__class__' not in record_dict['message']
            ):
                logger.warning(
                    f"Skipping invalid record: malformed message "
                    f"structure in {record_dict}"
                )
                continue

            try:
                record = MemoryRecord.from_dict(record_dict)
                self.memory.write_records([record])
            except Exception as e:
                logger.warning(
                    f"Error converting record to MemoryRecord: {e}. "
                    f"Record: {record_dict}"
                )
        logger.info(f"Memory loaded from {path}")

    def save_memory(self, path: str) -> None:
        r"""Retrieves the current conversation data from memory and writes it
        into a JSON file using JsonStorage.

        Args:
            path (str): Target file path to store JSON data.
        """
        json_store = JsonStorage(Path(path))
        context_records = self.memory.retrieve()
        to_save = [cr.memory_record.to_dict() for cr in context_records]
        json_store.save(to_save)
        logger.info(f"Memory saved to {path}")

    def clear_memory(self) -> None:
        r"""Clear the agent's memory and reset to initial state.

        Returns:
            None
        """
        self.memory.clear()
        if self.system_message is not None:
            self.update_memory(self.system_message, OpenAIBackendRole.SYSTEM)

    def _generate_system_message_for_output_language(
        self,
    ) -> Optional[BaseMessage]:
        r"""Generate a new system message with the output language prompt.

        The output language determines the language in which the output text
        should be generated.

        Returns:
            BaseMessage: The new system message.
        """
        if not self._output_language:
            return self._original_system_message

        language_prompt = (
            "\nRegardless of the input language, "
            f"you must output text in {self._output_language}."
        )

        if self._original_system_message is not None:
            content = self._original_system_message.content + language_prompt
            return self._original_system_message.create_new_instance(content)
        else:
            return BaseMessage.make_assistant_message(
                role_name="Assistant",
                content=language_prompt,
            )

    def init_messages(self) -> None:
        r"""Initializes the stored messages list with the current system
        message.
        """
        import time

        self.memory.clear()
        # avoid UserWarning: The `ChatHistoryMemory` is empty.
        if self.system_message is not None:
            self.memory.write_record(
                MemoryRecord(
                    message=self.system_message,
                    role_at_backend=OpenAIBackendRole.SYSTEM,
                    timestamp=time.time_ns() / 1_000_000_000,
                    agent_id=self.agent_id,
                )
            )

    def record_message(self, message: BaseMessage) -> None:
        r"""Records the externally provided message into the agent memory as if
        it were an answer of the :obj:`ChatAgent` from the backend. Currently,
        the choice of the critic is submitted with this method.

        Args:
            message (BaseMessage): An external message to be recorded in the
                memory.
        """
        self.update_memory(message, OpenAIBackendRole.ASSISTANT)

    def _try_format_message(
        self, message: BaseMessage, response_format: Type[BaseModel]
    ) -> bool:
        r"""Try to format the message if needed.

        Returns:
            bool: Whether the message is formatted successfully (or no format
                is needed).
        """
        if message.parsed:
            return True

        try:
            message.parsed = response_format.model_validate_json(
                message.content
            )
            return True
        except ValidationError:
            return False

    def _check_tools_strict_compatibility(self) -> bool:
        r"""Check if all tools are compatible with OpenAI strict mode.

        Returns:
            bool: True if all tools are strict mode compatible,
                False otherwise.
        """
        tool_schemas = self._get_full_tool_schemas()
        for schema in tool_schemas:
            if not schema.get("function", {}).get("strict", True):
                return False
        return True

    def _convert_response_format_to_prompt(
        self, response_format: Type[BaseModel]
    ) -> str:
        r"""Convert a Pydantic response format to a prompt instruction.

        Args:
            response_format (Type[BaseModel]): The Pydantic model class.

        Returns:
            str: A prompt instruction requesting the specific format.
        """
        try:
            # Get the JSON schema from the Pydantic model
            schema = response_format.model_json_schema()

            # Create a prompt based on the schema
            format_instruction = (
                "\n\nPlease respond in the following JSON format:\n" "{\n"
            )

            properties = schema.get("properties", {})
            for field_name, field_info in properties.items():
                field_type = field_info.get("type", "string")
                description = field_info.get("description", "")

                if field_type == "array":
                    format_instruction += (
                        f'    "{field_name}": ["array of values"]'
                    )
                elif field_type == "object":
                    format_instruction += f'    "{field_name}": {{"object"}}'
                elif field_type == "boolean":
                    format_instruction += f'    "{field_name}": true'
                elif field_type == "number":
                    format_instruction += f'    "{field_name}": 0'
                else:
                    format_instruction += f'    "{field_name}": "string value"'

                if description:
                    format_instruction += f'  // {description}'

                # Add comma if not the last item
                if field_name != list(properties.keys())[-1]:
                    format_instruction += ","
                format_instruction += "\n"

            format_instruction += "}"
            return format_instruction

        except Exception as e:
            logger.warning(
                f"Failed to convert response_format to prompt: {e}. "
                f"Using generic format instruction."
            )
            return (
                "\n\nPlease respond in a structured JSON format "
                "that matches the requested schema."
            )

    def _handle_response_format_with_non_strict_tools(
        self,
        input_message: Union[BaseMessage, str],
        response_format: Optional[Type[BaseModel]] = None,
    ) -> Tuple[Union[BaseMessage, str], Optional[Type[BaseModel]], bool]:
        r"""Handle response format when tools are not strict mode compatible.

        Args:
            input_message: The original input message.
            response_format: The requested response format.

        Returns:
            Tuple: (modified_message, modified_response_format,
                   used_prompt_formatting)
        """
        if response_format is None:
            return input_message, response_format, False

        # Check if tools are strict mode compatible
        if self._check_tools_strict_compatibility():
            return input_message, response_format, False

        # Tools are not strict compatible, convert to prompt
        logger.info(
            "Non-strict tools detected. Converting response_format to "
            "prompt-based formatting."
        )

        format_prompt = self._convert_response_format_to_prompt(
            response_format
        )

        # Modify the message to include format instruction
        modified_message: Union[BaseMessage, str]
        if isinstance(input_message, str):
            modified_message = input_message + format_prompt
        else:
            modified_message = input_message.create_new_instance(
                input_message.content + format_prompt
            )

        # Return None for response_format to avoid strict mode conflicts
        # and True to indicate we used prompt formatting
        return modified_message, None, True

    def _apply_prompt_based_parsing(
        self,
        response: ModelResponse,
        original_response_format: Type[BaseModel],
    ) -> None:
        r"""Apply manual parsing when using prompt-based formatting.

        Args:
            response: The model response to parse.
            original_response_format: The original response format class.
        """
        for message in response.output_messages:
            if message.content:
                try:
                    # Try to extract JSON from the response content
                    import json
                    import re

                    from pydantic import ValidationError

                    # Try to find JSON in the content
                    content = message.content.strip()

                    # Try direct parsing first
                    try:
                        parsed_json = json.loads(content)
                        message.parsed = (
                            original_response_format.model_validate(
                                parsed_json
                            )
                        )
                        continue
                    except (json.JSONDecodeError, ValidationError):
                        pass

                    # Try to extract JSON from text
                    json_pattern = r'\{[^{}]*(?:\{[^{}]*\}[^{}]*)*\}'
                    json_matches = re.findall(json_pattern, content, re.DOTALL)

                    for json_str in json_matches:
                        try:
                            parsed_json = json.loads(json_str)
                            message.parsed = (
                                original_response_format.model_validate(
                                    parsed_json
                                )
                            )
                            # Update content to just the JSON for consistency
                            message.content = json.dumps(parsed_json)
                            break
                        except (json.JSONDecodeError, ValidationError):
                            continue

                    if not message.parsed:
                        logger.warning(
                            f"Failed to parse JSON from response: "
                            f"{content[:100]}..."
                        )

                except Exception as e:
                    logger.warning(f"Error during prompt-based parsing: {e}")

    def _format_response_if_needed(
        self,
        response: ModelResponse,
        response_format: Optional[Type[BaseModel]] = None,
    ) -> None:
        r"""Format the response if needed.

        This function won't format the response under the following cases:
        1. The response format is None (not provided)
        2. The response is empty
        """
        if response_format is None:
            return

        for message in response.output_messages:
            if self._try_format_message(message, response_format):
                continue

            prompt = SIMPLE_FORMAT_PROMPT.format(content=message.content)
            openai_message: OpenAIMessage = {"role": "user", "content": prompt}
            # Explicitly set the tools to empty list to avoid calling tools
            response = self._get_model_response(
                [openai_message], 0, response_format, []
            )
            message.content = response.output_messages[0].content
            if not self._try_format_message(message, response_format):
                logger.warning(f"Failed to parse response: {message.content}")
                logger.warning(
                    "To improve reliability, consider using models "
                    "that are better equipped to handle structured output"
                )

    async def _aformat_response_if_needed(
        self,
        response: ModelResponse,
        response_format: Optional[Type[BaseModel]] = None,
    ) -> None:
        r"""Format the response if needed."""

        if response_format is None:
            return

        for message in response.output_messages:
            self._try_format_message(message, response_format)
            if message.parsed:
                continue

            prompt = SIMPLE_FORMAT_PROMPT.format(content=message.content)
            openai_message: OpenAIMessage = {"role": "user", "content": prompt}
            response = await self._aget_model_response(
                [openai_message], 0, response_format, []
            )
            message.content = response.output_messages[0].content
            self._try_format_message(message, response_format)

    @observe()
    def step(
        self,
        input_message: Union[BaseMessage, str],
        response_format: Optional[Type[BaseModel]] = None,
    ) -> ChatAgentResponse:
        r"""Executes a single step in the chat session, generating a response
        to the input message.

        Args:
            input_message (Union[BaseMessage, str]): The input message for the
                agent. If provided as a BaseMessage, the `role` is adjusted to
                `user` to indicate an external message.
            response_format (Optional[Type[BaseModel]], optional): A Pydantic
                model defining the expected structure of the response. Used to
                generate a structured response if provided. (default:
                :obj:`None`)

        Returns:
            ChatAgentResponse: Contains output messages, a termination status
                flag, and session information.
        """

        # Set Langfuse session_id using agent_id for trace grouping
        try:
            from camel.utils.langfuse import set_current_agent_session_id

            set_current_agent_session_id(self.agent_id)
        except ImportError:
            pass  # Langfuse not available

        # Handle response format compatibility with non-strict tools
        original_response_format = response_format
        input_message, response_format, used_prompt_formatting = (
            self._handle_response_format_with_non_strict_tools(
                input_message, response_format
            )
        )

        # Convert input message to BaseMessage if necessary
        if isinstance(input_message, str):
            input_message = BaseMessage.make_user_message(
                role_name="User", content=input_message
            )

        # Add user input to memory
        self.update_memory(input_message, OpenAIBackendRole.USER)

        tool_call_records: List[ToolCallingRecord] = []
        external_tool_call_requests: Optional[List[ToolCallRequest]] = None

        accumulated_context_tokens = (
            0  # This tracks cumulative context tokens, not API usage tokens
        )

        # Initialize token usage tracker
        step_token_usage = self._create_token_usage_tracker()
        iteration_count = 0

        while True:
            try:
                openai_messages, num_tokens = self.memory.get_context()
                accumulated_context_tokens += num_tokens
            except RuntimeError as e:
                return self._step_terminate(
                    e.args[1], tool_call_records, "max_tokens_exceeded"
                )
            # Get response from model backend
            response = self._get_model_response(
                openai_messages,
                accumulated_context_tokens,  # Cumulative context tokens
                response_format,
                self._get_full_tool_schemas(),
            )
            iteration_count += 1

            # Accumulate API token usage
            self._update_token_usage_tracker(
                step_token_usage, response.usage_dict
            )

            # Terminate Agent if stop_event is set
            if self.stop_event and self.stop_event.is_set():
                # Use the _step_terminate to terminate the agent with reason
                return self._step_terminate(
                    accumulated_context_tokens,
                    tool_call_records,
                    "termination_triggered",
                )

            if tool_call_requests := response.tool_call_requests:
                # Process all tool calls
                for tool_call_request in tool_call_requests:
                    if (
                        tool_call_request.tool_name
                        in self._external_tool_schemas
                    ):
                        if external_tool_call_requests is None:
                            external_tool_call_requests = []
                        external_tool_call_requests.append(tool_call_request)
                    else:
                        tool_call_records.append(
                            self._execute_tool(tool_call_request)
                        )

                # If we found external tool calls, break the loop
                if external_tool_call_requests:
                    break

                if (
                    self.max_iteration is not None
                    and iteration_count >= self.max_iteration
                ):
                    break

                # If we're still here, continue the loop
                continue

            break

        self._format_response_if_needed(response, response_format)

        # Apply manual parsing if we used prompt-based formatting
        if used_prompt_formatting and original_response_format:
            self._apply_prompt_based_parsing(
                response, original_response_format
            )

        self._record_final_output(response.output_messages)

        return self._convert_to_chatagent_response(
            response,
            tool_call_records,
            accumulated_context_tokens,
            external_tool_call_requests,
            step_token_usage["prompt_tokens"],
            step_token_usage["completion_tokens"],
            step_token_usage["total_tokens"],
        )

    @property
    def chat_history(self) -> List[OpenAIMessage]:
        openai_messages, _ = self.memory.get_context()
        return openai_messages

    @observe()
    async def astep(
        self,
        input_message: Union[BaseMessage, str],
        response_format: Optional[Type[BaseModel]] = None,
    ) -> ChatAgentResponse:
        r"""Performs a single step in the chat session by generating a response
        to the input message. This agent step can call async function calls.

        Args:
            input_message (Union[BaseMessage, str]): The input message to the
                agent. For BaseMessage input, its `role` field that specifies
                the role at backend may be either `user` or `assistant` but it
                will be set to `user` anyway since for the self agent any
                incoming message is external. For str input, the `role_name`
                would be `User`.
            response_format (Optional[Type[BaseModel]], optional): A pydantic
                model class that includes value types and field descriptions
                used to generate a structured response by LLM. This schema
                helps in defining the expected output format. (default:
                :obj:`None`)

        Returns:
            ChatAgentResponse: A struct containing the output messages,
                a boolean indicating whether the chat session has terminated,
                and information about the chat session.
        """
        try:
            from camel.utils.langfuse import set_current_agent_session_id

            set_current_agent_session_id(self.agent_id)
        except ImportError:
            pass  # Langfuse not available

        # Handle response format compatibility with non-strict tools
        original_response_format = response_format
        input_message, response_format, used_prompt_formatting = (
            self._handle_response_format_with_non_strict_tools(
                input_message, response_format
            )
        )

        if isinstance(input_message, str):
            input_message = BaseMessage.make_user_message(
                role_name="User", content=input_message
            )

        self.update_memory(input_message, OpenAIBackendRole.USER)

        tool_call_records: List[ToolCallingRecord] = []
        external_tool_call_requests: Optional[List[ToolCallRequest]] = None
        accumulated_context_tokens = (
            0  # This tracks cumulative context tokens, not API usage tokens
        )

        # Initialize token usage tracker
        step_token_usage = self._create_token_usage_tracker()
        iteration_count = 0
        while True:
            try:
                openai_messages, num_tokens = self.memory.get_context()
                accumulated_context_tokens += num_tokens
            except RuntimeError as e:
                return self._step_terminate(
                    e.args[1], tool_call_records, "max_tokens_exceeded"
                )

            response = await self._aget_model_response(
                openai_messages,
                accumulated_context_tokens,
                response_format,
                self._get_full_tool_schemas(),
            )
            iteration_count += 1

            # Accumulate API token usage
            self._update_token_usage_tracker(
                step_token_usage, response.usage_dict
            )

            # Terminate Agent if stop_event is set
            if self.stop_event and self.stop_event.is_set():
                # Use the _step_terminate to terminate the agent with reason
                return self._step_terminate(
                    accumulated_context_tokens,
                    tool_call_records,
                    "termination_triggered",
                )

            if tool_call_requests := response.tool_call_requests:
                # Process all tool calls
                for tool_call_request in tool_call_requests:
                    if (
                        tool_call_request.tool_name
                        in self._external_tool_schemas
                    ):
                        if external_tool_call_requests is None:
                            external_tool_call_requests = []
                        external_tool_call_requests.append(tool_call_request)
                    else:
                        tool_call_record = await self._aexecute_tool(
                            tool_call_request
                        )
                        tool_call_records.append(tool_call_record)

                # If we found an external tool call, break the loop
                if external_tool_call_requests:
                    break

                if (
                    self.max_iteration is not None
                    and iteration_count >= self.max_iteration
                ):
                    break

                # If we're still here, continue the loop
                continue

            break

        await self._aformat_response_if_needed(response, response_format)

        # Apply manual parsing if we used prompt-based formatting
        if used_prompt_formatting and original_response_format:
            self._apply_prompt_based_parsing(
                response, original_response_format
            )

        self._record_final_output(response.output_messages)

        return self._convert_to_chatagent_response(
            response,
            tool_call_records,
            accumulated_context_tokens,
            external_tool_call_requests,
            step_token_usage["prompt_tokens"],
            step_token_usage["completion_tokens"],
            step_token_usage["total_tokens"],
        )

    def _create_token_usage_tracker(self) -> Dict[str, int]:
        r"""Creates a fresh token usage tracker for a step.

        Returns:
            Dict[str, int]: A dictionary for tracking token usage.
        """
        return {"prompt_tokens": 0, "completion_tokens": 0, "total_tokens": 0}

    def _update_token_usage_tracker(
        self, tracker: Dict[str, int], usage_dict: Dict[str, int]
    ) -> None:
        r"""Updates a token usage tracker with values from a usage dictionary.

        Args:
            tracker (Dict[str, int]): The token usage tracker to update.
            usage_dict (Dict[str, int]): The usage dictionary with new values.
        """
        tracker["prompt_tokens"] += usage_dict.get("prompt_tokens", 0)
        tracker["completion_tokens"] += usage_dict.get("completion_tokens", 0)
        tracker["total_tokens"] += usage_dict.get("total_tokens", 0)

    def _convert_to_chatagent_response(
        self,
        response: ModelResponse,
        tool_call_records: List[ToolCallingRecord],
        num_tokens: int,  # Context tokens from the last call in step
        external_tool_call_requests: Optional[List[ToolCallRequest]],
        step_api_prompt_tokens: int = 0,
        step_api_completion_tokens: int = 0,
        step_api_total_tokens: int = 0,
    ) -> ChatAgentResponse:
        r"""Parse the final model response into the chat agent response."""
        # Create usage_dict for the current step's API calls
        step_api_usage_dict = {
            "prompt_tokens": step_api_prompt_tokens,
            "completion_tokens": step_api_completion_tokens,
            "total_tokens": step_api_total_tokens,
        }

        info = self._step_get_info(
            response.output_messages,
            response.finish_reasons,
            step_api_usage_dict,  # Pass step-specific API usage here
            response.response_id,
            tool_call_records,
            num_tokens,  # This is context tokens, not API usage
            external_tool_call_requests,
        )

        return ChatAgentResponse(
            msgs=response.output_messages,
            terminated=self.terminated,
            info=info,
        )

    def _record_final_output(self, output_messages: List[BaseMessage]) -> None:
        r"""Log final messages or warnings about multiple responses."""
        if len(output_messages) == 1:
            self.record_message(output_messages[0])
        else:
            logger.warning(
                "Multiple messages returned in `step()`. Record "
                "selected message manually using `record_message()`."
            )

    def _get_model_response(
        self,
        openai_messages: List[OpenAIMessage],
        num_tokens: int,
        response_format: Optional[Type[BaseModel]] = None,
        tool_schemas: Optional[List[Dict[str, Any]]] = None,
    ) -> ModelResponse:
        r"""Internal function for agent step model response."""

        response = None
        try:
            response = self.model_backend.run(
                openai_messages, response_format, tool_schemas or None
            )
        except Exception as exc:
            logger.error(
                f"An error occurred while running model "
                f"{self.model_backend.model_type}, "
                f"index: {self.model_backend.current_model_index}",
                exc_info=exc,
            )
            error_info = str(exc)

        if not response and self.model_backend.num_models > 1:
            raise ModelProcessingError(
                "Unable to process messages: none of the provided models "
                "run successfully."
            )
        elif not response:
            raise ModelProcessingError(
                f"Unable to process messages: the only provided model "
                f"did not run successfully. Error: {error_info}"
            )

        sanitized_messages = self._sanitize_messages_for_logging(
            openai_messages
        )
        logger.info(
            f"Model {self.model_backend.model_type}, "
            f"index {self.model_backend.current_model_index}, "
            f"processed these messages: {sanitized_messages}"
        )

        if isinstance(response, ChatCompletion):
            return self._handle_batch_response(response)
        else:
            return self._handle_stream_response(response, num_tokens)

    async def _aget_model_response(
        self,
        openai_messages: List[OpenAIMessage],
        num_tokens: int,
        response_format: Optional[Type[BaseModel]] = None,
        tool_schemas: Optional[List[Dict[str, Any]]] = None,
    ) -> ModelResponse:
        r"""Internal function for agent step model response."""

        response = None
        try:
            response = await self.model_backend.arun(
                openai_messages, response_format, tool_schemas or None
            )
        except Exception as exc:
            logger.error(
                f"An error occurred while running model "
                f"{self.model_backend.model_type}, "
                f"index: {self.model_backend.current_model_index}",
                exc_info=exc,
            )
            error_info = str(exc)

        if not response and self.model_backend.num_models > 1:
            raise ModelProcessingError(
                "Unable to process messages: none of the provided models "
                "run successfully."
            )
        elif not response:
            raise ModelProcessingError(
                f"Unable to process messages: the only provided model "
                f"did not run successfully. Error: {error_info}"
            )

        sanitized_messages = self._sanitize_messages_for_logging(
            openai_messages
        )
        logger.info(
            f"Model {self.model_backend.model_type}, "
            f"index {self.model_backend.current_model_index}, "
            f"processed these messages: {sanitized_messages}"
        )

        if isinstance(response, ChatCompletion):
            return self._handle_batch_response(response)
        else:
            return await self._ahandle_stream_response(response, num_tokens)

    def _sanitize_messages_for_logging(self, messages):
        r"""Sanitize OpenAI messages for logging by replacing base64 image
        data with a simple message and a link to view the image.

        Args:
            messages (List[OpenAIMessage]): The OpenAI messages to sanitize.

        Returns:
            List[OpenAIMessage]: The sanitized OpenAI messages.
        """
        import hashlib
        import os
        import re
        import tempfile

        # Create a copy of messages for logging to avoid modifying the
        # original messages
        sanitized_messages = []
        for msg in messages:
            if isinstance(msg, dict):
                sanitized_msg = msg.copy()
                # Check if content is a list (multimodal content with images)
                if isinstance(sanitized_msg.get('content'), list):
                    content_list = []
                    for item in sanitized_msg['content']:
                        if (
                            isinstance(item, dict)
                            and item.get('type') == 'image_url'
                        ):
                            # Handle image URL
                            image_url = item.get('image_url', {}).get(
                                'url', ''
                            )
                            if image_url and image_url.startswith(
                                'data:image'
                            ):
                                # Extract image data and format
                                match = re.match(
                                    r'data:image/([^;]+);base64,(.+)',
                                    image_url,
                                )
                                if match:
                                    img_format, base64_data = match.groups()

                                    # Create a hash of the image data to use
                                    # as filename
                                    img_hash = hashlib.md5(
                                        base64_data[:100].encode()
                                    ).hexdigest()[:10]
                                    img_filename = (
                                        f"image_{img_hash}.{img_format}"
                                    )

                                    # Save image to temp directory for viewing
                                    try:
                                        import base64

                                        temp_dir = tempfile.gettempdir()
                                        img_path = os.path.join(
                                            temp_dir, img_filename
                                        )

                                        # Only save if file doesn't exist
                                        if not os.path.exists(img_path):
                                            with open(img_path, 'wb') as f:
                                                f.write(
                                                    base64.b64decode(
                                                        base64_data
                                                    )
                                                )

                                        # Create a file:// URL that can be
                                        # opened
                                        file_url = f"file://{img_path}"

                                        content_list.append(
                                            {
                                                'type': 'image_url',
                                                'image_url': {
                                                    'url': f'{file_url}',
                                                    'detail': item.get(
                                                        'image_url', {}
                                                    ).get('detail', 'auto'),
                                                },
                                            }
                                        )
                                    except Exception as e:
                                        # If saving fails, fall back to simple
                                        # message
                                        content_list.append(
                                            {
                                                'type': 'image_url',
                                                'image_url': {
                                                    'url': '[base64 '
                                                    + 'image - error saving: '
                                                    + str(e)
                                                    + ']',
                                                    'detail': item.get(
                                                        'image_url', {}
                                                    ).get('detail', 'auto'),
                                                },
                                            }
                                        )
                                else:
                                    # If regex fails, fall back to simple
                                    # message
                                    content_list.append(
                                        {
                                            'type': 'image_url',
                                            'image_url': {
                                                'url': '[base64 '
                                                + 'image - invalid format]',
                                                'detail': item.get(
                                                    'image_url', {}
                                                ).get('detail', 'auto'),
                                            },
                                        }
                                    )
                            else:
                                content_list.append(item)
                        else:
                            content_list.append(item)
                    sanitized_msg['content'] = content_list
                sanitized_messages.append(sanitized_msg)
            else:
                sanitized_messages.append(msg)
        return sanitized_messages

    def _step_get_info(
        self,
        output_messages: List[BaseMessage],
        finish_reasons: List[str],
        usage_dict: Dict[str, int],
        response_id: str,
        tool_calls: List[ToolCallingRecord],
        num_tokens: int,
        external_tool_call_requests: Optional[List[ToolCallRequest]] = None,
    ) -> Dict[str, Any]:
        r"""Process the output of a chat step and gather information about the
        step.

        This method checks for termination conditions, updates the agent's
        state, and collects information about the chat step, including tool
        calls and termination reasons.

        Args:
            output_messages (List[BaseMessage]): The messages generated in
                this step.
            finish_reasons (List[str]): The reasons for finishing the
                generation for each message.
            usage_dict (Dict[str, int]): Dictionary containing token usage
                information.
            response_id (str): The ID of the response from the model.
            tool_calls (List[ToolCallingRecord]): Records of function calls
                made during this step.
            num_tokens (int): The number of tokens used in this step.
            external_tool_call_request (Optional[ToolCallRequest]): The
                request for external tool call.

        Returns:
            Dict[str, Any]: A dictionary containing information about the chat
                step, including termination status, reasons, and tool call
                information.

        Note:
            This method iterates over all response terminators and checks if
            any of them signal termination. If a terminator signals
            termination, the agent's state is updated accordingly, and the
            termination reason is recorded.
        """
        termination = [
            terminator.is_terminated(output_messages)
            for terminator in self.response_terminators
        ]
        # Terminate the agent if any of the terminator terminates
        self.terminated, termination_reason = next(
            (
                (terminated, termination_reason)
                for terminated, termination_reason in termination
                if terminated
            ),
            (False, None),
        )
        # For now only retain the first termination reason
        if self.terminated and termination_reason is not None:
            finish_reasons = [termination_reason] * len(finish_reasons)

        return get_info_dict(
            response_id,
            usage_dict,
            finish_reasons,
            num_tokens,
            tool_calls,
            external_tool_call_requests,
        )

    def _handle_batch_response(
        self, response: ChatCompletion
    ) -> ModelResponse:
        r"""Process a batch response from the model and extract the necessary
        information.

        Args:
            response (ChatCompletion): Model response.

        Returns:
            _ModelResponse: parsed model response.
        """
        output_messages: List[BaseMessage] = []
        for choice in response.choices:
            # Skip messages with no meaningful content
            if (
                choice.message.content is None
                or choice.message.content.strip() == ""
            ) and not choice.message.tool_calls:
                continue

            meta_dict = {}
            if logprobs_info := handle_logprobs(choice):
                meta_dict["logprobs_info"] = logprobs_info

            chat_message = BaseMessage(
                role_name=self.role_name,
                role_type=self.role_type,
                meta_dict=meta_dict,
                content=choice.message.content or "",
                parsed=getattr(choice.message, "parsed", None),
            )

            output_messages.append(chat_message)

        finish_reasons = [
            str(choice.finish_reason) for choice in response.choices
        ]

        usage = {}
        if response.usage is not None:
            usage = safe_model_dump(response.usage)

        tool_call_requests: Optional[List[ToolCallRequest]] = None
        if tool_calls := response.choices[0].message.tool_calls:
            tool_call_requests = []
            for tool_call in tool_calls:
                tool_name = tool_call.function.name
                tool_call_id = tool_call.id
                args = json.loads(tool_call.function.arguments)
                tool_call_request = ToolCallRequest(
                    tool_name=tool_name, args=args, tool_call_id=tool_call_id
                )
                tool_call_requests.append(tool_call_request)

        return ModelResponse(
            response=response,
            tool_call_requests=tool_call_requests,
            output_messages=output_messages,
            finish_reasons=finish_reasons,
            usage_dict=usage,
            response_id=response.id or "",
        )

    def _handle_stream_response(
        self,
        response: Stream[ChatCompletionChunk],
        prompt_tokens: int,
    ) -> ModelResponse:
        r"""Process a stream response from the model and extract the necessary
        information.

        Args:
            response (dict): Model response.
            prompt_tokens (int): Number of input prompt tokens.

        Returns:
            _ModelResponse: a parsed model response.
        """
        content_dict: defaultdict = defaultdict(lambda: "")
        finish_reasons_dict: defaultdict = defaultdict(lambda: "")
        output_messages: List[BaseMessage] = []
        response_id: str = ""
        # All choices in one response share one role
        for chunk in response:
            # Some model platforms like siliconflow may return None for the
            # chunk.id
            response_id = chunk.id if chunk.id else str(uuid.uuid4())
            self._handle_chunk(
                chunk, content_dict, finish_reasons_dict, output_messages
            )
        finish_reasons = [
            finish_reasons_dict[i] for i in range(len(finish_reasons_dict))
        ]
        usage_dict = self.get_usage_dict(output_messages, prompt_tokens)

        # TODO: Handle tool calls
        return ModelResponse(
            response=response,
            tool_call_requests=None,
            output_messages=output_messages,
            finish_reasons=finish_reasons,
            usage_dict=usage_dict,
            response_id=response_id,
        )

    async def _ahandle_stream_response(
        self,
        response: AsyncStream[ChatCompletionChunk],
        prompt_tokens: int,
    ) -> ModelResponse:
        r"""Process a stream response from the model and extract the necessary
        information.

        Args:
            response (dict): Model response.
            prompt_tokens (int): Number of input prompt tokens.

        Returns:
            _ModelResponse: a parsed model response.
        """
        content_dict: defaultdict = defaultdict(lambda: "")
        finish_reasons_dict: defaultdict = defaultdict(lambda: "")
        output_messages: List[BaseMessage] = []
        response_id: str = ""
        # All choices in one response share one role
        async for chunk in response:
            # Some model platforms like siliconflow may return None for the
            # chunk.id
            response_id = chunk.id if chunk.id else str(uuid.uuid4())
            self._handle_chunk(
                chunk, content_dict, finish_reasons_dict, output_messages
            )
        finish_reasons = [
            finish_reasons_dict[i] for i in range(len(finish_reasons_dict))
        ]
        usage_dict = self.get_usage_dict(output_messages, prompt_tokens)

        # TODO: Handle tool calls
        return ModelResponse(
            response=response,
            tool_call_requests=None,
            output_messages=output_messages,
            finish_reasons=finish_reasons,
            usage_dict=usage_dict,
            response_id=response_id,
        )

    def _handle_chunk(
        self,
        chunk: ChatCompletionChunk,
        content_dict: defaultdict,
        finish_reasons_dict: defaultdict,
        output_messages: List[BaseMessage],
    ) -> None:
        r"""Handle a chunk of the model response."""
        for choice in chunk.choices:
            index = choice.index
            delta = choice.delta
            if delta.content is not None:
                content_dict[index] += delta.content

            if not choice.finish_reason:
                continue

            finish_reasons_dict[index] = choice.finish_reason
            chat_message = BaseMessage(
                role_name=self.role_name,
                role_type=self.role_type,
                meta_dict=dict(),
                content=content_dict[index],
            )
            output_messages.append(chat_message)

    def _step_terminate(
        self,
        num_tokens: int,
        tool_calls: List[ToolCallingRecord],
        termination_reason: str,
    ) -> ChatAgentResponse:
        r"""Create a response when the agent execution is terminated.

        This method is called when the agent needs to terminate its execution
        due to various reasons such as token limit exceeded, or other
        termination conditions. It creates a response with empty messages but
        includes termination information in the info dictionary.

        Args:
            num_tokens (int): Number of tokens in the messages.
            tool_calls (List[ToolCallingRecord]): List of information
                objects of functions called in the current step.
            termination_reason (str): String describing the reason for
                termination.

        Returns:
            ChatAgentResponse: A response object with empty message list,
                terminated flag set to True, and an info dictionary containing
                termination details, token counts, and tool call information.
        """
        self.terminated = True

        info = get_info_dict(
            None,
            None,
            [termination_reason],
            num_tokens,
            tool_calls,
        )

        return ChatAgentResponse(
            msgs=[],
            terminated=self.terminated,
            info=info,
        )

    def _execute_tool(
        self,
        tool_call_request: ToolCallRequest,
    ) -> ToolCallingRecord:
        r"""Execute the tool with arguments following the model's response.

        Args:
            tool_call_request (_ToolCallRequest): The tool call request.

        Returns:
            FunctionCallingRecord: A struct for logging information about this
                function call.
        """
        func_name = tool_call_request.tool_name
        args = tool_call_request.args
        tool_call_id = tool_call_request.tool_call_id
        tool = self._internal_tools[func_name]
        try:
            raw_result = tool(**args)
            if self.mask_tool_output:
                self._secure_result_store[tool_call_id] = raw_result
                result = (
                    "[The tool has been executed successfully, but the output"
                    " from the tool is masked. You can move forward]"
                )
                mask_flag = True
            else:
                result = raw_result
                mask_flag = False
        except Exception as e:
            # Capture the error message to prevent framework crash
            error_msg = f"Error executing tool '{func_name}': {e!s}"
            result = f"Tool execution failed: {error_msg}"
            mask_flag = False
            logging.warning(error_msg)

        return self._record_tool_calling(
            func_name, args, result, tool_call_id, mask_output=mask_flag
        )

    async def _aexecute_tool(
        self,
        tool_call_request: ToolCallRequest,
    ) -> ToolCallingRecord:
        func_name = tool_call_request.tool_name
        args = tool_call_request.args
        tool_call_id = tool_call_request.tool_call_id
        tool = self._internal_tools[func_name]
        import asyncio

        try:
            # Try different invocation paths in order of preference
            if hasattr(tool, 'func') and hasattr(tool.func, 'async_call'):
                # Case: FunctionTool wrapping an MCP tool
                result = await tool.func.async_call(**args)

            elif hasattr(tool, 'async_call') and callable(tool.async_call):
                # Case: tool itself has async_call
                result = await tool.async_call(**args)

            elif hasattr(tool, 'func') and asyncio.iscoroutinefunction(
                tool.func
            ):
                # Case: tool wraps a direct async function
                result = await tool.func(**args)

            elif asyncio.iscoroutinefunction(tool):
                # Case: tool is itself a coroutine function
                result = await tool(**args)

            else:
                # Fallback: synchronous call
                result = tool(**args)

        except Exception as e:
            # Capture the error message to prevent framework crash
            error_msg = f"Error executing async tool '{func_name}': {e!s}"
            result = {"error": error_msg}
            logging.warning(error_msg)

        return self._record_tool_calling(func_name, args, result, tool_call_id)

    def _record_tool_calling(
        self,
        func_name: str,
        args: Dict[str, Any],
        result: Any,
        tool_call_id: str,
        mask_output: bool = False,
    ):
        r"""Record the tool calling information in the memory, and return the
        tool calling record.

        Args:
            func_name (str): The name of the tool function called.
            args (Dict[str, Any]): The arguments passed to the tool.
            result (Any): The result returned by the tool execution.
            tool_call_id (str): A unique identifier for the tool call.
            mask_output (bool, optional): Whether to return a sanitized
<<<<<<< HEAD
            placeholder instead of the raw tool output.
            (default: :obj:`False`)

        Returns:
            ToolCallingRecord: A struct containing information about
            this tool call.
=======
                placeholder instead of the raw tool output.
                (default: :obj:`False`)

        Returns:
            ToolCallingRecord: A struct containing information about this tool
                call.
>>>>>>> ef336bbf
        """
        assist_msg = FunctionCallingMessage(
            role_name=self.role_name,
            role_type=self.role_type,
            meta_dict=None,
            content="",
            func_name=func_name,
            args=args,
            tool_call_id=tool_call_id,
        )
        func_msg = FunctionCallingMessage(
            role_name=self.role_name,
            role_type=self.role_type,
            meta_dict=None,
            content="",
            func_name=func_name,
            result=result,
            tool_call_id=tool_call_id,
            mask_output=mask_output,
        )

        # Use precise timestamps to ensure correct ordering
        # This ensures the assistant message (tool call) always appears before
        # the function message (tool result) in the conversation context
        # Use time.time_ns() for nanosecond precision to avoid collisions
        import time

        current_time_ns = time.time_ns()
        base_timestamp = current_time_ns / 1_000_000_000  # Convert to seconds

        self.update_memory(
            assist_msg, OpenAIBackendRole.ASSISTANT, timestamp=base_timestamp
        )

        # Add minimal increment to ensure function message comes after
        self.update_memory(
            func_msg,
            OpenAIBackendRole.FUNCTION,
            timestamp=base_timestamp + 1e-6,
        )

        # Record information about this tool call
        tool_record = ToolCallingRecord(
            tool_name=func_name,
            args=args,
            result=result,
            tool_call_id=tool_call_id,
        )

        return tool_record

    def get_usage_dict(
        self, output_messages: List[BaseMessage], prompt_tokens: int
    ) -> Dict[str, int]:
        r"""Get usage dictionary when using the stream mode.

        Args:
            output_messages (list): List of output messages.
            prompt_tokens (int): Number of input prompt tokens.

        Returns:
            dict: Usage dictionary.
        """
        encoding = get_model_encoding(self.model_type.value_for_tiktoken)
        completion_tokens = sum(
            len(encoding.encode(message.content))
            for message in output_messages
        )
        return dict(
            completion_tokens=completion_tokens,
            prompt_tokens=prompt_tokens,
            total_tokens=completion_tokens + prompt_tokens,
        )

    def add_model_scheduling_strategy(self, name: str, strategy_fn: Callable):
        r"""Add a scheduling strategy method provided by user to ModelManger.

        Args:
            name (str): The name of the strategy.
            strategy_fn (Callable): The scheduling strategy function.
        """
        self.model_backend.add_strategy(name, strategy_fn)

    def clone(self, with_memory: bool = False) -> ChatAgent:
        r"""Creates a new instance of :obj:`ChatAgent` with the same
        configuration as the current instance.

        Args:
            with_memory (bool): Whether to copy the memory (conversation
                history) to the new agent. If True, the new agent will have
                the same conversation history. If False, the new agent will
                have a fresh memory with only the system message.
                (default: :obj:`False`)

        Returns:
            ChatAgent: A new instance of :obj:`ChatAgent` with the same
                configuration.
        """
        # Create a new instance with the same configuration
        # If with_memory is True, set system_message to None
        # If with_memory is False, use the original system message
        # To avoid duplicated system memory.
        system_message = None if with_memory else self._original_system_message

        new_agent = ChatAgent(
            system_message=system_message,
            model=self.model_backend.models,  # Pass the existing model_backend
            memory=None,  # clone memory later
            message_window_size=getattr(self.memory, "window_size", None),
            token_limit=getattr(
                self.memory.get_context_creator(), "token_limit", None
            ),
            output_language=self._output_language,
            tools=[tool.func for tool in self._internal_tools.values()],
            external_tools=[
                schema for schema in self._external_tool_schemas.values()
            ],
            response_terminators=self.response_terminators,
            scheduling_strategy=(
                self.model_backend.scheduling_strategy.__name__
            ),
            max_iteration=self.max_iteration,
            stop_event=self.stop_event,
        )

        # Copy memory if requested
        if with_memory:
            # Get all records from the current memory
            context_records = self.memory.retrieve()
            # Write them to the new agent's memory
            for context_record in context_records:
                new_agent.memory.write_record(context_record.memory_record)

        return new_agent

    def __repr__(self) -> str:
        r"""Returns a string representation of the :obj:`ChatAgent`.

        Returns:
            str: The string representation of the :obj:`ChatAgent`.
        """
        return (
            f"ChatAgent({self.role_name}, {self.role_type}, {self.model_type})"
        )

    @dependencies_required("mcp")
    def to_mcp(
        self,
        name: str = "CAMEL-ChatAgent",
        description: str = "A helpful assistant using the CAMEL AI framework.",
        dependencies: Optional[List[str]] = None,
        host: str = "localhost",
        port: int = 8000,
    ):
        r"""Expose this ChatAgent as an MCP server.

        Args:
            name (str): Name of the MCP server.
                (default: :obj:`CAMEL-ChatAgent`)
            description (Optional[List[str]]): Description of the agent. If
                None, a generic description is used. (default: :obj:`A helpful
                assistant using the CAMEL AI framework.`)
            dependencies (Optional[List[str]]): Additional
                dependencies for the MCP server. (default: :obj:`None`)
            host (str): Host to bind to for HTTP transport.
                (default: :obj:`localhost`)
            port (int): Port to bind to for HTTP transport.
                (default: :obj:`8000`)

        Returns:
            FastMCP: An MCP server instance that can be run.
        """
        from mcp.server.fastmcp import FastMCP

        # Combine dependencies
        all_dependencies = ["camel-ai[all]"]
        if dependencies:
            all_dependencies.extend(dependencies)

        mcp_server = FastMCP(
            name,
            dependencies=all_dependencies,
            host=host,
            port=port,
        )

        # Store agent reference
        agent_instance = self

        # Define functions first
        async def step(message, response_format=None):
            r"""Execute a single step in the chat session with the agent."""
            format_cls = None
            if response_format:
                format_cls = model_from_json_schema(
                    "DynamicResponseFormat", response_format
                )
            response = await agent_instance.astep(message, format_cls)
            return {
                "status": "success",
                "messages": [msg.to_dict() for msg in response.msgs],
                "terminated": response.terminated,
                "info": response.info,
            }

        # Reset tool
        def reset():
            r"""Reset the chat agent to its initial state."""
            agent_instance.reset()
            return {"status": "success", "message": "Agent reset successfully"}

        # Set language tool
        def set_output_language(language):
            r"""Set the output language for the chat agent."""
            agent_instance.output_language = language
            return {
                "status": "success",
                "message": f"Output language set to '{language}'",
            }

        # Agent info resource and tool
        def get_agent_info():
            r"""Get information about the agent."""
            info = {
                "agent_id": agent_instance.agent_id,
                "model_type": str(agent_instance.model_type),
                "role_name": agent_instance.role_name,
                "role_type": str(agent_instance.role_type),
                "output_language": agent_instance.output_language or "None",
                "description": description,
            }
            return info

        # Chat history resource and tool
        def get_chat_history():
            r"""Get the chat history for the agent."""
            # Convert messages to simple serializable format
            messages = []
            for msg in agent_instance.chat_history:
                # Create a simplified version of each message
                msg_dict = {
                    "role": msg.get("role", ""),
                    "content": msg.get("content", ""),
                }
                # Include function calls if present
                if "function_call" in msg:
                    msg_dict["function_call"] = {
                        "name": msg["function_call"].get("name", ""),
                        "arguments": msg["function_call"].get("arguments", ""),
                    }
                messages.append(msg_dict)
            return messages

        # Available tools resource and tool
        def get_available_tools():
            r"""Get a list of available internal tools."""
            tool_info = {}
            for name, tool in agent_instance.tool_dict.items():
                tool_info[name] = {
                    "name": name,
                    "description": tool.get_function_description() or "",
                    "parameters": [
                        {"name": param_name, "type": str(param_type)}
                        for param_name, param_type in tool.parameters.items()
                    ],
                }
            return tool_info

        # Now register everything using decorators
        mcp_server.tool()(step)
        mcp_server.tool()(reset)
        mcp_server.tool()(set_output_language)

        mcp_server.resource("agent://")(get_agent_info)
        mcp_server.tool()(get_agent_info)

        mcp_server.resource("history://")(get_chat_history)
        mcp_server.tool()(get_chat_history)

        mcp_server.resource("tools://")(get_available_tools)
        mcp_server.tool()(get_available_tools)

        return mcp_server<|MERGE_RESOLUTION|>--- conflicted
+++ resolved
@@ -2044,21 +2044,12 @@
             result (Any): The result returned by the tool execution.
             tool_call_id (str): A unique identifier for the tool call.
             mask_output (bool, optional): Whether to return a sanitized
-<<<<<<< HEAD
-            placeholder instead of the raw tool output.
-            (default: :obj:`False`)
+                placeholder instead of the raw tool output.
+                (default: :obj:`False`)
 
         Returns:
             ToolCallingRecord: A struct containing information about
             this tool call.
-=======
-                placeholder instead of the raw tool output.
-                (default: :obj:`False`)
-
-        Returns:
-            ToolCallingRecord: A struct containing information about this tool
-                call.
->>>>>>> ef336bbf
         """
         assist_msg = FunctionCallingMessage(
             role_name=self.role_name,
