# =========== Copyright 2023 @ CAMEL-AI.org. All Rights Reserved. ===========
# Licensed under the Apache License, Version 2.0 (the “License”);
# you may not use this file except in compliance with the License.
# You may obtain a copy of the License at
#
#     http://www.apache.org/licenses/LICENSE-2.0
#
# Unless required by applicable law or agreed to in writing, software
# distributed under the License is distributed on an “AS IS” BASIS,
# WITHOUT WARRANTIES OR CONDITIONS OF ANY KIND, either express or implied.
# See the License for the specific language governing permissions and
# limitations under the License.
# =========== Copyright 2023 @ CAMEL-AI.org. All Rights Reserved. ===========
from __future__ import annotations

import json
from collections import defaultdict
from dataclasses import dataclass
from typing import TYPE_CHECKING, Any, Callable, Dict, List, Optional, Tuple

<<<<<<< HEAD
from camel.agents import BaseAgent
from camel.configs import ChatGPTConfig, ChatGPTVisionConfig, GroqLLAMA3Config
=======
from camel.agents.base import BaseAgent
from camel.configs import ChatGPTConfig, ChatGPTVisionConfig
>>>>>>> 7602a855
from camel.memories import (
    AgentMemory,
    ChatHistoryMemory,
    MemoryRecord,
    ScoreBasedContextCreator,
)
from camel.messages import BaseMessage, FunctionCallingMessage, OpenAIMessage
from camel.models import BaseModelBackend, ModelFactory
from camel.responses import ChatAgentResponse
from camel.types import (
    ChatCompletion,
    ChatCompletionChunk,
    ModelType,
    OpenAIBackendRole,
    RoleType,
)
from camel.utils import get_model_encoding

if TYPE_CHECKING:
    from openai import Stream

    from camel.configs import BaseConfig
    from camel.functions import OpenAIFunction
    from camel.terminators import ResponseTerminator


@dataclass(frozen=True)
class FunctionCallingRecord:
    r"""Historical records of functions called in the conversation.

    Attributes:
        func_name (str): The name of the function being called.
        args (Dict[str, Any]): The dictionary of arguments passed to
            the function.
        result (Any): The execution result of calling this function.
    """

    func_name: str
    args: Dict[str, Any]
    result: Any

    def __str__(self) -> str:
        r"""Overridden version of the string function.

        Returns:
            str: Modified string to represent the function calling.
        """

        return (
            f"Function Execution: {self.func_name}\n"
            f"\tArgs: {self.args}\n"
            f"\tResult: {self.result}"
        )


class ChatAgent(BaseAgent):
    r"""Class for managing conversations of CAMEL Chat Agents.

    Args:
        system_message (BaseMessage): The system message for the chat agent.
        model_type (ModelType, optional): The LLM model to use for generating
            responses. (default :obj:`ModelType.GPT_3_5_TURBO`)
        model_config (BaseConfig, optional): Configuration options for the
            LLM model. (default: :obj:`None`)
        memory (AgentMemory, optional): The agent memory for managing chat
            messages. If `None`, a :obj:`ChatHistoryMemory` will be used.
            (default: :obj:`None`)
        message_window_size (int, optional): The maximum number of previous
            messages to include in the context window. If `None`, no windowing
            is performed. (default: :obj:`None`)
        token_limit (int, optional): The maximum number of tokens in a context.
            The context will be automatically pruned to fulfill the limitation.
            If `None`, it will be set according to the backend model.
            (default: :obj:`None`)
        output_language (str, optional): The language to be output by the
            agent. (default: :obj:`None`)
        function_list (List[OpenAIFunction], optional): List of available
            :obj:`OpenAIFunction`. (default: :obj:`None`)
        response_terminators (List[ResponseTerminator], optional): List of
            :obj:`ResponseTerminator` bind to one chat agent.
            (default: :obj:`None`)
    """

    def __init__(
        self,
        system_message: BaseMessage,
        model_type: Optional[ModelType] = None,
        model_config: Optional[BaseConfig] = None,
        memory: Optional[AgentMemory] = None,
        message_window_size: Optional[int] = None,
        token_limit: Optional[int] = None,
        output_language: Optional[str] = None,
        function_list: Optional[List[OpenAIFunction]] = None,
        response_terminators: Optional[List[ResponseTerminator]] = None,
    ) -> None:
        self.orig_sys_message: BaseMessage = system_message
        self.system_message = system_message
        self.role_name: str = system_message.role_name
        self.role_type: RoleType = system_message.role_type
        self.output_language: Optional[str] = output_language
        if self.output_language is not None:
            self.set_output_language(self.output_language)

        self.model_type: ModelType = (
            model_type if model_type is not None else ModelType.GPT_3_5_TURBO
        )

        self.func_dict: Dict[str, Callable] = {}
        if function_list is not None:
            for func in function_list:
                self.func_dict[func.get_function_name()] = func.func

        self.model_config: BaseConfig
        if self.model_type == ModelType.GPT_4_TURBO_VISION:
            if model_config is not None and not isinstance(
                model_config, ChatGPTVisionConfig
            ):
                raise ValueError(
                    "Please use `ChatGPTVisionConfig` as "
                    "the `model_config` when `model_type` "
                    "is `GPT_4_TURBO_VISION`"
                )
            self.model_config = model_config or ChatGPTVisionConfig()
        else:
<<<<<<< HEAD
            if model_config is not None and \
                    isinstance(model_config, ChatGPTVisionConfig):
                raise ValueError("Please don't use `ChatGPTVisionConfig` as "
                                 "the `model_config` when `model_type` "
                                 "is not `GPT_4_TURBO_VISION`")
            if self.model_type.is_groq:
                # Since the configuration of Groq models is different from
                # OpenAI models, we need to use `if`.
                self.model_config = model_config or GroqLLAMA3Config()
            else:
                self.model_config = model_config or ChatGPTConfig()
=======
            if model_config is not None and isinstance(
                model_config, ChatGPTVisionConfig
            ):
                raise ValueError(
                    "Please don't use `ChatGPTVisionConfig` as "
                    "the `model_config` when `model_type` "
                    "is not `GPT_4_TURBO_VISION`"
                )
            self.model_config = model_config or ChatGPTConfig()
>>>>>>> 7602a855

        self.model_backend: BaseModelBackend = ModelFactory.create(
            self.model_type, self.model_config.__dict__
        )
        self.model_token_limit = token_limit or self.model_backend.token_limit
        context_creator = ScoreBasedContextCreator(
            self.model_backend.token_counter,
            self.model_token_limit,
        )
        self.memory: AgentMemory = memory or ChatHistoryMemory(
            context_creator, window_size=message_window_size
        )

        self.terminated: bool = False
        self.response_terminators = response_terminators or []
        self.init_messages()

    def reset(self):
        r"""Resets the :obj:`ChatAgent` to its initial state and returns the
        stored messages.

        Returns:
            List[BaseMessage]: The stored messages.
        """
        self.terminated = False
        self.init_messages()
        for terminator in self.response_terminators:
            terminator.reset()

    @property
    def system_message(self) -> BaseMessage:
        r"""The getter method for the property :obj:`system_message`.

        Returns:
            BaseMessage: The system message of this agent.
        """
        return self._system_message

    @system_message.setter
    def system_message(self, message: BaseMessage):
        r"""The setter method for the property :obj:`system_message`.

        Args:
            message (BaseMessage): The message to be set as the
                new system message of this agent.
        """
        self._system_message = message

    def is_function_calling_enabled(self) -> bool:
        r"""Whether OpenAI function calling is enabled for this agent.

        Returns:
            bool: Whether OpenAI function calling is enabled for this
                agent, determined by whether the dictionary of functions
                is empty.
        """
        return len(self.func_dict) > 0

    def update_memory(
        self, message: BaseMessage, role: OpenAIBackendRole
    ) -> None:
        r"""Updates the agent memory with a new message.

        Args:
            message (BaseMessage): The new message to add to the stored
                messages.
            role (OpenAIBackendRole): The backend role type.
        """
        self.memory.write_record(MemoryRecord(message, role))

    def set_output_language(self, output_language: str) -> BaseMessage:
        r"""Sets the output language for the system message. This method
        updates the output language for the system message. The output
        language determines the language in which the output text should be
        generated.

        Args:
            output_language (str): The desired output language.

        Returns:
            BaseMessage: The updated system message object.
        """
        self.output_language = output_language
        content = self.orig_sys_message.content + (
            "\nRegardless of the input language, "
            f"you must output text in {output_language}."
        )
        self.system_message = self.system_message.create_new_instance(content)
        return self.system_message

    def get_info(
        self,
        id: Optional[str],
        usage: Optional[Dict[str, int]],
        termination_reasons: List[str],
        num_tokens: int,
        called_funcs: List[FunctionCallingRecord],
    ) -> Dict[str, Any]:
        r"""Returns a dictionary containing information about the chat session.

        Args:
            id (str, optional): The ID of the chat session.
            usage (Dict[str, int], optional): Information about the usage of
                the LLM model.
            termination_reasons (List[str]): The reasons for the termination
                of the chat session.
            num_tokens (int): The number of tokens used in the chat session.
            called_funcs (List[FunctionCallingRecord]): The list of function
                calling records, containing the information of called
                functions.

        Returns:
            Dict[str, Any]: The chat session information.
        """
        return {
            "id": id,
            "usage": usage,
            "termination_reasons": termination_reasons,
            "num_tokens": num_tokens,
            "called_functions": called_funcs,
        }

    def init_messages(self) -> None:
        r"""Initializes the stored messages list with the initial system
        message.
        """
        system_record = MemoryRecord(
            self.system_message, OpenAIBackendRole.SYSTEM
        )
        self.memory.clear()
        self.memory.write_record(system_record)

    def record_message(self, message: BaseMessage) -> None:
        r"""Records the externally provided message into the agent memory as if
        it were an answer of the :obj:`ChatAgent` from the backend. Currently,
        the choice of the critic is submitted with this method.

        Args:
            message (BaseMessage): An external message to be recorded in the
                memory.
        """
        self.update_memory(message, OpenAIBackendRole.ASSISTANT)

    def step(
        self,
        input_message: BaseMessage,
    ) -> ChatAgentResponse:
        r"""Performs a single step in the chat session by generating a response
        to the input message.

        Args:
            input_message (BaseMessage): The input message to the agent.
            Its `role` field that specifies the role at backend may be either
            `user` or `assistant` but it will be set to `user` anyway since
            for the self agent any incoming message is external.

        Returns:
            ChatAgentResponse: A struct containing the output messages,
                a boolean indicating whether the chat session has terminated,
                and information about the chat session.
        """
        self.update_memory(input_message, OpenAIBackendRole.USER)

        output_messages: List[BaseMessage]
        info: Dict[str, Any]
        called_funcs: List[FunctionCallingRecord] = []
        while True:
            # Format messages and get the token number
            openai_messages: Optional[List[OpenAIMessage]]

            try:
                openai_messages, num_tokens = self.memory.get_context()
            except RuntimeError as e:
                return self.step_token_exceed(
                    e.args[1], called_funcs, "max_tokens_exceeded"
                )

            # Obtain the model's response
            response = self.model_backend.run(openai_messages)

            if isinstance(response, ChatCompletion):
                output_messages, finish_reasons, usage_dict, response_id = (
                    self.handle_batch_response(response)
                )
            else:
                output_messages, finish_reasons, usage_dict, response_id = (
                    self.handle_stream_response(response, num_tokens)
                )

            if (
                self.is_function_calling_enabled()
                and finish_reasons[0] == 'function_call'
                and isinstance(response, ChatCompletion)
            ):
                # Do function calling
                func_assistant_msg, func_result_msg, func_record = (
                    self.step_function_call(response)
                )

                # Update the messages
                self.update_memory(
                    func_assistant_msg, OpenAIBackendRole.ASSISTANT
                )
                self.update_memory(func_result_msg, OpenAIBackendRole.FUNCTION)

                # Record the function calling
                called_funcs.append(func_record)
            else:
                # Function calling disabled or not a function calling

                # Loop over responses terminators, get list of termination
                # tuples with whether the terminator terminates the agent
                # and termination reason
                termination = [
                    terminator.is_terminated(output_messages)
                    for terminator in self.response_terminators
                ]
                # Terminate the agent if any of the terminator terminates
                self.terminated, termination_reason = next(
                    (
                        (terminated, termination_reason)
                        for terminated, termination_reason in termination
                        if terminated
                    ),
                    (False, None),
                )
                # For now only retain the first termination reason
                if self.terminated and termination_reason is not None:
                    finish_reasons = [termination_reason] * len(finish_reasons)

                info = self.get_info(
                    response_id,
                    usage_dict,
                    finish_reasons,
                    num_tokens,
                    called_funcs,
                )
                break

        return ChatAgentResponse(output_messages, self.terminated, info)

    def handle_batch_response(
        self, response: ChatCompletion
    ) -> Tuple[List[BaseMessage], List[str], Dict[str, int], str]:
        r"""

        Args:
            response (dict): Model response.

        Returns:
            tuple: A tuple of list of output `ChatMessage`, list of
                finish reasons, usage dictionary, and response id.
        """
        output_messages: List[BaseMessage] = []
        for choice in response.choices:
            chat_message = BaseMessage(
                role_name=self.role_name,
                role_type=self.role_type,
                meta_dict=dict(),
                content=choice.message.content or "",
            )
            output_messages.append(chat_message)
        finish_reasons = [
            str(choice.finish_reason) for choice in response.choices
        ]
        usage = (
            response.usage.model_dump() if response.usage is not None else {}
        )
        return (
            output_messages,
            finish_reasons,
            usage,
            response.id,
        )

    def handle_stream_response(
        self,
        response: Stream[ChatCompletionChunk],
        prompt_tokens: int,
    ) -> Tuple[List[BaseMessage], List[str], Dict[str, int], str]:
        r"""

        Args:
            response (dict): Model response.
            prompt_tokens (int): Number of input prompt tokens.

        Returns:
            tuple: A tuple of list of output `ChatMessage`, list of
                finish reasons, usage dictionary, and response id.
        """
        content_dict: defaultdict = defaultdict(lambda: "")
        finish_reasons_dict: defaultdict = defaultdict(lambda: "")
        output_messages: List[BaseMessage] = []
        response_id: str = ""
        # All choices in one response share one role
        for chunk in response:
            response_id = chunk.id
            for choice in chunk.choices:
                index = choice.index
                delta = choice.delta
                if delta.content is not None:
                    # When response has not been stopped
                    # Notice that only the first chunk_dict has the "role"
                    content_dict[index] += delta.content
                else:
                    finish_reasons_dict[index] = choice.finish_reason
                    chat_message = BaseMessage(
                        role_name=self.role_name,
                        role_type=self.role_type,
                        meta_dict=dict(),
                        content=content_dict[index],
                    )
                    output_messages.append(chat_message)
        finish_reasons = [
            finish_reasons_dict[i] for i in range(len(finish_reasons_dict))
        ]
        usage_dict = self.get_usage_dict(output_messages, prompt_tokens)
        return output_messages, finish_reasons, usage_dict, response_id

    def step_token_exceed(
        self,
        num_tokens: int,
        called_funcs: List[FunctionCallingRecord],
        termination_reason: str,
    ) -> ChatAgentResponse:
        r"""Return trivial response containing number of tokens and information
        of called functions when the number of tokens exceeds.

        Args:
            num_tokens (int): Number of tokens in the messages.
            called_funcs (List[FunctionCallingRecord]): List of information
                objects of functions called in the current step.
            termination_reason (str): String of termination reason.

        Returns:
            ChatAgentResponse: The struct containing trivial outputs and
                information about token number and called functions.
        """
        self.terminated = True
        output_messages: List[BaseMessage] = []

        info = self.get_info(
            None,
            None,
            [termination_reason],
            num_tokens,
            called_funcs,
        )

        return ChatAgentResponse(
            output_messages,
            self.terminated,
            info,
        )

    def step_function_call(
        self,
        response: ChatCompletion,
    ) -> Tuple[
        FunctionCallingMessage, FunctionCallingMessage, FunctionCallingRecord
    ]:
        r"""Execute the function with arguments following the model's response.

        Args:
            response (Dict[str, Any]): The response obtained by calling the
                model.

        Returns:
            tuple: A tuple consisting of two obj:`FunctionCallingMessage`,
                one about the arguments and the other about the execution
                result, and a struct for logging information about this
                function call.
        """
        # Note that when function calling is enabled, `n` is set to 1.
        choice = response.choices[0]
        if choice.message.function_call is None:
            raise RuntimeError("Function call is None")
        func_name = choice.message.function_call.name
        func = self.func_dict[func_name]

        args_str: str = choice.message.function_call.arguments
        args = json.loads(args_str.replace("'", "\""))

        # Pass the extracted arguments to the indicated function
        try:
            result = func(**args)
        except Exception:
            raise ValueError(
                f"Execution of function {func.__name__} failed with "
                f"arguments being {args}."
            )

        assist_msg = FunctionCallingMessage(
            role_name=self.role_name,
            role_type=self.role_type,
            meta_dict=None,
            content="",
            func_name=func_name,
            args=args,
        )
        func_msg = FunctionCallingMessage(
            role_name=self.role_name,
            role_type=self.role_type,
            meta_dict=None,
            content="",
            func_name=func_name,
            result=result,
        )

        # Record information about this function call
        func_record = FunctionCallingRecord(func_name, args, result)
        return assist_msg, func_msg, func_record

    def get_usage_dict(
        self, output_messages: List[BaseMessage], prompt_tokens: int
    ) -> Dict[str, int]:
        r"""Get usage dictionary when using the stream mode.

        Args:
            output_messages (list): List of output messages.
            prompt_tokens (int): Number of input prompt tokens.

        Returns:
            dict: Usage dictionary.
        """
        encoding = get_model_encoding(self.model_type.value_for_tiktoken)
        completion_tokens = 0
        for message in output_messages:
            completion_tokens += len(encoding.encode(message.content))
        usage_dict = dict(
            completion_tokens=completion_tokens,
            prompt_tokens=prompt_tokens,
            total_tokens=completion_tokens + prompt_tokens,
        )
        return usage_dict

    def __repr__(self) -> str:
        r"""Returns a string representation of the :obj:`ChatAgent`.

        Returns:
            str: The string representation of the :obj:`ChatAgent`.
        """
        return (
            f"ChatAgent({self.role_name}, {self.role_type}, {self.model_type})"
        )<|MERGE_RESOLUTION|>--- conflicted
+++ resolved
@@ -18,13 +18,8 @@
 from dataclasses import dataclass
 from typing import TYPE_CHECKING, Any, Callable, Dict, List, Optional, Tuple
 
-<<<<<<< HEAD
-from camel.agents import BaseAgent
+from camel.agents.base import BaseAgent
 from camel.configs import ChatGPTConfig, ChatGPTVisionConfig, GroqLLAMA3Config
-=======
-from camel.agents.base import BaseAgent
-from camel.configs import ChatGPTConfig, ChatGPTVisionConfig
->>>>>>> 7602a855
 from camel.memories import (
     AgentMemory,
     ChatHistoryMemory,
@@ -149,19 +144,6 @@
                 )
             self.model_config = model_config or ChatGPTVisionConfig()
         else:
-<<<<<<< HEAD
-            if model_config is not None and \
-                    isinstance(model_config, ChatGPTVisionConfig):
-                raise ValueError("Please don't use `ChatGPTVisionConfig` as "
-                                 "the `model_config` when `model_type` "
-                                 "is not `GPT_4_TURBO_VISION`")
-            if self.model_type.is_groq:
-                # Since the configuration of Groq models is different from
-                # OpenAI models, we need to use `if`.
-                self.model_config = model_config or GroqLLAMA3Config()
-            else:
-                self.model_config = model_config or ChatGPTConfig()
-=======
             if model_config is not None and isinstance(
                 model_config, ChatGPTVisionConfig
             ):
@@ -170,8 +152,12 @@
                     "the `model_config` when `model_type` "
                     "is not `GPT_4_TURBO_VISION`"
                 )
-            self.model_config = model_config or ChatGPTConfig()
->>>>>>> 7602a855
+            if self.model_type.is_groq:
+                # Since the configuration of Groq models is different from
+                # OpenAI models, we need to use `if`.
+                self.model_config = model_config or GroqLLAMA3Config()
+            else:
+                self.model_config = model_config or ChatGPTConfig()
 
         self.model_backend: BaseModelBackend = ModelFactory.create(
             self.model_type, self.model_config.__dict__
