--- conflicted
+++ resolved
@@ -80,19 +80,12 @@
 
     Args:
         system_message (BaseMessage): The system message for the chat agent.
-<<<<<<< HEAD
         model (BaseModelBackend, optional): The model backend to use for
             generating responses. (default: :obj:`OpenAIModel` with
             `GPT_3_5_TURBO`)
-=======
-        model_type (ModelType, optional): The LLM model to use for generating
-            responses. (default :obj:`ModelType.GPT_3_5_TURBO`)
-        model_config (BaseConfig, optional): Configuration options for the
-            LLM model. (default: :obj:`None`)
         api_key (str, optional): The API key for authenticating with the
             LLM service. Only OpenAI and Anthropic model supported (default:
             :obj:`None`)
->>>>>>> 6425aeae
         memory (AgentMemory, optional): The agent memory for managing chat
             messages. If `None`, a :obj:`ChatHistoryMemory` will be used.
             (default: :obj:`None`)
@@ -115,13 +108,8 @@
     def __init__(
         self,
         system_message: BaseMessage,
-<<<<<<< HEAD
         model: Optional[BaseModelBackend] = None,
-=======
-        model_type: Optional[ModelType] = None,
-        model_config: Optional[BaseConfig] = None,
         api_key: Optional[str] = None,
->>>>>>> 6425aeae
         memory: Optional[AgentMemory] = None,
         message_window_size: Optional[int] = None,
         token_limit: Optional[int] = None,
@@ -133,6 +121,7 @@
         self.system_message = system_message
         self.role_name: str = system_message.role_name
         self.role_type: RoleType = system_message.role_type
+        self._api_key = api_key
         self.model_backend: BaseModelBackend = (
             model
             if model is not None
@@ -140,6 +129,7 @@
                 model_platform=ModelPlatformType.OPENAI,
                 model_type=ModelType.GPT_3_5_TURBO,
                 model_config_dict=ChatGPTConfig().__dict__,
+                api_key=self._api_key,
             )
         )
         self.output_language: Optional[str] = output_language
@@ -153,16 +143,8 @@
             for func in tools:
                 self.func_dict[func.get_function_name()] = func.func
 
-<<<<<<< HEAD
         self.model_config_dict = self.model_backend.model_config_dict
 
-=======
-        self.model_config = model_config or ChatGPTConfig()
-        self._api_key = api_key
-        self.model_backend: BaseModelBackend = ModelFactory.create(
-            self.model_type, self.model_config.__dict__, self._api_key
-        )
->>>>>>> 6425aeae
         self.model_token_limit = token_limit or self.model_backend.token_limit
         context_creator = ScoreBasedContextCreator(
             self.model_backend.token_counter,
