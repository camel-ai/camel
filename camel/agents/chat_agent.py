--- conflicted
+++ resolved
@@ -1128,16 +1128,7 @@
 
         tool_call_records: List[ToolCallingRecord] = []
         external_tool_call_requests: Optional[List[ToolCallRequest]] = None
-<<<<<<< HEAD
-=======
-        accumulated_context_tokens = (
-            0  # This tracks cumulative context tokens, not API usage tokens
-        )
-
-        # Initialize token usage tracker
-        step_token_usage = self._create_token_usage_tracker()
         iteration_count = 0
->>>>>>> dfcacce9
         while True:
             try:
                 openai_messages, num_tokens = self.memory.get_context()
