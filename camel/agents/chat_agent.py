--- conflicted
+++ resolved
@@ -3880,10 +3880,7 @@
             result,
             tool_call_id,
             mask_output=mask_flag,
-<<<<<<< HEAD
-=======
             extra_content=tool_call_request.extra_content,
->>>>>>> d8734949
         )
 
     async def _aexecute_tool(
