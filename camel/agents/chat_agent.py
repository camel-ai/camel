# =========== Copyright 2023 @ CAMEL-AI.org. All Rights Reserved. ===========
# Licensed under the Apache License, Version 2.0 (the “License”);
# you may not use this file except in compliance with the License.
# You may obtain a copy of the License at
#
#     http://www.apache.org/licenses/LICENSE-2.0
#
# Unless required by applicable law or agreed to in writing, software
# distributed under the License is distributed on an “AS IS” BASIS,
# WITHOUT WARRANTIES OR CONDITIONS OF ANY KIND, either express or implied.
# See the License for the specific language governing permissions and
# limitations under the License.
# =========== Copyright 2023 @ CAMEL-AI.org. All Rights Reserved. ===========
from __future__ import annotations

import json
import logging
from collections import defaultdict
from typing import (
    TYPE_CHECKING,
    Any,
    Dict,
    List,
    Optional,
    Tuple,
    Type,
    Union,
)

from openai.types.chat import ChatCompletionMessageToolCall
from pydantic import BaseModel

from camel.agents.base import BaseAgent
from camel.configs import ChatGPTConfig
from camel.memories import (
    AgentMemory,
    ChatHistoryMemory,
    MemoryRecord,
    ScoreBasedContextCreator,
)
from camel.messages import BaseMessage, FunctionCallingMessage, OpenAIMessage
from camel.models import BaseModelBackend, ModelFactory
from camel.responses import ChatAgentResponse
from camel.types import (
    ChatCompletion,
    ChatCompletionChunk,
    ModelPlatformType,
    ModelType,
    OpenAIBackendRole,
    RoleType,
)
from camel.utils import (
    func_string_to_callable,
    get_model_encoding,
    get_pydantic_object_schema,
    json_to_function_code,
)

if TYPE_CHECKING:
    from openai import Stream

    from camel.terminators import ResponseTerminator
    from camel.toolkits import OpenAIFunction


logger = logging.getLogger(__name__)

# AgentOps decorator setting
try:
    import os

    if os.getenv("AGENTOPS_API_KEY") is not None:
        from agentops import track_agent
    else:
        raise ImportError
except (ImportError, AttributeError):
    from camel.utils import track_agent


class FunctionCallingRecord(BaseModel):
    r"""Historical records of functions called in the conversation.

    Attributes:
        func_name (str): The name of the function being called.
        args (Dict[str, Any]): The dictionary of arguments passed to
            the function.
        result (Any): The execution result of calling this function.
    """

    func_name: str
    args: Dict[str, Any]
    result: Any

    def __str__(self) -> str:
        r"""Overridden version of the string function.

        Returns:
            str: Modified string to represent the function calling.
        """
        return (
            f"Function Execution: {self.func_name}\n"
            f"\tArgs: {self.args}\n"
            f"\tResult: {self.result}"
        )

    def as_dict(self) -> dict[str, Any]:
        return self.model_dump()


@track_agent(name="ChatAgent")
class ChatAgent(BaseAgent):
    r"""Class for managing conversations of CAMEL Chat Agents.

    Args:
        system_message (BaseMessage): The system message for the chat agent.
        model (BaseModelBackend, optional): The model backend to use for
            generating responses. (default: :obj:`OpenAIModel` with
            `GPT_4O_MINI`)
        memory (AgentMemory, optional): The agent memory for managing chat
            messages. If `None`, a :obj:`ChatHistoryMemory` will be used.
            (default: :obj:`None`)
        message_window_size (int, optional): The maximum number of previous
            messages to include in the context window. If `None`, no windowing
            is performed. (default: :obj:`None`)
        token_limit (int, optional): The maximum number of tokens in a context.
            The context will be automatically pruned to fulfill the limitation.
            If `None`, it will be set according to the backend model.
            (default: :obj:`None`)
        output_language (str, optional): The language to be output by the
            agent. (default: :obj:`None`)
        tools (List[OpenAIFunction], optional): List of available
            :obj:`OpenAIFunction`. (default: :obj:`None`)
        external_tools (List[OpenAIFunction], optional): List of external tools
            (:obj:`OpenAIFunction`) bind to one chat agent. When these tools
            are called, the agent will directly return the request instead of
            processing it. (default: :obj:`None`)
        response_terminators (List[ResponseTerminator], optional): List of
            :obj:`ResponseTerminator` bind to one chat agent.
            (default: :obj:`None`)
    """

    def __init__(
        self,
        system_message: BaseMessage,
        model: Optional[BaseModelBackend] = None,
        memory: Optional[AgentMemory] = None,
        message_window_size: Optional[int] = None,
        token_limit: Optional[int] = None,
        output_language: Optional[str] = None,
        tools: Optional[List[OpenAIFunction]] = None,
        external_tools: Optional[List[OpenAIFunction]] = None,
        response_terminators: Optional[List[ResponseTerminator]] = None,
    ) -> None:
        self.orig_sys_message: BaseMessage = system_message
        self.system_message = system_message
        self.role_name: str = system_message.role_name
        self.role_type: RoleType = system_message.role_type
        self.model_backend: BaseModelBackend = (
            model
            if model is not None
            else ModelFactory.create(
                model_platform=ModelPlatformType.OPENAI,
                model_type=ModelType.GPT_4O_MINI,
                model_config_dict=ChatGPTConfig().as_dict(),
            )
        )
        self.output_language: Optional[str] = output_language
        if self.output_language is not None:
            self.set_output_language(self.output_language)

        self.model_type: ModelType = self.model_backend.model_type

<<<<<<< HEAD
        # If the user hasn't configured tools in `BaseModelBackend`,
        # the tools set from `ChatAgent` will be used.
        # This design simplifies the interface while retaining tool-running
        # capabilities for `BaseModelBackend`.
        if tools and not self.model_backend.model_config_dict['tools']:
            tool_schema_list = []
            for i in range(len(tools)):
                tool_schema_list.append(tools[i].get_openai_tool_schema())
            self.model_backend.model_config_dict['tools'] = tool_schema_list

        self.func_dict: Dict[str, Callable] = {}
        if tools is not None:
            for func in tools:
                self.func_dict[func.get_function_name()] = func.func
=======
        # tool registration
        external_tools = external_tools or []
        tools = tools or []
        all_tools = tools + external_tools
        self.external_tool_names = [
            tool.get_function_name() for tool in external_tools
        ]
        self.func_dict = {
            tool.get_function_name(): tool.func for tool in all_tools
        }
>>>>>>> 691a9d2c

        self.model_config_dict = self.model_backend.model_config_dict

        self.model_token_limit = token_limit or self.model_backend.token_limit
        context_creator = ScoreBasedContextCreator(
            self.model_backend.token_counter,
            self.model_token_limit,
        )
        self.memory: AgentMemory = memory or ChatHistoryMemory(
            context_creator, window_size=message_window_size
        )

        self.terminated: bool = False
        self.response_terminators = response_terminators or []
        self.init_messages()

    def reset(self):
        r"""Resets the :obj:`ChatAgent` to its initial state and returns the
        stored messages.

        Returns:
            List[BaseMessage]: The stored messages.
        """
        self.terminated = False
        self.init_messages()
        for terminator in self.response_terminators:
            terminator.reset()

    @property
    def system_message(self) -> BaseMessage:
        r"""The getter method for the property :obj:`system_message`.

        Returns:
            BaseMessage: The system message of this agent.
        """
        return self._system_message

    @system_message.setter
    def system_message(self, message: BaseMessage):
        r"""The setter method for the property :obj:`system_message`.

        Args:
            message (BaseMessage): The message to be set as the
                new system message of this agent.
        """
        self._system_message = message

    def is_tools_added(self) -> bool:
        r"""Whether OpenAI function calling is enabled for this agent.

        Returns:
            bool: Whether OpenAI function calling is enabled for this
                agent, determined by whether the dictionary of tools
                is empty.
        """
        return len(self.func_dict) > 0

    def update_memory(
        self, message: BaseMessage, role: OpenAIBackendRole
    ) -> None:
        r"""Updates the agent memory with a new message.

        Args:
            message (BaseMessage): The new message to add to the stored
                messages.
            role (OpenAIBackendRole): The backend role type.
        """
        self.memory.write_record(
            MemoryRecord(message=message, role_at_backend=role)
        )

    def set_output_language(self, output_language: str) -> BaseMessage:
        r"""Sets the output language for the system message. This method
        updates the output language for the system message. The output
        language determines the language in which the output text should be
        generated.

        Args:
            output_language (str): The desired output language.

        Returns:
            BaseMessage: The updated system message object.
        """
        self.output_language = output_language
        content = self.orig_sys_message.content + (
            "\nRegardless of the input language, "
            f"you must output text in {output_language}."
        )
        self.system_message = self.system_message.create_new_instance(content)
        return self.system_message

    def get_info(
        self,
        session_id: Optional[str],
        usage: Optional[Dict[str, int]],
        termination_reasons: List[str],
        num_tokens: int,
        tool_calls: List[FunctionCallingRecord],
        external_tool_request: Optional[ChatCompletionMessageToolCall] = None,
    ) -> Dict[str, Any]:
        r"""Returns a dictionary containing information about the chat session.

        Args:
            session_id (str, optional): The ID of the chat session.
            usage (Dict[str, int], optional): Information about the usage of
                the LLM model.
            termination_reasons (List[str]): The reasons for the termination
                of the chat session.
            num_tokens (int): The number of tokens used in the chat session.
            tool_calls (List[FunctionCallingRecord]): The list of function
                calling records, containing the information of called tools.
            external_tool_request
                (Optional[ChatCompletionMessageToolCall], optional):
                The tool calling request of external tools from the model.
                These requests are directly returned to the user instead of
                being processed by the agent automatically.
                (default: :obj:`None`)

        Returns:
            Dict[str, Any]: The chat session information.
        """
        return {
            "id": session_id,
            "usage": usage,
            "termination_reasons": termination_reasons,
            "num_tokens": num_tokens,
            "tool_calls": tool_calls,
            "external_tool_request": external_tool_request,
        }

    def init_messages(self) -> None:
        r"""Initializes the stored messages list with the initial system
        message.
        """
        system_record = MemoryRecord(
            message=self.system_message,
            role_at_backend=OpenAIBackendRole.SYSTEM,
        )
        self.memory.clear()
        self.memory.write_record(system_record)

    def record_message(self, message: BaseMessage) -> None:
        r"""Records the externally provided message into the agent memory as if
        it were an answer of the :obj:`ChatAgent` from the backend. Currently,
        the choice of the critic is submitted with this method.

        Args:
            message (BaseMessage): An external message to be recorded in the
                memory.
        """
        self.update_memory(message, OpenAIBackendRole.ASSISTANT)

    def step(
        self,
        input_message: BaseMessage,
        output_schema: Optional[Type[BaseModel]] = None,
    ) -> ChatAgentResponse:
        r"""Performs a single step in the chat session by generating a response
        to the input message.

        Args:
            input_message (BaseMessage): The input message to the agent.
                Its `role` field that specifies the role at backend may be
                either `user` or `assistant` but it will be set to `user`
                anyway since for the self agent any incoming message is
                external.
            output_schema (Optional[Type[BaseModel]], optional): A pydantic
                model class that includes value types and field descriptions
                used to generate a structured response by LLM. This schema
                helps in defining the expected output format. (default:
                :obj:`None`)

        Returns:
            ChatAgentResponse: A struct containing the output messages,
                a boolean indicating whether the chat session has terminated,
                and information about the chat session.
        """
        self.update_memory(input_message, OpenAIBackendRole.USER)

        tool_call_records: List[FunctionCallingRecord] = []
        while True:
            # Check if token has exceeded
            try:
                openai_messages, num_tokens = self.memory.get_context()
            except RuntimeError as e:
                return self._step_token_exceed(
                    e.args[1], tool_call_records, "max_tokens_exceeded"
                )

            (
                response,
                output_messages,
                finish_reasons,
                usage_dict,
                response_id,
            ) = self._step_model_response(openai_messages, num_tokens)

            # If the model response is not a function call, meaning the model
            # has generated a message response, break the loop
            if (
                not self.is_tools_added()
                or not isinstance(response, ChatCompletion)
                or response.choices[0].message.tool_calls is None
            ):
                break

            # Check for external tool call
            tool_call_request = response.choices[0].message.tool_calls[0]
            if tool_call_request.function.name in self.external_tool_names:
                # if model calls an external tool, directly return the request
                info = self._step_get_info(
                    output_messages,
                    finish_reasons,
                    usage_dict,
                    response_id,
                    tool_call_records,
                    num_tokens,
                    tool_call_request,
                )
                return ChatAgentResponse(
                    msgs=output_messages, terminated=self.terminated, info=info
                )

            # Normal function calling
            tool_call_records.append(self._step_tool_call_and_update(response))

        if output_schema is not None and self.model_type.supports_tool_calling:
            (
                output_messages,
                finish_reasons,
                usage_dict,
                response_id,
                tool_call,
                num_tokens,
            ) = self._structure_output_with_function(output_schema)
            tool_call_records.append(tool_call)

        info = self._step_get_info(
            output_messages,
            finish_reasons,
            usage_dict,
            response_id,
            tool_call_records,
            num_tokens,
        )

        if len(output_messages) == 1:
            # Auto record if the output result is a single message
            self.record_message(output_messages[0])
        else:
            logger.warning(
                "Multiple messages returned in `step()`, message won't be "
                "recorded automatically. Please call `record_message()` to "
                "record the selected message manually."
            )

        return ChatAgentResponse(
            msgs=output_messages, terminated=self.terminated, info=info
        )

    async def step_async(
        self,
        input_message: BaseMessage,
        output_schema: Optional[Type[BaseModel]] = None,
    ) -> ChatAgentResponse:
        r"""Performs a single step in the chat session by generating a response
        to the input message. This agent step can call async function calls.

        Args:
            input_message (BaseMessage): The input message to the agent.
                Its `role` field that specifies the role at backend may be
                either `user` or `assistant` but it will be set to `user`
                anyway since for the self agent any incoming message is
                external.
            output_schema (Optional[Type[BaseModel]], optional): A pydantic
                model class that includes value types and field descriptions
                used to generate a structured response by LLM. This schema
                helps in defining the expected output format. (default:
                :obj:`None`)

        Returns:
            ChatAgentResponse: A struct containing the output messages,
                a boolean indicating whether the chat session has terminated,
                and information about the chat session.
        """
        self.update_memory(input_message, OpenAIBackendRole.USER)

        tool_call_records: List[FunctionCallingRecord] = []
        while True:
            try:
                openai_messages, num_tokens = self.memory.get_context()
            except RuntimeError as e:
                return self._step_token_exceed(
                    e.args[1], tool_call_records, "max_tokens_exceeded"
                )

            (
                response,
                output_messages,
                finish_reasons,
                usage_dict,
                response_id,
            ) = self._step_model_response(openai_messages, num_tokens)

            if (
                not self.is_tools_added()
                or not isinstance(response, ChatCompletion)
                or response.choices[0].message.tool_calls is None
            ):
                break

            # Check for external tool call
            tool_call_request = response.choices[0].message.tool_calls[0]
            if tool_call_request.function.name in self.external_tool_names:
                # if model calls an external tool, directly return the request
                info = self._step_get_info(
                    output_messages,
                    finish_reasons,
                    usage_dict,
                    response_id,
                    tool_call_records,
                    num_tokens,
                    tool_call_request,
                )
                return ChatAgentResponse(
                    msgs=output_messages, terminated=self.terminated, info=info
                )

            # Normal function calling
            tool_call_records.append(
                await self._step_tool_call_and_update_async(response)
            )

        if output_schema is not None and self.model_type.supports_tool_calling:
            (
                output_messages,
                finish_reasons,
                usage_dict,
                response_id,
                tool_call_record,
                num_tokens,
            ) = self._structure_output_with_function(output_schema)
            tool_call_records.append(tool_call_record)

        info = self._step_get_info(
            output_messages,
            finish_reasons,
            usage_dict,
            response_id,
            tool_call_records,
            num_tokens,
        )

        if len(output_messages) == 1:
            # Auto record if the output result is a single message
            self.record_message(output_messages[0])
        else:
            logger.warning(
                "Multiple messages returned in `step()`, message won't be "
                "recorded automatically. Please call `record_message()` to "
                "record the selected message manually."
            )

        return ChatAgentResponse(
            msgs=output_messages, terminated=self.terminated, info=info
        )

    def _step_tool_call_and_update(
        self, response: ChatCompletion
    ) -> FunctionCallingRecord:
        r"""Processes a function call within the chat completion response,
        records the function call in the provided list of tool calls and
        updates the memory of the current agent.

        Args:
            response (ChatCompletion): The response object from the chat
                completion.

        Returns:
            FunctionCallingRecord: The record of calling the function.
        """

        # Perform function calling
        func_assistant_msg, func_result_msg, tool_call_record = (
            self.step_tool_call(response)
        )

        # Update the messages
        self.update_memory(func_assistant_msg, OpenAIBackendRole.ASSISTANT)
        self.update_memory(func_result_msg, OpenAIBackendRole.FUNCTION)

        return tool_call_record

    async def _step_tool_call_and_update_async(
        self, response: ChatCompletion
    ) -> FunctionCallingRecord:
        (
            func_assistant_msg,
            func_result_msg,
            func_record,
        ) = await self.step_tool_call_async(response)

        self.update_memory(func_assistant_msg, OpenAIBackendRole.ASSISTANT)
        self.update_memory(func_result_msg, OpenAIBackendRole.FUNCTION)

        return func_record

    def _structure_output_with_function(
        self, output_schema: Type[BaseModel]
    ) -> Tuple[
        List[BaseMessage],
        List[str],
        Dict[str, int],
        str,
        FunctionCallingRecord,
        int,
    ]:
        r"""Internal function of structuring the output of the agent based on
        the given output schema.
        """
        from camel.toolkits import OpenAIFunction

        schema_json = get_pydantic_object_schema(output_schema)
        func_str = json_to_function_code(schema_json)
        func_callable = func_string_to_callable(func_str)
        func = OpenAIFunction(func_callable)

        original_func_dict = self.func_dict
        original_model_dict = self.model_backend.model_config_dict

        # Replace the original tools with the structuring function
        self.func_dict = {func.get_function_name(): func.func}
        self.model_backend.model_config_dict["tools"] = [
            func.get_openai_tool_schema()
        ]

        openai_messages, num_tokens = self.memory.get_context()
        (
            response,
            output_messages,
            finish_reasons,
            usage_dict,
            response_id,
        ) = self._step_model_response(openai_messages, num_tokens)

        if isinstance(response, ChatCompletion):
            tool_call_record = self._step_tool_call_and_update(response)
        else:
            raise ValueError(
                "Structured output is not supported for stream responses."
            )

        for base_message_item in output_messages:
            base_message_item.content = str(tool_call_record.result)

        # Recover the original tools
        self.func_dict = original_func_dict
        self.model_backend.model_config_dict = original_model_dict

        return (
            output_messages,
            finish_reasons,
            usage_dict,
            response_id,
            tool_call_record,
            num_tokens,
        )

    def _step_model_response(
        self,
        openai_messages: List[OpenAIMessage],
        num_tokens: int,
    ) -> tuple[
        Union[ChatCompletion, Stream],
        List[BaseMessage],
        List[str],
        Dict[str, int],
        str,
    ]:
        r"""Internal function for agent step model response."""
        # Obtain the model's response
        response = self.model_backend.run(openai_messages)

        if isinstance(response, ChatCompletion):
            output_messages, finish_reasons, usage_dict, response_id = (
                self.handle_batch_response(response)
            )
        else:
            output_messages, finish_reasons, usage_dict, response_id = (
                self.handle_stream_response(response, num_tokens)
            )
        return (
            response,
            output_messages,
            finish_reasons,
            usage_dict,
            response_id,
        )

    def _step_get_info(
        self,
        output_messages: List[BaseMessage],
        finish_reasons: List[str],
        usage_dict: Dict[str, int],
        response_id: str,
        tool_calls: List[FunctionCallingRecord],
        num_tokens: int,
        external_tool_request: Optional[ChatCompletionMessageToolCall] = None,
    ) -> Dict[str, Any]:
        # Loop over responses terminators, get list of termination
        # tuples with whether the terminator terminates the agent
        # and termination reason
        termination = [
            terminator.is_terminated(output_messages)
            for terminator in self.response_terminators
        ]
        # Terminate the agent if any of the terminator terminates
        self.terminated, termination_reason = next(
            (
                (terminated, termination_reason)
                for terminated, termination_reason in termination
                if terminated
            ),
            (False, None),
        )
        # For now only retain the first termination reason
        if self.terminated and termination_reason is not None:
            finish_reasons = [termination_reason] * len(finish_reasons)

        info = self.get_info(
            response_id,
            usage_dict,
            finish_reasons,
            num_tokens,
            tool_calls,
            external_tool_request,
        )
        return info

    def handle_batch_response(
        self, response: ChatCompletion
    ) -> Tuple[List[BaseMessage], List[str], Dict[str, int], str]:
        r"""

        Args:
            response (dict): Model response.

        Returns:
            tuple: A tuple of list of output `ChatMessage`, list of
                finish reasons, usage dictionary, and response id.
        """
        output_messages: List[BaseMessage] = []
        for choice in response.choices:
            chat_message = BaseMessage(
                role_name=self.role_name,
                role_type=self.role_type,
                meta_dict=dict(),
                content=choice.message.content or "",
            )
            output_messages.append(chat_message)
        finish_reasons = [
            str(choice.finish_reason) for choice in response.choices
        ]
        usage = (
            self._safe_model_dump(response.usage)
            if response.usage is not None
            else {}
        )
        return (
            output_messages,
            finish_reasons,
            usage,
            response.id,
        )

    def _safe_model_dump(self, obj):
        # Check if the `model_dump` method exists (Pydantic v2)
        if hasattr(obj, 'model_dump'):
            return obj.model_dump()
        # Fallback to `dict()` method (Pydantic v1)
        elif hasattr(obj, 'dict'):
            return obj.dict()
        else:
            raise TypeError("The object is not a Pydantic model")

    def handle_stream_response(
        self,
        response: Stream[ChatCompletionChunk],
        prompt_tokens: int,
    ) -> Tuple[List[BaseMessage], List[str], Dict[str, int], str]:
        r"""

        Args:
            response (dict): Model response.
            prompt_tokens (int): Number of input prompt tokens.

        Returns:
            tuple: A tuple of list of output `ChatMessage`, list of
                finish reasons, usage dictionary, and response id.
        """
        content_dict: defaultdict = defaultdict(lambda: "")
        finish_reasons_dict: defaultdict = defaultdict(lambda: "")
        output_messages: List[BaseMessage] = []
        response_id: str = ""
        # All choices in one response share one role
        for chunk in response:
            response_id = chunk.id
            for choice in chunk.choices:
                index = choice.index
                delta = choice.delta
                if delta.content is not None:
                    # When response has not been stopped
                    # Notice that only the first chunk_dict has the "role"
                    content_dict[index] += delta.content
                if choice.finish_reason:
                    finish_reasons_dict[index] = choice.finish_reason
                    chat_message = BaseMessage(
                        role_name=self.role_name,
                        role_type=self.role_type,
                        meta_dict=dict(),
                        content=content_dict[index],
                    )
                    output_messages.append(chat_message)
        finish_reasons = [
            finish_reasons_dict[i] for i in range(len(finish_reasons_dict))
        ]
        usage_dict = self.get_usage_dict(output_messages, prompt_tokens)
        return output_messages, finish_reasons, usage_dict, response_id

    def _step_token_exceed(
        self,
        num_tokens: int,
        tool_calls: List[FunctionCallingRecord],
        termination_reason: str,
    ) -> ChatAgentResponse:
        r"""Return trivial response containing number of tokens and information
        of called functions when the number of tokens exceeds.

        Args:
            num_tokens (int): Number of tokens in the messages.
            tool_calls (List[FunctionCallingRecord]): List of information
                objects of functions called in the current step.
            termination_reason (str): String of termination reason.

        Returns:
            ChatAgentResponse: The struct containing trivial outputs and
                information about token number and called functions.
        """
        self.terminated = True
        output_messages: List[BaseMessage] = []

        info = self.get_info(
            None,
            None,
            [termination_reason],
            num_tokens,
            tool_calls,
        )

        return ChatAgentResponse(
            msgs=output_messages,
            terminated=self.terminated,
            info=info,
        )

    def step_tool_call(
        self,
        response: ChatCompletion,
    ) -> Tuple[
        FunctionCallingMessage, FunctionCallingMessage, FunctionCallingRecord
    ]:
        r"""Execute the function with arguments following the model's response.

        Args:
            response (Dict[str, Any]): The response obtained by calling the
                model.

        Returns:
            tuple: A tuple consisting of two obj:`FunctionCallingMessage`,
                one about the arguments and the other about the execution
                result, and a struct for logging information about this
                function call.
        """
        choice = response.choices[0]
        if choice.message.tool_calls is None:
            raise RuntimeError("Tool call is None")
        func_name = choice.message.tool_calls[0].function.name
        func = self.func_dict[func_name]

        args_str: str = choice.message.tool_calls[0].function.arguments
        args = json.loads(args_str)

        # Pass the extracted arguments to the indicated function
        try:
            result = func(**args)
        except Exception:
            raise ValueError(
                f"Execution of function {func.__name__} failed with "
                f"arguments being {args}."
            )

        assist_msg = FunctionCallingMessage(
            role_name=self.role_name,
            role_type=self.role_type,
            meta_dict=None,
            content="",
            func_name=func_name,
            args=args,
        )
        func_msg = FunctionCallingMessage(
            role_name=self.role_name,
            role_type=self.role_type,
            meta_dict=None,
            content="",
            func_name=func_name,
            result=result,
        )

        # Record information about this function call
        func_record = FunctionCallingRecord(
            func_name=func_name, args=args, result=result
        )
        return assist_msg, func_msg, func_record

    async def step_tool_call_async(
        self,
        response: ChatCompletion,
    ) -> Tuple[
        FunctionCallingMessage, FunctionCallingMessage, FunctionCallingRecord
    ]:
        r"""Execute the async function with arguments following the model's
        response.

        Args:
            response (Dict[str, Any]): The response obtained by calling the
                model.

        Returns:
            tuple: A tuple consisting of two obj:`FunctionCallingMessage`,
                one about the arguments and the other about the execution
                result, and a struct for logging information about this
                function call.
        """
        # Note that when function calling is enabled, `n` is set to 1.
        choice = response.choices[0]
        if choice.message.tool_calls is None:
            raise RuntimeError("Tool call is None")
        func_name = choice.message.tool_calls[0].function.name
        func = self.func_dict[func_name]

        args_str: str = choice.message.tool_calls[0].function.arguments
        args = json.loads(args_str)

        # Pass the extracted arguments to the indicated function
        try:
            result = await func(**args)
        except Exception:
            raise ValueError(
                f"Execution of function {func.__name__} failed with "
                f"arguments being {args}."
            )

        assist_msg = FunctionCallingMessage(
            role_name=self.role_name,
            role_type=self.role_type,
            meta_dict=None,
            content="",
            func_name=func_name,
            args=args,
        )
        func_msg = FunctionCallingMessage(
            role_name=self.role_name,
            role_type=self.role_type,
            meta_dict=None,
            content="",
            func_name=func_name,
            result=result,
        )

        # Record information about this function call
        func_record = FunctionCallingRecord(
            func_name=func_name, args=args, result=result
        )
        return assist_msg, func_msg, func_record

    def get_usage_dict(
        self, output_messages: List[BaseMessage], prompt_tokens: int
    ) -> Dict[str, int]:
        r"""Get usage dictionary when using the stream mode.

        Args:
            output_messages (list): List of output messages.
            prompt_tokens (int): Number of input prompt tokens.

        Returns:
            dict: Usage dictionary.
        """
        if isinstance(self.model_type, ModelType):
            encoding = get_model_encoding(self.model_type.value_for_tiktoken)
        else:
            encoding = get_model_encoding("gpt-4o-mini")
        completion_tokens = 0
        for message in output_messages:
            completion_tokens += len(encoding.encode(message.content))
        usage_dict = dict(
            completion_tokens=completion_tokens,
            prompt_tokens=prompt_tokens,
            total_tokens=completion_tokens + prompt_tokens,
        )
        return usage_dict

    def __repr__(self) -> str:
        r"""Returns a string representation of the :obj:`ChatAgent`.

        Returns:
            str: The string representation of the :obj:`ChatAgent`.
        """
        return (
            f"ChatAgent({self.role_name}, {self.role_type}, {self.model_type})"
        )<|MERGE_RESOLUTION|>--- conflicted
+++ resolved
@@ -170,7 +170,6 @@
 
         self.model_type: ModelType = self.model_backend.model_type
 
-<<<<<<< HEAD
         # If the user hasn't configured tools in `BaseModelBackend`,
         # the tools set from `ChatAgent` will be used.
         # This design simplifies the interface while retaining tool-running
@@ -181,11 +180,6 @@
                 tool_schema_list.append(tools[i].get_openai_tool_schema())
             self.model_backend.model_config_dict['tools'] = tool_schema_list
 
-        self.func_dict: Dict[str, Callable] = {}
-        if tools is not None:
-            for func in tools:
-                self.func_dict[func.get_function_name()] = func.func
-=======
         # tool registration
         external_tools = external_tools or []
         tools = tools or []
@@ -196,7 +190,6 @@
         self.func_dict = {
             tool.get_function_name(): tool.func for tool in all_tools
         }
->>>>>>> 691a9d2c
 
         self.model_config_dict = self.model_backend.model_config_dict
 
