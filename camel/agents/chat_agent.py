# ========= Copyright 2023-2024 @ CAMEL-AI.org. All Rights Reserved. =========
# Licensed under the Apache License, Version 2.0 (the "License");
# you may not use this file except in compliance with the License.
# You may obtain a copy of the License at
#
#     http://www.apache.org/licenses/LICENSE-2.0
#
# Unless required by applicable law or agreed to in writing, software
# distributed under the License is distributed on an "AS IS" BASIS,
# WITHOUT WARRANTIES OR CONDITIONS OF ANY KIND, either express or implied.
# See the License for the specific language governing permissions and
# limitations under the License.
# ========= Copyright 2023-2024 @ CAMEL-AI.org. All Rights Reserved. =========
from __future__ import annotations

import asyncio
import concurrent.futures
import json
import logging
import queue
import random
import textwrap
import threading
import time
import uuid
from datetime import datetime
from pathlib import Path
from typing import (
    TYPE_CHECKING,
    Any,
    AsyncGenerator,
    Callable,
    Dict,
    Generator,
    List,
    Optional,
    Set,
    Tuple,
    Type,
    Union,
    cast,
)

from openai import (
    AsyncStream,
    RateLimitError,
    Stream,
)
from pydantic import BaseModel, ValidationError

from camel.agents._types import ModelResponse, ToolCallRequest
from camel.agents._utils import (
    convert_to_function_tool,
    convert_to_schema,
    get_info_dict,
    handle_logprobs,
    safe_model_dump,
)
from camel.agents.base import BaseAgent
from camel.logger import get_logger
from camel.memories import (
    AgentMemory,
    ChatHistoryMemory,
    MemoryRecord,
    ScoreBasedContextCreator,
)
from camel.memories.blocks.chat_history_block import EmptyMemoryWarning
from camel.messages import (
    BaseMessage,
    FunctionCallingMessage,
    OpenAIMessage,
)
from camel.models import (
    BaseModelBackend,
    ModelFactory,
    ModelManager,
    ModelProcessingError,
)
from camel.prompts import TextPrompt
from camel.responses import ChatAgentResponse
from camel.storages import JsonStorage
from camel.toolkits import FunctionTool, RegisteredAgentToolkit
from camel.types import (
    ChatCompletion,
    ChatCompletionChunk,
    ModelPlatformType,
    ModelType,
    OpenAIBackendRole,
    RoleType,
)
from camel.types.agents import ToolCallingRecord
from camel.utils import (
    get_model_encoding,
    model_from_json_schema,
)
from camel.utils.commons import dependencies_required
from camel.utils.context_utils import ContextUtility

if TYPE_CHECKING:
    from camel.terminators import ResponseTerminator

logger = get_logger(__name__)

# AgentOps decorator setting
try:
    import os

    if os.getenv("AGENTOPS_API_KEY") is not None:
        from agentops import track_agent
    else:
        raise ImportError
except (ImportError, AttributeError):
    from camel.utils import track_agent

# Langfuse decorator setting
if os.environ.get("LANGFUSE_ENABLED", "False").lower() == "true":
    try:
        from langfuse.decorators import observe
    except ImportError:
        from camel.utils import observe
elif os.environ.get("TRACEROOT_ENABLED", "False").lower() == "true":
    try:
        from traceroot import trace as observe  # type: ignore[import]
    except ImportError:
        from camel.utils import observe
else:
    from camel.utils import observe


SIMPLE_FORMAT_PROMPT = TextPrompt(
    textwrap.dedent(
        """\
        Please format the following content:
        
        {content}
        """
    )
)


class StreamContentAccumulator:
    r"""Manages content accumulation across streaming responses to ensure
    all responses contain complete cumulative content."""

    def __init__(self):
        self.base_content = ""  # Content before tool calls
        self.current_content = []  # Accumulated streaming fragments
        self.tool_status_messages = []  # Accumulated tool status messages

    def set_base_content(self, content: str):
        r"""Set the base content (usually empty or pre-tool content)."""
        self.base_content = content

    def add_streaming_content(self, new_content: str):
        r"""Add new streaming content."""
        self.current_content.append(new_content)

    def add_tool_status(self, status_message: str):
        r"""Add a tool status message."""
        self.tool_status_messages.append(status_message)

    def get_full_content(self) -> str:
        r"""Get the complete accumulated content."""
        tool_messages = "".join(self.tool_status_messages)
        current = "".join(self.current_content)
        return self.base_content + tool_messages + current

    def get_content_with_new_status(self, status_message: str) -> str:
        r"""Get content with a new status message appended."""
        tool_messages = "".join([*self.tool_status_messages, status_message])
        current = "".join(self.current_content)
        return self.base_content + tool_messages + current

    def reset_streaming_content(self):
        r"""Reset only the streaming content, keep base and tool status."""
        self.current_content = []


class StreamingChatAgentResponse:
    r"""A wrapper that makes streaming responses compatible with
    non-streaming code.

    This class wraps a Generator[ChatAgentResponse, None, None] and provides
    the same interface as ChatAgentResponse, so existing code doesn't need to
    change.
    """

    def __init__(self, generator: Generator[ChatAgentResponse, None, None]):
        self._generator = generator
        self._current_response: Optional[ChatAgentResponse] = None
        self._responses: List[ChatAgentResponse] = []
        self._consumed = False

    def _ensure_latest_response(self):
        r"""Ensure we have the latest response by consuming the generator."""
        if not self._consumed:
            try:
                for response in self._generator:
                    self._responses.append(response)
                    self._current_response = response
                self._consumed = True
            except StopIteration:
                self._consumed = True

    @property
    def msgs(self) -> List[BaseMessage]:
        r"""Get messages from the latest response."""
        self._ensure_latest_response()
        if self._current_response:
            return self._current_response.msgs
        return []

    @property
    def terminated(self) -> bool:
        r"""Get terminated status from the latest response."""
        self._ensure_latest_response()
        if self._current_response:
            return self._current_response.terminated
        return False

    @property
    def info(self) -> Dict[str, Any]:
        r"""Get info from the latest response."""
        self._ensure_latest_response()
        if self._current_response:
            return self._current_response.info
        return {}

    @property
    def msg(self):
        r"""Get the single message if there's exactly one message."""
        self._ensure_latest_response()
        if self._current_response:
            return self._current_response.msg
        return None

    def __iter__(self):
        r"""Make this object iterable."""
        if self._consumed:
            # If already consumed, iterate over stored responses
            yield from self._responses
        else:
            # If not consumed, consume and yield
            try:
                for response in self._generator:
                    self._responses.append(response)
                    self._current_response = response
                    yield response
                self._consumed = True
            except StopIteration:
                self._consumed = True

    def __getattr__(self, name):
        r"""Forward any other attribute access to the latest response."""
        self._ensure_latest_response()
        if self._current_response and hasattr(self._current_response, name):
            return getattr(self._current_response, name)
        raise AttributeError(
            f"'StreamingChatAgentResponse' object has no attribute '{name}'"
        )


class AsyncStreamingChatAgentResponse:
    r"""A wrapper that makes async streaming responses awaitable and
    compatible with non-streaming code.

    This class wraps an AsyncGenerator[ChatAgentResponse, None] and provides
    both awaitable and async iterable interfaces.
    """

    def __init__(
        self, async_generator: AsyncGenerator[ChatAgentResponse, None]
    ):
        self._async_generator = async_generator
        self._current_response: Optional[ChatAgentResponse] = None
        self._responses: List[ChatAgentResponse] = []
        self._consumed = False

    async def _ensure_latest_response(self):
        r"""Ensure the latest response by consuming the async generator."""
        if not self._consumed:
            try:
                async for response in self._async_generator:
                    self._responses.append(response)
                    self._current_response = response
                self._consumed = True
            except StopAsyncIteration:
                self._consumed = True

    async def _get_final_response(self) -> ChatAgentResponse:
        r"""Get the final response after consuming the entire stream."""
        await self._ensure_latest_response()
        if self._current_response:
            return self._current_response
        # Return a default response if nothing was consumed
        return ChatAgentResponse(msgs=[], terminated=False, info={})

    def __await__(self):
        r"""Make this object awaitable - returns the final response."""
        return self._get_final_response().__await__()

    def __aiter__(self):
        r"""Make this object async iterable."""
        if self._consumed:
            # If already consumed, create async iterator from stored responses
            async def _async_iter():
                for response in self._responses:
                    yield response

            return _async_iter()
        else:
            # If not consumed, consume and yield
            async def _consume_and_yield():
                try:
                    async for response in self._async_generator:
                        self._responses.append(response)
                        self._current_response = response
                        yield response
                    self._consumed = True
                except StopAsyncIteration:
                    self._consumed = True

            return _consume_and_yield()


@track_agent(name="ChatAgent")
class ChatAgent(BaseAgent):
    r"""Class for managing conversations of CAMEL Chat Agents.

    Args:
        system_message (Union[BaseMessage, str], optional): The system message
            for the chat agent. (default: :obj:`None`)
        model (Union[BaseModelBackend, Tuple[str, str], str, ModelType,
            Tuple[ModelPlatformType, ModelType], List[BaseModelBackend],
            List[str], List[ModelType], List[Tuple[str, str]],
            List[Tuple[ModelPlatformType, ModelType]]], optional):
            The model backend(s) to use. Can be a single instance,
            a specification (string, enum, tuple), or a list of instances
            or specifications to be managed by `ModelManager`. If a list of
            specifications (not `BaseModelBackend` instances) is provided,
            they will be instantiated using `ModelFactory`. (default:
            :obj:`ModelPlatformType.DEFAULT` with `ModelType.DEFAULT`)
        memory (AgentMemory, optional): The agent memory for managing chat
            messages. If `None`, a :obj:`ChatHistoryMemory` will be used.
            (default: :obj:`None`)
        message_window_size (int, optional): The maximum number of previous
            messages to include in the context window. If `None`, no windowing
            is performed. (default: :obj:`None`)
        token_limit (int, optional): The maximum number of tokens in a context.
            The context will be automatically pruned to fulfill the limitation.
            If `None`, it will be set according to the backend model.
            (default: :obj:`None`)
        output_language (str, optional): The language to be output by the
            agent. (default: :obj:`None`)
        tools (Optional[List[Union[FunctionTool, Callable]]], optional): List
            of available :obj:`FunctionTool` or :obj:`Callable`. (default:
            :obj:`None`)
        toolkits_to_register_agent (Optional[List[RegisteredAgentToolkit]],
            optional): List of toolkit instances that inherit from
            :obj:`RegisteredAgentToolkit`. The agent will register itself with
            these toolkits, allowing them to access the agent instance. Note:
            This does NOT add the toolkit's tools to the agent. To use tools
            from these toolkits, pass them explicitly via the `tools`
            parameter. (default: :obj:`None`)
        external_tools (Optional[List[Union[FunctionTool, Callable,
            Dict[str, Any]]]], optional): List of external tools
            (:obj:`FunctionTool` or :obj:`Callable` or :obj:`Dict[str, Any]`)
            bind to one chat agent. When these tools are called, the agent will
            directly return the request instead of processing it.
            (default: :obj:`None`)
        response_terminators (List[ResponseTerminator], optional): List of
            :obj:`ResponseTerminator` bind to one chat agent.
            (default: :obj:`None`)
        scheduling_strategy (str): name of function that defines how to select
            the next model in ModelManager. (default: :str:`round_robin`)
        max_iteration (Optional[int], optional): Maximum number of model
            calling iterations allowed per step. If `None` (default), there's
            no explicit limit. If `1`, it performs a single model call. If `N
            > 1`, it allows up to N model calls. (default: :obj:`None`)
        agent_id (str, optional): The ID of the agent. If not provided, a
            random UUID will be generated. (default: :obj:`None`)
        stop_event (Optional[threading.Event], optional): Event to signal
            termination of the agent's operation. When set, the agent will
            terminate its execution. (default: :obj:`None`)
        tool_execution_timeout (Optional[float], optional): Timeout
            for individual tool execution. If None, wait indefinitely.
        mask_tool_output (Optional[bool]): Whether to return a sanitized
            placeholder instead of the raw tool output. (default: :obj:`False`)
        pause_event (Optional[asyncio.Event]): Event to signal pause of the
            agent's operation. When clear, the agent will pause its execution.
            (default: :obj:`None`)
        prune_tool_calls_from_memory (bool): Whether to clean tool
            call messages from memory after response generation to save token
            usage. When enabled, removes FUNCTION/TOOL role messages and
            ASSISTANT messages with tool_calls after each step.
            (default: :obj:`False`)
        retry_attempts (int, optional): Maximum number of retry attempts for
            rate limit errors. (default: :obj:`3`)
        retry_delay (float, optional): Initial delay in seconds between
            retries. Uses exponential backoff. (default: :obj:`1.0`)
        step_timeout (Optional[float], optional): Timeout in seconds for the
            entire step operation. If None, no timeout is applied.
            (default: :obj:`None`)
        stream_accumulate (bool, optional): When True, partial streaming
            updates return accumulated content (current behavior). When False,
            partial updates return only the incremental delta. (default:
            :obj:`True`)
    """

    def __init__(
        self,
        system_message: Optional[Union[BaseMessage, str]] = None,
        model: Optional[
            Union[
                BaseModelBackend,
                ModelManager,
                Tuple[str, str],
                str,
                ModelType,
                Tuple[ModelPlatformType, ModelType],
                List[BaseModelBackend],
                List[str],
                List[ModelType],
                List[Tuple[str, str]],
                List[Tuple[ModelPlatformType, ModelType]],
            ]
        ] = None,
        memory: Optional[AgentMemory] = None,
        message_window_size: Optional[int] = None,
        token_limit: Optional[int] = None,
        output_language: Optional[str] = None,
        tools: Optional[List[Union[FunctionTool, Callable]]] = None,
        toolkits_to_register_agent: Optional[
            List[RegisteredAgentToolkit]
        ] = None,
        external_tools: Optional[
            List[Union[FunctionTool, Callable, Dict[str, Any]]]
        ] = None,
        response_terminators: Optional[List[ResponseTerminator]] = None,
        scheduling_strategy: str = "round_robin",
        max_iteration: Optional[int] = None,
        agent_id: Optional[str] = None,
        stop_event: Optional[threading.Event] = None,
        tool_execution_timeout: Optional[float] = None,
        mask_tool_output: bool = False,
        pause_event: Optional[asyncio.Event] = None,
        prune_tool_calls_from_memory: bool = False,
        retry_attempts: int = 3,
        retry_delay: float = 1.0,
        step_timeout: Optional[float] = None,
        stream_accumulate: bool = True,
    ) -> None:
        if isinstance(model, ModelManager):
            self.model_backend = model
        else:
            # Resolve model backends and set up model manager
            resolved_models = self._resolve_models(model)
            self.model_backend = ModelManager(
                resolved_models,
                scheduling_strategy=scheduling_strategy,
            )
        self.model_type = self.model_backend.model_type

        # Assign unique ID
        self.agent_id = agent_id if agent_id else str(uuid.uuid4())

        # Set up memory
        context_creator = ScoreBasedContextCreator(
            self.model_backend.token_counter,
            token_limit or self.model_backend.token_limit,
        )

        self._memory: AgentMemory = memory or ChatHistoryMemory(
            context_creator,
            window_size=message_window_size,
            agent_id=self.agent_id,
        )

        # So we don't have to pass agent_id when we define memory
        if memory is not None:
            self._memory.agent_id = self.agent_id

        # Set up system message and initialize messages
        self._original_system_message = (
            BaseMessage.make_assistant_message(
                role_name="Assistant", content=system_message
            )
            if isinstance(system_message, str)
            else system_message
        )
        self._output_language = output_language
        self._system_message = (
            self._generate_system_message_for_output_language()
        )
        self.init_messages()

        # Set up role name and role type
        self.role_name: str = (
            getattr(self.system_message, "role_name", None) or "assistant"
        )
        self.role_type: RoleType = (
            getattr(self.system_message, "role_type", None)
            or RoleType.ASSISTANT
        )

        # Set up tools
        self._internal_tools = {
            tool.get_function_name(): tool
            for tool in [
                convert_to_function_tool(tool) for tool in (tools or [])
            ]
        }

        # Register agent with toolkits that have RegisteredAgentToolkit mixin
        if toolkits_to_register_agent:
            for toolkit in toolkits_to_register_agent:
                if isinstance(toolkit, RegisteredAgentToolkit):
                    toolkit.register_agent(self)

        self._external_tool_schemas = {
            tool_schema["function"]["name"]: tool_schema
            for tool_schema in [
                convert_to_schema(tool) for tool in (external_tools or [])
            ]
        }

        # Set up other properties
        self.terminated = False
        self.response_terminators = response_terminators or []
        self.max_iteration = max_iteration
        self.stop_event = stop_event
        self.tool_execution_timeout = tool_execution_timeout
        self.mask_tool_output = mask_tool_output
        self._secure_result_store: Dict[str, Any] = {}
        self.pause_event = pause_event
        self.prune_tool_calls_from_memory = prune_tool_calls_from_memory
        self.retry_attempts = max(1, retry_attempts)
        self.retry_delay = max(0.0, retry_delay)
        self.step_timeout = step_timeout
        self._context_utility: Optional[ContextUtility] = None
        self._context_summary_agent: Optional["ChatAgent"] = None
        self.stream_accumulate = stream_accumulate

    def reset(self):
        r"""Resets the :obj:`ChatAgent` to its initial state."""
        self.terminated = False
        self.init_messages()
        for terminator in self.response_terminators:
            terminator.reset()

    def _resolve_models(
        self,
        model: Optional[
            Union[
                BaseModelBackend,
                Tuple[str, str],
                str,
                ModelType,
                Tuple[ModelPlatformType, ModelType],
                List[BaseModelBackend],
                List[str],
                List[ModelType],
                List[Tuple[str, str]],
                List[Tuple[ModelPlatformType, ModelType]],
            ]
        ],
    ) -> Union[BaseModelBackend, List[BaseModelBackend]]:
        r"""Resolves model specifications into model backend instances.

        This method handles various input formats for model specifications and
        returns the appropriate model backend(s).

        Args:
            model: Model specification in various formats including single
                model, list of models, or model type specifications.

        Returns:
            Union[BaseModelBackend, List[BaseModelBackend]]: Resolved model
                backend(s).

        Raises:
            TypeError: If the model specification format is not supported.
        """
        if model is None:
            # Default single model if none provided
            return ModelFactory.create(
                model_platform=ModelPlatformType.DEFAULT,
                model_type=ModelType.DEFAULT,
            )
        elif isinstance(model, BaseModelBackend):
            # Already a single pre-instantiated model
            return model
        elif isinstance(model, list):
            return self._resolve_model_list(model)
        elif isinstance(model, (ModelType, str)):
            # Single string or ModelType -> use default platform
            model_platform = ModelPlatformType.DEFAULT
            model_type = model
            logger.warning(
                f"Model type '{model_type}' provided without a platform. "
                f"Using platform '{model_platform}'. Note: platform "
                "is not automatically inferred based on model type."
            )
            return ModelFactory.create(
                model_platform=model_platform,
                model_type=model_type,
            )
        elif isinstance(model, tuple) and len(model) == 2:
            # Single tuple (platform, type)
            model_platform, model_type = model  # type: ignore[assignment]
            return ModelFactory.create(
                model_platform=model_platform,
                model_type=model_type,
            )
        else:
            raise TypeError(
                f"Unsupported type for model parameter: {type(model)}"
            )

    def _resolve_model_list(
        self, model_list: list
    ) -> Union[BaseModelBackend, List[BaseModelBackend]]:
        r"""Resolves a list of model specifications into model backend
        instances.

        Args:
            model_list (list): List of model specifications in various formats.

        Returns:
            Union[BaseModelBackend, List[BaseModelBackend]]: Resolved model
                backend(s).

        Raises:
            TypeError: If the list elements format is not supported.
        """
        if not model_list:  # Handle empty list
            logger.warning(
                "Empty list provided for model, using default model."
            )
            return ModelFactory.create(
                model_platform=ModelPlatformType.DEFAULT,
                model_type=ModelType.DEFAULT,
            )
        elif isinstance(model_list[0], BaseModelBackend):
            # List of pre-instantiated models
            return model_list  # type: ignore[return-value]
        elif isinstance(model_list[0], (str, ModelType)):
            # List of strings or ModelTypes -> use default platform
            model_platform = ModelPlatformType.DEFAULT
            logger.warning(
                f"List of model types {model_list} provided without "
                f"platforms. Using platform '{model_platform}' for all. "
                "Note: platform is not automatically inferred based on "
                "model type."
            )
            resolved_models_list = []
            for model_type_item in model_list:
                resolved_models_list.append(
                    ModelFactory.create(
                        model_platform=model_platform,
                        model_type=model_type_item,  # type: ignore[arg-type]
                    )
                )
            return resolved_models_list
        elif isinstance(model_list[0], tuple) and len(model_list[0]) == 2:
            # List of tuples (platform, type)
            resolved_models_list = []
            for model_spec in model_list:
                platform, type_ = (  # type: ignore[index]
                    model_spec[0],
                    model_spec[1],
                )
                resolved_models_list.append(
                    ModelFactory.create(
                        model_platform=platform, model_type=type_
                    )
                )
            return resolved_models_list
        else:
            raise TypeError(
                "Unsupported type for list elements in model: "
                f"{type(model_list[0])}"
            )

    @property
    def system_message(self) -> Optional[BaseMessage]:
        r"""Returns the system message for the agent."""
        return self._system_message

    @property
    def tool_dict(self) -> Dict[str, FunctionTool]:
        r"""Returns a dictionary of internal tools."""
        return self._internal_tools

    @property
    def output_language(self) -> Optional[str]:
        r"""Returns the output language for the agent."""
        return self._output_language

    @output_language.setter
    def output_language(self, value: str) -> None:
        r"""Set the output language for the agent.

        Note that this will clear the message history.
        """
        self._output_language = value
        self._system_message = (
            self._generate_system_message_for_output_language()
        )
        self.init_messages()

    @property
    def memory(self) -> AgentMemory:
        r"""Returns the agent memory."""
        return self._memory

    @memory.setter
    def memory(self, value: AgentMemory) -> None:
        r"""Set the agent memory.

        When setting a new memory, the system message is automatically
        re-added to ensure it's not lost.

        Args:
            value (AgentMemory): The new agent memory to use.
        """
        self._memory = value
        # Ensure the new memory has the system message
        self.init_messages()

    def _get_full_tool_schemas(self) -> List[Dict[str, Any]]:
        r"""Returns a list of tool schemas of all tools, including internal
        and external tools.
        """
        return list(self._external_tool_schemas.values()) + [
            func_tool.get_openai_tool_schema()
            for func_tool in self._internal_tools.values()
        ]

    def _get_external_tool_names(self) -> Set[str]:
        r"""Returns a set of external tool names."""
        return set(self._external_tool_schemas.keys())

    def add_tool(self, tool: Union[FunctionTool, Callable]) -> None:
        r"""Add a tool to the agent."""
        new_tool = convert_to_function_tool(tool)
        self._internal_tools[new_tool.get_function_name()] = new_tool

    def add_tools(self, tools: List[Union[FunctionTool, Callable]]) -> None:
        r"""Add a list of tools to the agent."""
        for tool in tools:
            self.add_tool(tool)

    def add_external_tool(
        self, tool: Union[FunctionTool, Callable, Dict[str, Any]]
    ) -> None:
        new_tool_schema = convert_to_schema(tool)
        self._external_tool_schemas[new_tool_schema["name"]] = new_tool_schema

    def remove_tool(self, tool_name: str) -> bool:
        r"""Remove a tool from the agent by name.

        Args:
            tool_name (str): The name of the tool to remove.

        Returns:
            bool: Whether the tool was successfully removed.
        """
        if tool_name in self._internal_tools:
            del self._internal_tools[tool_name]
            return True
        return False

    def remove_tools(self, tool_names: List[str]) -> None:
        r"""Remove a list of tools from the agent by name."""
        for tool_name in tool_names:
            self.remove_tool(tool_name)

    def remove_external_tool(self, tool_name: str) -> bool:
        r"""Remove an external tool from the agent by name.

        Args:
            tool_name (str): The name of the tool to remove.

        Returns:
            bool: Whether the tool was successfully removed.
        """
        if tool_name in self._external_tool_schemas:
            del self._external_tool_schemas[tool_name]
            return True
        return False

    def update_memory(
        self,
        message: BaseMessage,
        role: OpenAIBackendRole,
        timestamp: Optional[float] = None,
    ) -> None:
        r"""Updates the agent memory with a new message.

        If the single *message* exceeds the model's context window, it will
        be **automatically split into multiple smaller chunks** before being
        written into memory. This prevents later failures in
        `ScoreBasedContextCreator` where an over-sized message cannot fit
        into the available token budget at all.

        This slicing logic handles both regular text messages (in the
        `content` field) and long tool call results (in the `result` field of
        a `FunctionCallingMessage`).

        Args:
            message (BaseMessage): The new message to add to the stored
                messages.
            role (OpenAIBackendRole): The backend role type.
            timestamp (Optional[float], optional): Custom timestamp for the
                memory record. If `None`, the current time will be used.
                (default: :obj:`None`)
                    (default: obj:`None`)
        """
        import math
        import time
        import uuid as _uuid

        # 1. Helper to write a record to memory
        def _write_single_record(
            message: BaseMessage, role: OpenAIBackendRole, timestamp: float
        ):
            self.memory.write_record(
                MemoryRecord(
                    message=message,
                    role_at_backend=role,
                    timestamp=timestamp,
                    agent_id=self.agent_id,
                )
            )

        base_ts = (
            timestamp
            if timestamp is not None
            else time.time_ns() / 1_000_000_000
        )

        # 2. Get token handling utilities, fallback if unavailable
        try:
            context_creator = self.memory.get_context_creator()
            token_counter = context_creator.token_counter
            token_limit = context_creator.token_limit
        except AttributeError:
            _write_single_record(message, role, base_ts)
            return

        # 3. Check if slicing is necessary
        try:
            current_tokens = token_counter.count_tokens_from_messages(
                [message.to_openai_message(role)]
            )
            import warnings

            with warnings.catch_warnings():
                warnings.filterwarnings("ignore", category=EmptyMemoryWarning)
                _, ctx_tokens = self.memory.get_context()

            remaining_budget = max(0, token_limit - ctx_tokens)

            if current_tokens <= remaining_budget:
                _write_single_record(message, role, base_ts)
                return
        except Exception as e:
            logger.warning(
                f"Token calculation failed before chunking, "
                f"writing message as-is. Error: {e}"
            )
            _write_single_record(message, role, base_ts)
            return

        # 4. Perform slicing
        logger.warning(
            f"Message with {current_tokens} tokens exceeds remaining budget "
            f"of {remaining_budget}. Slicing into smaller chunks."
        )

        text_to_chunk: Optional[str] = None
        is_function_result = False

        if isinstance(message, FunctionCallingMessage) and isinstance(
            message.result, str
        ):
            text_to_chunk = message.result
            is_function_result = True
        elif isinstance(message.content, str):
            text_to_chunk = message.content

        if not text_to_chunk or not text_to_chunk.strip():
            _write_single_record(message, role, base_ts)
            return
        # Encode the entire text to get a list of all token IDs
        try:
            all_token_ids = token_counter.encode(text_to_chunk)
        except Exception as e:
            logger.error(f"Failed to encode text for chunking: {e}")
            _write_single_record(message, role, base_ts)  # Fallback
            return

        if not all_token_ids:
            _write_single_record(message, role, base_ts)  # Nothing to chunk
            return

        # 1.  Base chunk size: one-tenth of the smaller of (a) total token
        # limit and (b) current remaining budget.  This prevents us from
        # creating chunks that are guaranteed to overflow the
        # immediate context window.
        base_chunk_size = max(1, remaining_budget) // 10

        # 2.  Each chunk gets a textual prefix such as:
        #        "[chunk 3/12 of a long message]\n"
        #     The prefix itself consumes tokens, so if we do not subtract its
        #     length the *total* tokens of the outgoing message (prefix + body)
        #     can exceed the intended bound.  We estimate the prefix length
        #     with a representative example that is safely long enough for the
        #     vast majority of cases (three-digit indices).
        sample_prefix = "[chunk 1/1000 of a long message]\n"
        prefix_token_len = len(token_counter.encode(sample_prefix))

        # 3.  The real capacity for the message body is therefore the base
        #     chunk size minus the prefix length.  Fallback to at least one
        #     token to avoid zero or negative sizes.
        chunk_body_limit = max(1, base_chunk_size - prefix_token_len)

        # 4.  Calculate how many chunks we will need with this body size.
        num_chunks = math.ceil(len(all_token_ids) / chunk_body_limit)
        group_id = str(_uuid.uuid4())

        for i in range(num_chunks):
            start_idx = i * chunk_body_limit
            end_idx = start_idx + chunk_body_limit
            chunk_token_ids = all_token_ids[start_idx:end_idx]

            chunk_body = token_counter.decode(chunk_token_ids)

            prefix = f"[chunk {i + 1}/{num_chunks} of a long message]\n"
            new_body = prefix + chunk_body

            if is_function_result and isinstance(
                message, FunctionCallingMessage
            ):
                new_msg: BaseMessage = FunctionCallingMessage(
                    role_name=message.role_name,
                    role_type=message.role_type,
                    meta_dict=message.meta_dict,
                    content=message.content,
                    func_name=message.func_name,
                    args=message.args,
                    result=new_body,
                    tool_call_id=message.tool_call_id,
                )
            else:
                new_msg = message.create_new_instance(new_body)

            meta = (new_msg.meta_dict or {}).copy()
            meta.update(
                {
                    "chunk_idx": i + 1,
                    "chunk_total": num_chunks,
                    "chunk_group_id": group_id,
                }
            )
            new_msg.meta_dict = meta

            # Increment timestamp slightly to maintain order
            _write_single_record(new_msg, role, base_ts + i * 1e-6)

    def load_memory(self, memory: AgentMemory) -> None:
        r"""Load the provided memory into the agent.

        Args:
            memory (AgentMemory): The memory to load into the agent.

        Returns:
            None
        """

        for context_record in memory.retrieve():
            self.memory.write_record(context_record.memory_record)
        logger.info(f"Memory loaded from {memory}")

    def load_memory_from_path(self, path: str) -> None:
        r"""Loads memory records from a JSON file filtered by this agent's ID.

        Args:
            path (str): The file path to a JSON memory file that uses
                JsonStorage.

        Raises:
            ValueError: If no matching records for the agent_id are found
                (optional check; commented out below).
        """
        json_store = JsonStorage(Path(path))
        all_records = json_store.load()

        if not all_records:
            raise ValueError(
                f"No records found for agent_id={self.agent_id} in {path}"
            )

        for record_dict in all_records:
            # Validate the record dictionary before conversion
            required_keys = ['message', 'role_at_backend', 'agent_id']
            if not all(key in record_dict for key in required_keys):
                logger.warning(
                    f"Skipping invalid record: missing required "
                    f"keys in {record_dict}"
                )
                continue

            # Validate message structure in the record
            if (
                not isinstance(record_dict['message'], dict)
                or '__class__' not in record_dict['message']
            ):
                logger.warning(
                    f"Skipping invalid record: malformed message "
                    f"structure in {record_dict}"
                )
                continue

            try:
                record = MemoryRecord.from_dict(record_dict)
                self.memory.write_records([record])
            except Exception as e:
                logger.warning(
                    f"Error converting record to MemoryRecord: {e}. "
                    f"Record: {record_dict}"
                )
        logger.info(f"Memory loaded from {path}")

    def save_memory(self, path: str) -> None:
        r"""Retrieves the current conversation data from memory and writes it
        into a JSON file using JsonStorage.

        Args:
            path (str): Target file path to store JSON data.
        """
        json_store = JsonStorage(Path(path))
        context_records = self.memory.retrieve()
        to_save = [cr.memory_record.to_dict() for cr in context_records]
        json_store.save(to_save)
        logger.info(f"Memory saved to {path}")

    def summarize(
        self,
        filename: Optional[str] = None,
        summary_prompt: Optional[str] = None,
    ) -> Dict[str, Any]:
        r"""Summarize the agent's current conversation context and persist it
        to a markdown file.

        Args:
            filename (Optional[str]): The base filename (without extension) to
                use for the markdown file. Defaults to a timestamped name when
                not provided.
            summary_prompt (Optional[str]): Custom prompt for the summarizer.
                When omitted, a default prompt highlighting key decisions,
                action items, and open questions is used.

        Returns:
            Dict[str, Any]: A dictionary containing the summary text, file
                path, and status message.
        """

        result: Dict[str, Any] = {
            "summary": "",
            "file_path": None,
            "status": "",
        }

        try:
<<<<<<< HEAD
            if self._context_utility is None:
                self._context_utility = ContextUtility()

            memory_records = self._context_utility.get_agent_memory_records(
                self
            )
            if not memory_records:
=======
            # Get conversation directly from agent's memory
            messages, _ = self.memory.get_context()

            if not messages:
>>>>>>> 16a15912
                status_message = (
                    "No conversation context available to summarize."
                )
                result["status"] = status_message
                return result

            # Convert messages to conversation text
            conversation_lines = []
            for message in messages:
                role = message.get('role', 'unknown')
                content = message.get('content', '')
                if content:
                    conversation_lines.append(f"{role}: {content}")

            conversation_text = "\n".join(conversation_lines).strip()

            if not conversation_text:
                status_message = (
                    "Conversation context is empty; skipping summary."
                )
                result["status"] = status_message
                return result

            if self._context_summary_agent is None:
                self._context_summary_agent = ChatAgent(
                    system_message=(
                        "You are a helpful assistant that summarizes "
                        "conversations into concise markdown bullet lists."
                    ),
                    model=self.model_backend,
                    agent_id=f"{self.agent_id}_context_summarizer",
                )
            else:
                self._context_summary_agent.reset()

            prompt_text = summary_prompt or (
                "Summarize the following conversation in concise markdown "
                "bullet points highlighting key decisions, action items, and "
                "open questions.\n\n"
                f"{conversation_text}"
            )

            try:
                response = self._context_summary_agent.step(prompt_text)
            except Exception as step_exc:
                error_message = (
                    f"Failed to generate summary using model: {step_exc}"
                )
                logger.error(error_message)
                result["status"] = error_message
                return result

            if not response.msgs:
                status_message = (
                    "Failed to generate summary from model response."
                )
                result["status"] = status_message
                return result

            summary_content = response.msgs[-1].content.strip()
            if not summary_content:
                status_message = "Generated summary is empty."
                result["status"] = status_message
                return result

            base_filename = (
                filename
                if filename
                else f"context_summary_{datetime.now().strftime('%Y%m%d_%H%M%S')}"  # noqa: E501
            )
            base_filename = Path(base_filename).with_suffix("").name

            metadata = self._context_utility.get_session_metadata()
            metadata.update(
                {
                    "agent_id": self.agent_id,
                    "message_count": len(messages),
                }
            )

            save_status = self._context_utility.save_markdown_file(
                base_filename,
                summary_content,
                title="Conversation Summary",
                metadata=metadata,
            )

            file_path = (
                self._context_utility.get_working_directory()
                / f"{base_filename}.md"
            )

            result.update(
                {
                    "summary": summary_content,
                    "file_path": str(file_path),
                    "status": save_status,
                }
            )
            logger.info("Conversation summary saved to %s", file_path)
            return result

        except Exception as exc:
            error_message = f"Failed to summarize conversation context: {exc}"
            logger.error(error_message)
            result["status"] = error_message
            return result

    def clear_memory(self) -> None:
        r"""Clear the agent's memory and reset to initial state.

        Returns:
            None
        """
        self.memory.clear()

        if self.system_message is not None:
            self.update_memory(self.system_message, OpenAIBackendRole.SYSTEM)

    def _generate_system_message_for_output_language(
        self,
    ) -> Optional[BaseMessage]:
        r"""Generate a new system message with the output language prompt.

        The output language determines the language in which the output text
        should be generated.

        Returns:
            BaseMessage: The new system message.
        """
        if not self._output_language:
            return self._original_system_message

        language_prompt = (
            "\nRegardless of the input language, "
            f"you must output text in {self._output_language}."
        )

        if self._original_system_message is not None:
            content = self._original_system_message.content + language_prompt
            return self._original_system_message.create_new_instance(content)
        else:
            return BaseMessage.make_assistant_message(
                role_name="Assistant",
                content=language_prompt,
            )

    def init_messages(self) -> None:
        r"""Initializes the stored messages list with the current system
        message.
        """
        import time

        self.memory.clear()
        # avoid UserWarning: The `ChatHistoryMemory` is empty.
        if self.system_message is not None:
            self.memory.write_record(
                MemoryRecord(
                    message=self.system_message,
                    role_at_backend=OpenAIBackendRole.SYSTEM,
                    timestamp=time.time_ns() / 1_000_000_000,
                    agent_id=self.agent_id,
                )
            )

    def record_message(self, message: BaseMessage) -> None:
        r"""Records the externally provided message into the agent memory as if
        it were an answer of the :obj:`ChatAgent` from the backend. Currently,
        the choice of the critic is submitted with this method.

        Args:
            message (BaseMessage): An external message to be recorded in the
                memory.
        """
        self.update_memory(message, OpenAIBackendRole.ASSISTANT)

    def _try_format_message(
        self, message: BaseMessage, response_format: Type[BaseModel]
    ) -> bool:
        r"""Try to format the message if needed.

        Returns:
            bool: Whether the message is formatted successfully (or no format
                is needed).
        """
        if message.parsed:
            return True

        try:
            message.parsed = response_format.model_validate_json(
                message.content
            )
            return True
        except ValidationError:
            return False

    def _check_tools_strict_compatibility(self) -> bool:
        r"""Check if all tools are compatible with OpenAI strict mode.

        Returns:
            bool: True if all tools are strict mode compatible,
                False otherwise.
        """
        tool_schemas = self._get_full_tool_schemas()
        for schema in tool_schemas:
            if not schema.get("function", {}).get("strict", True):
                return False
        return True

    def _convert_response_format_to_prompt(
        self, response_format: Type[BaseModel]
    ) -> str:
        r"""Convert a Pydantic response format to a prompt instruction.

        Args:
            response_format (Type[BaseModel]): The Pydantic model class.

        Returns:
            str: A prompt instruction requesting the specific format.
        """
        try:
            # Get the JSON schema from the Pydantic model
            schema = response_format.model_json_schema()

            # Create a prompt based on the schema
            format_instruction = (
                "\n\nPlease respond in the following JSON format:\n" "{\n"
            )

            properties = schema.get("properties", {})
            for field_name, field_info in properties.items():
                field_type = field_info.get("type", "string")
                description = field_info.get("description", "")

                if field_type == "array":
                    format_instruction += (
                        f'    "{field_name}": ["array of values"]'
                    )
                elif field_type == "object":
                    format_instruction += f'    "{field_name}": {{"object"}}'
                elif field_type == "boolean":
                    format_instruction += f'    "{field_name}": true'
                elif field_type == "number":
                    format_instruction += f'    "{field_name}": 0'
                else:
                    format_instruction += f'    "{field_name}": "string value"'

                if description:
                    format_instruction += f'  // {description}'

                # Add comma if not the last item
                if field_name != list(properties.keys())[-1]:
                    format_instruction += ","
                format_instruction += "\n"

            format_instruction += "}"
            return format_instruction

        except Exception as e:
            logger.warning(
                f"Failed to convert response_format to prompt: {e}. "
                f"Using generic format instruction."
            )
            return (
                "\n\nPlease respond in a structured JSON format "
                "that matches the requested schema."
            )

    def _handle_response_format_with_non_strict_tools(
        self,
        input_message: Union[BaseMessage, str],
        response_format: Optional[Type[BaseModel]] = None,
    ) -> Tuple[Union[BaseMessage, str], Optional[Type[BaseModel]], bool]:
        r"""Handle response format when tools are not strict mode compatible.

        Args:
            input_message: The original input message.
            response_format: The requested response format.

        Returns:
            Tuple: (modified_message, modified_response_format,
                   used_prompt_formatting)
        """
        if response_format is None:
            return input_message, response_format, False

        # Check if tools are strict mode compatible
        if self._check_tools_strict_compatibility():
            return input_message, response_format, False

        # Tools are not strict compatible, convert to prompt
        logger.info(
            "Non-strict tools detected. Converting response_format to "
            "prompt-based formatting."
        )

        format_prompt = self._convert_response_format_to_prompt(
            response_format
        )

        # Modify the message to include format instruction
        modified_message: Union[BaseMessage, str]
        if isinstance(input_message, str):
            modified_message = input_message + format_prompt
        else:
            modified_message = input_message.create_new_instance(
                input_message.content + format_prompt
            )

        # Return None for response_format to avoid strict mode conflicts
        # and True to indicate we used prompt formatting
        return modified_message, None, True

    def _apply_prompt_based_parsing(
        self,
        response: ModelResponse,
        original_response_format: Type[BaseModel],
    ) -> None:
        r"""Apply manual parsing when using prompt-based formatting.

        Args:
            response: The model response to parse.
            original_response_format: The original response format class.
        """
        for message in response.output_messages:
            if message.content:
                try:
                    # Try to extract JSON from the response content
                    import json
                    import re

                    from pydantic import ValidationError

                    # Try to find JSON in the content
                    content = message.content.strip()

                    # Try direct parsing first
                    try:
                        parsed_json = json.loads(content)
                        message.parsed = (
                            original_response_format.model_validate(
                                parsed_json
                            )
                        )
                        continue
                    except (json.JSONDecodeError, ValidationError):
                        pass

                    # Try to extract JSON from text
                    json_pattern = r'\{[^{}]*(?:\{[^{}]*\}[^{}]*)*\}'
                    json_matches = re.findall(json_pattern, content, re.DOTALL)

                    for json_str in json_matches:
                        try:
                            parsed_json = json.loads(json_str)
                            message.parsed = (
                                original_response_format.model_validate(
                                    parsed_json
                                )
                            )
                            # Update content to just the JSON for consistency
                            message.content = json.dumps(parsed_json)
                            break
                        except (json.JSONDecodeError, ValidationError):
                            continue

                    if not message.parsed:
                        logger.warning(
                            f"Failed to parse JSON from response: "
                            f"{content}"
                        )

                except Exception as e:
                    logger.warning(f"Error during prompt-based parsing: {e}")

    def _format_response_if_needed(
        self,
        response: ModelResponse,
        response_format: Optional[Type[BaseModel]] = None,
    ) -> None:
        r"""Format the response if needed.

        This function won't format the response under the following cases:
        1. The response format is None (not provided)
        2. The response is empty
        """
        if response_format is None:
            return

        for message in response.output_messages:
            if self._try_format_message(message, response_format):
                continue

            prompt = SIMPLE_FORMAT_PROMPT.format(content=message.content)
            openai_message: OpenAIMessage = {"role": "user", "content": prompt}
            # Explicitly set the tools to empty list to avoid calling tools
            response = self._get_model_response(
                openai_messages=[openai_message],
                num_tokens=0,
                response_format=response_format,
                tool_schemas=[],
                prev_num_openai_messages=0,
            )
            message.content = response.output_messages[0].content
            if not self._try_format_message(message, response_format):
                logger.warning(f"Failed to parse response: {message.content}")
                logger.warning(
                    "To improve reliability, consider using models "
                    "that are better equipped to handle structured output"
                )

    async def _aformat_response_if_needed(
        self,
        response: ModelResponse,
        response_format: Optional[Type[BaseModel]] = None,
    ) -> None:
        r"""Format the response if needed."""

        if response_format is None:
            return

        for message in response.output_messages:
            self._try_format_message(message, response_format)
            if message.parsed:
                continue

            prompt = SIMPLE_FORMAT_PROMPT.format(content=message.content)
            openai_message: OpenAIMessage = {"role": "user", "content": prompt}
            response = await self._aget_model_response(
                openai_messages=[openai_message],
                num_tokens=0,
                response_format=response_format,
                tool_schemas=[],
                prev_num_openai_messages=0,
            )
            message.content = response.output_messages[0].content
            self._try_format_message(message, response_format)

    @observe()
    def step(
        self,
        input_message: Union[BaseMessage, str],
        response_format: Optional[Type[BaseModel]] = None,
    ) -> Union[ChatAgentResponse, StreamingChatAgentResponse]:
        r"""Executes a single step in the chat session, generating a response
        to the input message.

        Args:
            input_message (Union[BaseMessage, str]): The input message for the
                agent. If provided as a BaseMessage, the `role` is adjusted to
                `user` to indicate an external message.
            response_format (Optional[Type[BaseModel]], optional): A Pydantic
                model defining the expected structure of the response. Used to
                generate a structured response if provided. (default:
                :obj:`None`)

        Returns:
            Union[ChatAgentResponse, StreamingChatAgentResponse]: If stream is
                False, returns a ChatAgentResponse. If stream is True, returns
                a StreamingChatAgentResponse that behaves like
                ChatAgentResponse but can also be iterated for
                streaming updates.

        Raises:
            TimeoutError: If the step operation exceeds the configured timeout.
        """

        stream = self.model_backend.model_config_dict.get("stream", False)

        if stream:
            # Return wrapped generator that has ChatAgentResponse interface
            generator = self._stream(input_message, response_format)
            return StreamingChatAgentResponse(generator)

        # Execute with timeout if configured
        if self.step_timeout is not None:
            with concurrent.futures.ThreadPoolExecutor(
                max_workers=1
            ) as executor:
                future = executor.submit(
                    self._step_impl, input_message, response_format
                )
                try:
                    return future.result(timeout=self.step_timeout)
                except concurrent.futures.TimeoutError:
                    future.cancel()
                    raise TimeoutError(
                        f"Step timed out after {self.step_timeout}s"
                    )
        else:
            return self._step_impl(input_message, response_format)

    def _step_impl(
        self,
        input_message: Union[BaseMessage, str],
        response_format: Optional[Type[BaseModel]] = None,
    ) -> ChatAgentResponse:
        r"""Implementation of non-streaming step logic."""
        # Set Langfuse session_id using agent_id for trace grouping
        try:
            from camel.utils.langfuse import set_current_agent_session_id

            set_current_agent_session_id(self.agent_id)
        except ImportError:
            pass  # Langfuse not available

        # Handle response format compatibility with non-strict tools
        original_response_format = response_format
        input_message, response_format, used_prompt_formatting = (
            self._handle_response_format_with_non_strict_tools(
                input_message, response_format
            )
        )

        # Convert input message to BaseMessage if necessary
        if isinstance(input_message, str):
            input_message = BaseMessage.make_user_message(
                role_name="User", content=input_message
            )

        # Add user input to memory
        self.update_memory(input_message, OpenAIBackendRole.USER)

        tool_call_records: List[ToolCallingRecord] = []
        external_tool_call_requests: Optional[List[ToolCallRequest]] = None

        accumulated_context_tokens = (
            0  # This tracks cumulative context tokens, not API usage tokens
        )

        # Initialize token usage tracker
        step_token_usage = self._create_token_usage_tracker()
        iteration_count: int = 0
        prev_num_openai_messages: int = 0

        while True:
            if self.pause_event is not None and not self.pause_event.is_set():
                while not self.pause_event.is_set():
                    time.sleep(0.001)

            try:
                openai_messages, num_tokens = self.memory.get_context()
                accumulated_context_tokens += num_tokens
            except RuntimeError as e:
                return self._step_terminate(
                    e.args[1], tool_call_records, "max_tokens_exceeded"
                )
            # Get response from model backend
            response = self._get_model_response(
                openai_messages,
                num_tokens=num_tokens,
                current_iteration=iteration_count,
                response_format=response_format,
                tool_schemas=self._get_full_tool_schemas(),
                prev_num_openai_messages=prev_num_openai_messages,
            )
            prev_num_openai_messages = len(openai_messages)
            iteration_count += 1

            # Accumulate API token usage
            self._update_token_usage_tracker(
                step_token_usage, response.usage_dict
            )

            # Terminate Agent if stop_event is set
            if self.stop_event and self.stop_event.is_set():
                # Use the _step_terminate to terminate the agent with reason
                logger.info(
                    f"Termination triggered at iteration " f"{iteration_count}"
                )
                return self._step_terminate(
                    accumulated_context_tokens,
                    tool_call_records,
                    "termination_triggered",
                )

            if tool_call_requests := response.tool_call_requests:
                # Process all tool calls
                for tool_call_request in tool_call_requests:
                    if (
                        tool_call_request.tool_name
                        in self._external_tool_schemas
                    ):
                        if external_tool_call_requests is None:
                            external_tool_call_requests = []
                        external_tool_call_requests.append(tool_call_request)
                    else:
                        if (
                            self.pause_event is not None
                            and not self.pause_event.is_set()
                        ):
                            while not self.pause_event.is_set():
                                time.sleep(0.001)
                        result = self._execute_tool(tool_call_request)
                        tool_call_records.append(result)

                # If we found external tool calls, break the loop
                if external_tool_call_requests:
                    break

                if (
                    self.max_iteration is not None
                    and iteration_count >= self.max_iteration
                ):
                    logger.info(f"Max iteration reached: {iteration_count}")
                    break

                # If we're still here, continue the loop
                continue

            break

        self._format_response_if_needed(response, response_format)

        # Apply manual parsing if we used prompt-based formatting
        if used_prompt_formatting and original_response_format:
            self._apply_prompt_based_parsing(
                response, original_response_format
            )

        self._record_final_output(response.output_messages)

        # Clean tool call messages from memory after response generation
        if self.prune_tool_calls_from_memory and tool_call_records:
            self.memory.clean_tool_calls()

        return self._convert_to_chatagent_response(
            response,
            tool_call_records,
            accumulated_context_tokens,
            external_tool_call_requests,
            step_token_usage["prompt_tokens"],
            step_token_usage["completion_tokens"],
            step_token_usage["total_tokens"],
        )

    @property
    def chat_history(self) -> List[OpenAIMessage]:
        openai_messages, _ = self.memory.get_context()
        return openai_messages

    @observe()
    async def astep(
        self,
        input_message: Union[BaseMessage, str],
        response_format: Optional[Type[BaseModel]] = None,
    ) -> Union[ChatAgentResponse, AsyncStreamingChatAgentResponse]:
        r"""Performs a single step in the chat session by generating a response
        to the input message. This agent step can call async function calls.

        Args:
            input_message (Union[BaseMessage, str]): The input message to the
                agent. For BaseMessage input, its `role` field that specifies
                the role at backend may be either `user` or `assistant` but it
                will be set to `user` anyway since for the self agent any
                incoming message is external. For str input, the `role_name`
                would be `User`.
            response_format (Optional[Type[BaseModel]], optional): A pydantic
                model class that includes value types and field descriptions
                used to generate a structured response by LLM. This schema
                helps in defining the expected output format. (default:
                :obj:`None`)
        Returns:
            Union[ChatAgentResponse, AsyncStreamingChatAgentResponse]:
                If stream is False, returns a ChatAgentResponse. If stream is
                True, returns an AsyncStreamingChatAgentResponse that can be
                awaited for the final result or async iterated for streaming
                updates.

        Raises:
            asyncio.TimeoutError: If the step operation exceeds the configured
                timeout.
        """

        try:
            from camel.utils.langfuse import set_current_agent_session_id

            set_current_agent_session_id(self.agent_id)
        except ImportError:
            pass  # Langfuse not available

        stream = self.model_backend.model_config_dict.get("stream", False)
        if stream:
            # Return wrapped async generator that is awaitable
            async_generator = self._astream(input_message, response_format)
            return AsyncStreamingChatAgentResponse(async_generator)
        else:
            if self.step_timeout is not None:
                try:
                    return await asyncio.wait_for(
                        self._astep_non_streaming_task(
                            input_message, response_format
                        ),
                        timeout=self.step_timeout,
                    )
                except asyncio.TimeoutError:
                    raise asyncio.TimeoutError(
                        f"Async step timed out after {self.step_timeout}s"
                    )
            else:
                return await self._astep_non_streaming_task(
                    input_message, response_format
                )

    async def _astep_non_streaming_task(
        self,
        input_message: Union[BaseMessage, str],
        response_format: Optional[Type[BaseModel]] = None,
    ) -> ChatAgentResponse:
        r"""Internal async method for non-streaming astep logic."""

        try:
            from camel.utils.langfuse import set_current_agent_session_id

            set_current_agent_session_id(self.agent_id)
        except ImportError:
            pass  # Langfuse not available

        # Handle response format compatibility with non-strict tools
        original_response_format = response_format
        input_message, response_format, used_prompt_formatting = (
            self._handle_response_format_with_non_strict_tools(
                input_message, response_format
            )
        )

        if isinstance(input_message, str):
            input_message = BaseMessage.make_user_message(
                role_name="User", content=input_message
            )

        self.update_memory(input_message, OpenAIBackendRole.USER)

        tool_call_records: List[ToolCallingRecord] = []
        external_tool_call_requests: Optional[List[ToolCallRequest]] = None
        accumulated_context_tokens = (
            0  # This tracks cumulative context tokens, not API usage tokens
        )

        # Initialize token usage tracker
        step_token_usage = self._create_token_usage_tracker()
        iteration_count: int = 0
        prev_num_openai_messages: int = 0
        while True:
            if self.pause_event is not None and not self.pause_event.is_set():
                await self.pause_event.wait()
            try:
                openai_messages, num_tokens = self.memory.get_context()
                accumulated_context_tokens += num_tokens
            except RuntimeError as e:
                return self._step_terminate(
                    e.args[1], tool_call_records, "max_tokens_exceeded"
                )

            response = await self._aget_model_response(
                openai_messages,
                num_tokens=num_tokens,
                current_iteration=iteration_count,
                response_format=response_format,
                tool_schemas=self._get_full_tool_schemas(),
                prev_num_openai_messages=prev_num_openai_messages,
            )
            prev_num_openai_messages = len(openai_messages)
            iteration_count += 1

            # Accumulate API token usage
            self._update_token_usage_tracker(
                step_token_usage, response.usage_dict
            )

            # Terminate Agent if stop_event is set
            if self.stop_event and self.stop_event.is_set():
                # Use the _step_terminate to terminate the agent with reason
                logger.info(
                    f"Termination triggered at iteration " f"{iteration_count}"
                )
                return self._step_terminate(
                    accumulated_context_tokens,
                    tool_call_records,
                    "termination_triggered",
                )

            if tool_call_requests := response.tool_call_requests:
                # Process all tool calls
                for tool_call_request in tool_call_requests:
                    if (
                        tool_call_request.tool_name
                        in self._external_tool_schemas
                    ):
                        if external_tool_call_requests is None:
                            external_tool_call_requests = []
                        external_tool_call_requests.append(tool_call_request)
                    else:
                        if (
                            self.pause_event is not None
                            and not self.pause_event.is_set()
                        ):
                            await self.pause_event.wait()
                        tool_call_record = await self._aexecute_tool(
                            tool_call_request
                        )
                        tool_call_records.append(tool_call_record)

                # If we found an external tool call, break the loop
                if external_tool_call_requests:
                    break

                if (
                    self.max_iteration is not None
                    and iteration_count >= self.max_iteration
                ):
                    break

                # If we're still here, continue the loop
                continue

            break

        await self._aformat_response_if_needed(response, response_format)

        # Apply manual parsing if we used prompt-based formatting
        if used_prompt_formatting and original_response_format:
            self._apply_prompt_based_parsing(
                response, original_response_format
            )

        self._record_final_output(response.output_messages)

        # Clean tool call messages from memory after response generation
        if self.prune_tool_calls_from_memory and tool_call_records:
            self.memory.clean_tool_calls()

        return self._convert_to_chatagent_response(
            response,
            tool_call_records,
            accumulated_context_tokens,
            external_tool_call_requests,
            step_token_usage["prompt_tokens"],
            step_token_usage["completion_tokens"],
            step_token_usage["total_tokens"],
        )

    def _create_token_usage_tracker(self) -> Dict[str, int]:
        r"""Creates a fresh token usage tracker for a step.

        Returns:
            Dict[str, int]: A dictionary for tracking token usage.
        """
        return {"prompt_tokens": 0, "completion_tokens": 0, "total_tokens": 0}

    def _update_token_usage_tracker(
        self, tracker: Dict[str, int], usage_dict: Dict[str, int]
    ) -> None:
        r"""Updates a token usage tracker with values from a usage dictionary.

        Args:
            tracker (Dict[str, int]): The token usage tracker to update.
            usage_dict (Dict[str, int]): The usage dictionary with new values.
        """
        tracker["prompt_tokens"] += usage_dict.get("prompt_tokens", 0)
        tracker["completion_tokens"] += usage_dict.get("completion_tokens", 0)
        tracker["total_tokens"] += usage_dict.get("total_tokens", 0)

    def _convert_to_chatagent_response(
        self,
        response: ModelResponse,
        tool_call_records: List[ToolCallingRecord],
        num_tokens: int,  # Context tokens from the last call in step
        external_tool_call_requests: Optional[List[ToolCallRequest]],
        step_api_prompt_tokens: int = 0,
        step_api_completion_tokens: int = 0,
        step_api_total_tokens: int = 0,
    ) -> ChatAgentResponse:
        r"""Parse the final model response into the chat agent response."""
        # Create usage_dict for the current step's API calls
        step_api_usage_dict = {
            "prompt_tokens": step_api_prompt_tokens,
            "completion_tokens": step_api_completion_tokens,
            "total_tokens": step_api_total_tokens,
        }

        info = self._step_get_info(
            response.output_messages,
            response.finish_reasons,
            step_api_usage_dict,  # Pass step-specific API usage here
            response.response_id,
            tool_call_records,
            num_tokens,  # This is context tokens, not API usage
            external_tool_call_requests,
        )

        return ChatAgentResponse(
            msgs=response.output_messages,
            terminated=self.terminated,
            info=info,
        )

    def _record_final_output(self, output_messages: List[BaseMessage]) -> None:
        r"""Log final messages or warnings about multiple responses."""
        if len(output_messages) == 1:
            self.record_message(output_messages[0])
        else:
            logger.warning(
                "Multiple messages returned in `step()`. Record "
                "selected message manually using `record_message()`."
            )

    @observe()
    def _get_model_response(
        self,
        openai_messages: List[OpenAIMessage],
        num_tokens: int,
        current_iteration: int = 0,
        response_format: Optional[Type[BaseModel]] = None,
        tool_schemas: Optional[List[Dict[str, Any]]] = None,
        prev_num_openai_messages: int = 0,
    ) -> ModelResponse:
        r"""Internal function for agent step model response."""
        last_error = None

        for attempt in range(self.retry_attempts):
            try:
                response = self.model_backend.run(
                    openai_messages, response_format, tool_schemas or None
                )
                if response:
                    break
            except RateLimitError as e:
                last_error = e
                if attempt < self.retry_attempts - 1:
                    delay = min(self.retry_delay * (2**attempt), 60.0)
                    delay = random.uniform(0, delay)  # Add jitter
                    logger.warning(
                        f"Rate limit hit (attempt {attempt + 1}"
                        f"/{self.retry_attempts}). Retrying in {delay:.1f}s"
                    )
                    time.sleep(delay)
                else:
                    logger.error(
                        f"Rate limit exhausted after "
                        f"{self.retry_attempts} attempts"
                    )
            except Exception:
                logger.error(
                    f"Model error: {self.model_backend.model_type}",
                    exc_info=True,
                )
                raise
        else:
            # Loop completed without success
            raise ModelProcessingError(
                f"Unable to process messages: "
                f"{str(last_error) if last_error else 'Unknown error'}"
            )

        # Log success
        sanitized = self._sanitize_messages_for_logging(
            openai_messages, prev_num_openai_messages
        )
        logger.info(
            f"Model {self.model_backend.model_type} "
            f"[{current_iteration}]: {sanitized}"
        )

        if not isinstance(response, ChatCompletion):
            raise TypeError(
                f"Expected ChatCompletion, got {type(response).__name__}"
            )

        return self._handle_batch_response(response)

    @observe()
    async def _aget_model_response(
        self,
        openai_messages: List[OpenAIMessage],
        num_tokens: int,
        current_iteration: int = 0,
        response_format: Optional[Type[BaseModel]] = None,
        tool_schemas: Optional[List[Dict[str, Any]]] = None,
        prev_num_openai_messages: int = 0,
    ) -> ModelResponse:
        r"""Internal function for agent async step model response."""
        last_error = None

        for attempt in range(self.retry_attempts):
            try:
                response = await self.model_backend.arun(
                    openai_messages, response_format, tool_schemas or None
                )
                if response:
                    break
            except RateLimitError as e:
                last_error = e
                if attempt < self.retry_attempts - 1:
                    delay = min(self.retry_delay * (2**attempt), 60.0)
                    delay = random.uniform(0, delay)  # Add jitter
                    logger.warning(
                        f"Rate limit hit (attempt {attempt + 1}"
                        f"/{self.retry_attempts}). "
                        f"Retrying in {delay:.1f}s"
                    )
                    await asyncio.sleep(delay)
                else:
                    logger.error(
                        f"Rate limit exhausted after "
                        f"{self.retry_attempts} attempts"
                    )
            except Exception:
                logger.error(
                    f"Model error: {self.model_backend.model_type}",
                    exc_info=True,
                )
                raise
        else:
            # Loop completed without success
            raise ModelProcessingError(
                f"Unable to process messages: "
                f"{str(last_error) if last_error else 'Unknown error'}"
            )

        # Log success
        sanitized = self._sanitize_messages_for_logging(
            openai_messages, prev_num_openai_messages
        )
        logger.info(
            f"Model {self.model_backend.model_type} "
            f"[{current_iteration}]: {sanitized}"
        )

        if not isinstance(response, ChatCompletion):
            raise TypeError(
                f"Expected ChatCompletion, got {type(response).__name__}"
            )

        return self._handle_batch_response(response)

    def _sanitize_messages_for_logging(
        self, messages, prev_num_openai_messages: int
    ):
        r"""Sanitize OpenAI messages for logging by replacing base64 image
        data with a simple message and a link to view the image.

        Args:
            messages (List[OpenAIMessage]): The OpenAI messages to sanitize.
            prev_num_openai_messages (int): The number of openai messages
                logged in the previous iteration.

        Returns:
            List[OpenAIMessage]: The sanitized OpenAI messages.
        """
        import hashlib
        import os
        import re
        import tempfile

        # Create a copy of messages for logging to avoid modifying the
        # original messages
        sanitized_messages = []
        for msg in messages[prev_num_openai_messages:]:
            if isinstance(msg, dict):
                sanitized_msg = msg.copy()
                # Check if content is a list (multimodal content with images)
                if isinstance(sanitized_msg.get('content'), list):
                    content_list = []
                    for item in sanitized_msg['content']:
                        if (
                            isinstance(item, dict)
                            and item.get('type') == 'image_url'
                        ):
                            # Handle image URL
                            image_url = item.get('image_url', {}).get(
                                'url', ''
                            )
                            if image_url and image_url.startswith(
                                'data:image'
                            ):
                                # Extract image data and format
                                match = re.match(
                                    r'data:image/([^;]+);base64,(.+)',
                                    image_url,
                                )
                                if match:
                                    img_format, base64_data = match.groups()

                                    # Create a hash of the image data to use
                                    # as filename
                                    img_hash = hashlib.md5(
                                        base64_data[:100].encode()
                                    ).hexdigest()[:10]
                                    img_filename = (
                                        f"image_{img_hash}.{img_format}"
                                    )

                                    # Save image to temp directory for viewing
                                    try:
                                        import base64

                                        temp_dir = tempfile.gettempdir()
                                        img_path = os.path.join(
                                            temp_dir, img_filename
                                        )

                                        # Only save if file doesn't exist
                                        if not os.path.exists(img_path):
                                            with open(img_path, 'wb') as f:
                                                f.write(
                                                    base64.b64decode(
                                                        base64_data
                                                    )
                                                )

                                        # Create a file:// URL that can be
                                        # opened
                                        file_url = f"file://{img_path}"

                                        content_list.append(
                                            {
                                                'type': 'image_url',
                                                'image_url': {
                                                    'url': f'{file_url}',
                                                    'detail': item.get(
                                                        'image_url', {}
                                                    ).get('detail', 'auto'),
                                                },
                                            }
                                        )
                                    except Exception as e:
                                        # If saving fails, fall back to simple
                                        # message
                                        content_list.append(
                                            {
                                                'type': 'image_url',
                                                'image_url': {
                                                    'url': '[base64 '
                                                    + 'image - error saving: '
                                                    + str(e)
                                                    + ']',
                                                    'detail': item.get(
                                                        'image_url', {}
                                                    ).get('detail', 'auto'),
                                                },
                                            }
                                        )
                                else:
                                    # If regex fails, fall back to simple
                                    # message
                                    content_list.append(
                                        {
                                            'type': 'image_url',
                                            'image_url': {
                                                'url': '[base64 '
                                                + 'image - invalid format]',
                                                'detail': item.get(
                                                    'image_url', {}
                                                ).get('detail', 'auto'),
                                            },
                                        }
                                    )
                            else:
                                content_list.append(item)
                        else:
                            content_list.append(item)
                    sanitized_msg['content'] = content_list
                sanitized_messages.append(sanitized_msg)
            else:
                sanitized_messages.append(msg)
        return sanitized_messages

    def _step_get_info(
        self,
        output_messages: List[BaseMessage],
        finish_reasons: List[str],
        usage_dict: Dict[str, int],
        response_id: str,
        tool_calls: List[ToolCallingRecord],
        num_tokens: int,
        external_tool_call_requests: Optional[List[ToolCallRequest]] = None,
    ) -> Dict[str, Any]:
        r"""Process the output of a chat step and gather information about the
        step.

        This method checks for termination conditions, updates the agent's
        state, and collects information about the chat step, including tool
        calls and termination reasons.

        Args:
            output_messages (List[BaseMessage]): The messages generated in
                this step.
            finish_reasons (List[str]): The reasons for finishing the
                generation for each message.
            usage_dict (Dict[str, int]): Dictionary containing token usage
                information.
            response_id (str): The ID of the response from the model.
            tool_calls (List[ToolCallingRecord]): Records of function calls
                made during this step.
            num_tokens (int): The number of tokens used in this step.
            external_tool_call_request (Optional[ToolCallRequest]): The
                request for external tool call.

        Returns:
            Dict[str, Any]: A dictionary containing information about the chat
                step, including termination status, reasons, and tool call
                information.

        Note:
            This method iterates over all response terminators and checks if
            any of them signal termination. If a terminator signals
            termination, the agent's state is updated accordingly, and the
            termination reason is recorded.
        """
        termination = [
            terminator.is_terminated(output_messages)
            for terminator in self.response_terminators
        ]
        # Terminate the agent if any of the terminator terminates
        self.terminated, termination_reason = next(
            (
                (terminated, termination_reason)
                for terminated, termination_reason in termination
                if terminated
            ),
            (False, None),
        )
        # For now only retain the first termination reason
        if self.terminated and termination_reason is not None:
            finish_reasons = [termination_reason] * len(finish_reasons)

        return get_info_dict(
            response_id,
            usage_dict,
            finish_reasons,
            num_tokens,
            tool_calls,
            external_tool_call_requests,
        )

    def _handle_batch_response(
        self, response: ChatCompletion
    ) -> ModelResponse:
        r"""Process a batch response from the model and extract the necessary
        information.

        Args:
            response (ChatCompletion): Model response.

        Returns:
            _ModelResponse: parsed model response.
        """
        output_messages: List[BaseMessage] = []
        for choice in response.choices:
            # Skip messages with no meaningful content
            if (
                choice.message.content is None
                or choice.message.content.strip() == ""
            ) and not choice.message.tool_calls:
                continue

            meta_dict = {}
            if logprobs_info := handle_logprobs(choice):
                meta_dict["logprobs_info"] = logprobs_info

            chat_message = BaseMessage(
                role_name=self.role_name,
                role_type=self.role_type,
                meta_dict=meta_dict,
                content=choice.message.content or "",
                parsed=getattr(choice.message, "parsed", None),
            )

            output_messages.append(chat_message)

        finish_reasons = [
            str(choice.finish_reason) for choice in response.choices
        ]

        usage = {}
        if response.usage is not None:
            usage = safe_model_dump(response.usage)

        tool_call_requests: Optional[List[ToolCallRequest]] = None
        if tool_calls := response.choices[0].message.tool_calls:
            tool_call_requests = []
            for tool_call in tool_calls:
                tool_name = tool_call.function.name  # type: ignore[union-attr]
                tool_call_id = tool_call.id
                args = json.loads(tool_call.function.arguments)  # type: ignore[union-attr]
                tool_call_request = ToolCallRequest(
                    tool_name=tool_name, args=args, tool_call_id=tool_call_id
                )
                tool_call_requests.append(tool_call_request)

        return ModelResponse(
            response=response,
            tool_call_requests=tool_call_requests,
            output_messages=output_messages,
            finish_reasons=finish_reasons,
            usage_dict=usage,
            response_id=response.id or "",
        )

    def _step_terminate(
        self,
        num_tokens: int,
        tool_calls: List[ToolCallingRecord],
        termination_reason: str,
    ) -> ChatAgentResponse:
        r"""Create a response when the agent execution is terminated.

        This method is called when the agent needs to terminate its execution
        due to various reasons such as token limit exceeded, or other
        termination conditions. It creates a response with empty messages but
        includes termination information in the info dictionary.

        Args:
            num_tokens (int): Number of tokens in the messages.
            tool_calls (List[ToolCallingRecord]): List of information
                objects of functions called in the current step.
            termination_reason (str): String describing the reason for
                termination.

        Returns:
            ChatAgentResponse: A response object with empty message list,
                terminated flag set to True, and an info dictionary containing
                termination details, token counts, and tool call information.
        """
        self.terminated = True

        info = get_info_dict(
            None,
            None,
            [termination_reason],
            num_tokens,
            tool_calls,
        )

        return ChatAgentResponse(
            msgs=[],
            terminated=self.terminated,
            info=info,
        )

    @observe()
    def _execute_tool(
        self,
        tool_call_request: ToolCallRequest,
    ) -> ToolCallingRecord:
        r"""Execute the tool with arguments following the model's response.

        Args:
            tool_call_request (_ToolCallRequest): The tool call request.

        Returns:
            FunctionCallingRecord: A struct for logging information about this
                function call.
        """
        func_name = tool_call_request.tool_name
        args = tool_call_request.args
        tool_call_id = tool_call_request.tool_call_id
        tool = self._internal_tools[func_name]
        try:
            raw_result = tool(**args)
            if self.mask_tool_output:
                self._secure_result_store[tool_call_id] = raw_result
                result = (
                    "[The tool has been executed successfully, but the output"
                    " from the tool is masked. You can move forward]"
                )
                mask_flag = True
            else:
                result = raw_result
                mask_flag = False
        except Exception as e:
            # Capture the error message to prevent framework crash
            error_msg = f"Error executing tool '{func_name}': {e!s}"
            result = f"Tool execution failed: {error_msg}"
            mask_flag = False
            logger.warning(f"{error_msg} with result: {result}")

        return self._record_tool_calling(
            func_name, args, result, tool_call_id, mask_output=mask_flag
        )

    async def _aexecute_tool(
        self,
        tool_call_request: ToolCallRequest,
    ) -> ToolCallingRecord:
        func_name = tool_call_request.tool_name
        args = tool_call_request.args
        tool_call_id = tool_call_request.tool_call_id
        tool = self._internal_tools[func_name]
        import asyncio

        try:
            # Try different invocation paths in order of preference
            if hasattr(tool, 'func') and hasattr(tool.func, 'async_call'):
                # Case: FunctionTool wrapping an MCP tool
                result = await tool.func.async_call(**args)

            elif hasattr(tool, 'async_call') and callable(tool.async_call):
                # Case: tool itself has async_call
                result = await tool.async_call(**args)

            elif hasattr(tool, 'func') and asyncio.iscoroutinefunction(
                tool.func
            ):
                # Case: tool wraps a direct async function
                result = await tool.func(**args)

            elif asyncio.iscoroutinefunction(tool):
                # Case: tool is itself a coroutine function
                result = await tool(**args)

            else:
                # Fallback: synchronous call
                result = tool(**args)

        except Exception as e:
            # Capture the error message to prevent framework crash
            error_msg = f"Error executing async tool '{func_name}': {e!s}"
            result = f"Tool execution failed: {error_msg}"
            logging.warning(error_msg)
        return self._record_tool_calling(func_name, args, result, tool_call_id)

    def _record_tool_calling(
        self,
        func_name: str,
        args: Dict[str, Any],
        result: Any,
        tool_call_id: str,
        mask_output: bool = False,
    ):
        r"""Record the tool calling information in the memory, and return the
        tool calling record.

        Args:
            func_name (str): The name of the tool function called.
            args (Dict[str, Any]): The arguments passed to the tool.
            result (Any): The result returned by the tool execution.
            tool_call_id (str): A unique identifier for the tool call.
            mask_output (bool, optional): Whether to return a sanitized
                placeholder instead of the raw tool output.
                (default: :obj:`False`)

        Returns:
            ToolCallingRecord: A struct containing information about
            this tool call.
        """
        assist_msg = FunctionCallingMessage(
            role_name=self.role_name,
            role_type=self.role_type,
            meta_dict=None,
            content="",
            func_name=func_name,
            args=args,
            tool_call_id=tool_call_id,
        )
        func_msg = FunctionCallingMessage(
            role_name=self.role_name,
            role_type=self.role_type,
            meta_dict=None,
            content="",
            func_name=func_name,
            result=result,
            tool_call_id=tool_call_id,
            mask_output=mask_output,
        )

        # Use precise timestamps to ensure correct ordering
        # This ensures the assistant message (tool call) always appears before
        # the function message (tool result) in the conversation context
        # Use time.time_ns() for nanosecond precision to avoid collisions
        import time

        current_time_ns = time.time_ns()
        base_timestamp = current_time_ns / 1_000_000_000  # Convert to seconds

        self.update_memory(
            assist_msg, OpenAIBackendRole.ASSISTANT, timestamp=base_timestamp
        )

        # Add minimal increment to ensure function message comes after
        self.update_memory(
            func_msg,
            OpenAIBackendRole.FUNCTION,
            timestamp=base_timestamp + 1e-6,
        )

        # Record information about this tool call
        tool_record = ToolCallingRecord(
            tool_name=func_name,
            args=args,
            result=result,
            tool_call_id=tool_call_id,
        )

        return tool_record

    def _stream(
        self,
        input_message: Union[BaseMessage, str],
        response_format: Optional[Type[BaseModel]] = None,
    ) -> Generator[ChatAgentResponse, None, None]:
        r"""Executes a streaming step in the chat session, yielding
        intermediate responses as they are generated.

        Args:
            input_message (Union[BaseMessage, str]): The input message for the
                agent.
            response_format (Optional[Type[BaseModel]], optional): A Pydantic
                model defining the expected structure of the response.

        Yields:
            ChatAgentResponse: Intermediate responses containing partial
                content, tool calls, and other information as they become
                available.
        """
        # Convert input message to BaseMessage if necessary
        if isinstance(input_message, str):
            input_message = BaseMessage.make_user_message(
                role_name="User", content=input_message
            )

        # Add user input to memory
        self.update_memory(input_message, OpenAIBackendRole.USER)

        # Get context for streaming
        try:
            openai_messages, num_tokens = self.memory.get_context()
        except RuntimeError as e:
            yield self._step_terminate(e.args[1], [], "max_tokens_exceeded")
            return

        # Start streaming response
        yield from self._stream_response(
            openai_messages, num_tokens, response_format
        )

    def _get_token_count(self, content: str) -> int:
        r"""Get token count for content with fallback."""
        if hasattr(self.model_backend, 'token_counter'):
            return len(self.model_backend.token_counter.encode(content))
        else:
            return len(content.split())

    def _stream_response(
        self,
        openai_messages: List[OpenAIMessage],
        num_tokens: int,
        response_format: Optional[Type[BaseModel]] = None,
    ) -> Generator[ChatAgentResponse, None, None]:
        r"""Internal method to handle streaming responses with tool calls."""

        tool_call_records: List[ToolCallingRecord] = []
        accumulated_tool_calls: Dict[str, Any] = {}
        step_token_usage = self._create_token_usage_tracker()

        # Create content accumulator for proper content management
        content_accumulator = StreamContentAccumulator()
        iteration_count = 0
        while True:
            # Check termination condition
            if self.stop_event and self.stop_event.is_set():
                logger.info(
                    f"Termination triggered at iteration " f"{iteration_count}"
                )
                yield self._step_terminate(
                    num_tokens, tool_call_records, "termination_triggered"
                )
                return

            # Get streaming response from model
            try:
                response = self.model_backend.run(
                    openai_messages,
                    response_format,
                    self._get_full_tool_schemas() or None,
                )
                iteration_count += 1
            except Exception as exc:
                logger.error(
                    f"Error in streaming model response: {exc}", exc_info=exc
                )
                yield self._create_error_response(str(exc), tool_call_records)
                return

            # Handle streaming response
            if isinstance(response, Stream):
                (
                    stream_completed,
                    tool_calls_complete,
                ) = yield from self._process_stream_chunks_with_accumulator(
                    response,
                    content_accumulator,
                    accumulated_tool_calls,
                    tool_call_records,
                    step_token_usage,
                    response_format,
                )

                if tool_calls_complete:
                    # Clear completed tool calls
                    accumulated_tool_calls.clear()

                    # If we executed tools and not in
                    # single iteration mode, continue
                    if tool_call_records and (
                        self.max_iteration is None
                        or iteration_count < self.max_iteration
                    ):
                        # Update messages with tool results for next iteration
                        try:
                            openai_messages, num_tokens = (
                                self.memory.get_context()
                            )
                        except RuntimeError as e:
                            yield self._step_terminate(
                                e.args[1],
                                tool_call_records,
                                "max_tokens_exceeded",
                            )
                            return
                        # Reset streaming content for next iteration
                        content_accumulator.reset_streaming_content()
                        continue
                    else:
                        break
                else:
                    # Stream completed without tool calls
                    accumulated_tool_calls.clear()
                    break
            elif hasattr(response, '__enter__') and hasattr(
                response, '__exit__'
            ):
                # Handle structured output stream (ChatCompletionStreamManager)
                with response as stream:
                    parsed_object = None

                    for event in stream:
                        if event.type == "content.delta":
                            if getattr(event, "delta", None):
                                # Use accumulator for proper content management
                                partial_response = self._create_streaming_response_with_accumulator(  # noqa: E501
                                    content_accumulator,
                                    getattr(event, "delta", ""),
                                    step_token_usage,
                                    tool_call_records=tool_call_records.copy(),
                                )
                                yield partial_response

                        elif event.type == "content.done":
                            parsed_object = getattr(event, "parsed", None)
                            break
                        elif event.type == "error":
                            logger.error(
                                f"Error in structured stream: "
                                f"{getattr(event, 'error', '')}"
                            )
                            yield self._create_error_response(
                                str(getattr(event, 'error', '')),
                                tool_call_records,
                            )
                            return

                    # Get final completion and record final message
                    try:
                        final_completion = stream.get_final_completion()
                        final_content = (
                            final_completion.choices[0].message.content or ""
                        )

                        final_message = BaseMessage(
                            role_name=self.role_name,
                            role_type=self.role_type,
                            meta_dict={},
                            content=final_content,
                            parsed=cast(
                                "BaseModel | dict[str, Any] | None",
                                parsed_object,
                            ),  # type: ignore[arg-type]
                        )

                        self.record_message(final_message)

                        # Create final response
                        final_response = ChatAgentResponse(
                            msgs=[final_message],
                            terminated=False,
                            info={
                                "id": final_completion.id or "",
                                "usage": safe_model_dump(
                                    final_completion.usage
                                )
                                if final_completion.usage
                                else {},
                                "finish_reasons": [
                                    choice.finish_reason or "stop"
                                    for choice in final_completion.choices
                                ],
                                "num_tokens": self._get_token_count(
                                    final_content
                                ),
                                "tool_calls": tool_call_records,
                                "external_tool_requests": None,
                                "streaming": False,
                                "partial": False,
                            },
                        )
                        yield final_response
                        break

                    except Exception as e:
                        logger.error(f"Error getting final completion: {e}")
                        yield self._create_error_response(
                            str(e), tool_call_records
                        )
                        return
            else:
                # Handle non-streaming response (fallback)
                model_response = self._handle_batch_response(response)
                yield self._convert_to_chatagent_response(
                    model_response,
                    tool_call_records,
                    num_tokens,
                    None,
                    model_response.usage_dict.get("prompt_tokens", 0),
                    model_response.usage_dict.get("completion_tokens", 0),
                    model_response.usage_dict.get("total_tokens", 0),
                )
                accumulated_tool_calls.clear()
                break

    def _process_stream_chunks_with_accumulator(
        self,
        stream: Stream[ChatCompletionChunk],
        content_accumulator: StreamContentAccumulator,
        accumulated_tool_calls: Dict[str, Any],
        tool_call_records: List[ToolCallingRecord],
        step_token_usage: Dict[str, int],
        response_format: Optional[Type[BaseModel]] = None,
    ) -> Generator[ChatAgentResponse, None, Tuple[bool, bool]]:
        r"""Process streaming chunks with content accumulator."""

        tool_calls_complete = False
        stream_completed = False

        for chunk in stream:
            # Process chunk delta
            if chunk.choices and len(chunk.choices) > 0:
                choice = chunk.choices[0]
                delta = choice.delta

                # Handle content streaming
                if delta.content:
                    # Use accumulator for proper content management
                    partial_response = (
                        self._create_streaming_response_with_accumulator(
                            content_accumulator,
                            delta.content,
                            step_token_usage,
                            getattr(chunk, 'id', ''),
                            tool_call_records.copy(),
                        )
                    )
                    yield partial_response

                # Handle tool calls streaming
                if delta.tool_calls:
                    tool_calls_complete = self._accumulate_tool_calls(
                        delta.tool_calls, accumulated_tool_calls
                    )

                # Check if stream is complete
                if choice.finish_reason:
                    stream_completed = True

                    # If we have complete tool calls, execute them with
                    # sync status updates
                    if accumulated_tool_calls:
                        # Execute tools synchronously with
                        # optimized status updates
                        for (
                            status_response
                        ) in self._execute_tools_sync_with_status_accumulator(
                            accumulated_tool_calls,
                            tool_call_records,
                        ):
                            yield status_response

                        # Log sending status instead of adding to content
                        if tool_call_records:
                            logger.info("Sending back result to model")

                    # Record final message only if we have content AND no tool
                    # calls. If there are tool calls, _record_tool_calling
                    # will handle message recording.
                    final_content = content_accumulator.get_full_content()
                    if final_content.strip() and not accumulated_tool_calls:
                        final_message = BaseMessage(
                            role_name=self.role_name,
                            role_type=self.role_type,
                            meta_dict={},
                            content=final_content,
                        )

                        if response_format:
                            self._try_format_message(
                                final_message, response_format
                            )

                        self.record_message(final_message)
            elif chunk.usage and not chunk.choices:
                # Handle final chunk with usage but empty choices
                # This happens when stream_options={"include_usage": True}
                # Update the final usage from this chunk
                self._update_token_usage_tracker(
                    step_token_usage, safe_model_dump(chunk.usage)
                )

                # Create final response with final usage
                final_content = content_accumulator.get_full_content()
                if final_content.strip():
                    final_message = BaseMessage(
                        role_name=self.role_name,
                        role_type=self.role_type,
                        meta_dict={},
                        content=final_content,
                    )

                    if response_format:
                        self._try_format_message(
                            final_message, response_format
                        )

                    # Create final response with final usage (not partial)
                    final_response = ChatAgentResponse(
                        msgs=[final_message],
                        terminated=False,
                        info={
                            "id": getattr(chunk, 'id', ''),
                            "usage": step_token_usage.copy(),
                            "finish_reasons": ["stop"],
                            "num_tokens": self._get_token_count(final_content),
                            "tool_calls": tool_call_records or [],
                            "external_tool_requests": None,
                            "streaming": False,
                            "partial": False,
                        },
                    )
                    yield final_response
                break
            elif stream_completed:
                # If we've already seen finish_reason but no usage chunk, exit
                break

        return stream_completed, tool_calls_complete

    def _accumulate_tool_calls(
        self,
        tool_call_deltas: List[Any],
        accumulated_tool_calls: Dict[str, Any],
    ) -> bool:
        r"""Accumulate tool call chunks and return True when
        any tool call is complete.

        Args:
            tool_call_deltas (List[Any]): List of tool call deltas.
            accumulated_tool_calls (Dict[str, Any]): Dictionary of accumulated
                tool calls.

        Returns:
            bool: True if any tool call is complete, False otherwise.
        """

        for delta_tool_call in tool_call_deltas:
            index = delta_tool_call.index
            tool_call_id = getattr(delta_tool_call, 'id', None)

            # Initialize tool call entry if not exists
            if index not in accumulated_tool_calls:
                accumulated_tool_calls[index] = {
                    'id': '',
                    'type': 'function',
                    'function': {'name': '', 'arguments': ''},
                    'complete': False,
                }

            tool_call_entry = accumulated_tool_calls[index]

            # Accumulate tool call data
            if tool_call_id:
                tool_call_entry['id'] = (
                    tool_call_id  # Set full ID, don't append
                )

            if (
                hasattr(delta_tool_call, 'function')
                and delta_tool_call.function
            ):
                if delta_tool_call.function.name:
                    tool_call_entry['function']['name'] += (
                        delta_tool_call.function.name
                    )  # Append incremental name
                if delta_tool_call.function.arguments:
                    tool_call_entry['function']['arguments'] += (
                        delta_tool_call.function.arguments
                    )

        # Check if any tool calls are complete
        any_complete = False
        for _index, tool_call_entry in accumulated_tool_calls.items():
            if (
                tool_call_entry['id']
                and tool_call_entry['function']['name']
                and tool_call_entry['function']['arguments']
                and tool_call_entry['function']['name'] in self._internal_tools
            ):
                try:
                    # Try to parse arguments to check completeness
                    json.loads(tool_call_entry['function']['arguments'])
                    tool_call_entry['complete'] = True
                    any_complete = True
                except json.JSONDecodeError:
                    # Arguments not complete yet
                    tool_call_entry['complete'] = False

        return any_complete

    def _execute_tools_sync_with_status_accumulator(
        self,
        accumulated_tool_calls: Dict[str, Any],
        tool_call_records: List[ToolCallingRecord],
    ) -> Generator[ChatAgentResponse, None, None]:
        r"""Execute multiple tools synchronously with
        proper content accumulation, using threads+queue for
        non-blocking status streaming."""

        def tool_worker(result_queue, tool_call_data):
            try:
                tool_call_record = self._execute_tool_from_stream_data(
                    tool_call_data
                )
                result_queue.put(tool_call_record)
            except Exception as e:
                logger.error(f"Error in threaded tool execution: {e}")
                result_queue.put(None)

        tool_calls_to_execute = []
        for _tool_call_index, tool_call_data in accumulated_tool_calls.items():
            if tool_call_data.get('complete', False):
                tool_calls_to_execute.append(tool_call_data)

        # Phase 2: Execute tools in threads and yield status while waiting
        for tool_call_data in tool_calls_to_execute:
            function_name = tool_call_data['function']['name']
            try:
                args = json.loads(tool_call_data['function']['arguments'])
            except json.JSONDecodeError:
                args = tool_call_data['function']['arguments']
            result_queue: queue.Queue[Optional[ToolCallingRecord]] = (
                queue.Queue()
            )
            thread = threading.Thread(
                target=tool_worker,
                args=(result_queue, tool_call_data),
            )
            thread.start()

            # Log debug info instead of adding to content
            logger.info(
                f"Calling function: {function_name} with arguments: {args}"
            )

            # wait for tool thread to finish with optional timeout
            thread.join(self.tool_execution_timeout)

            # If timeout occurred, mark as error and continue
            if thread.is_alive():
                # Log timeout info instead of adding to content
                logger.warning(
                    f"Function '{function_name}' timed out after "
                    f"{self.tool_execution_timeout} seconds"
                )

                # Detach thread (it may still finish later). Skip recording.
                continue

            # Tool finished, get result
            tool_call_record = result_queue.get()
            if tool_call_record:
                tool_call_records.append(tool_call_record)
                raw_result = tool_call_record.result
                result_str = str(raw_result)

                # Log debug info instead of adding to content
                logger.info(f"Function output: {result_str}")
            else:
                # Error already logged
                continue

        # Ensure this function remains a generator (required by type signature)
        return
        yield  # This line is never reached but makes this a generator function

    def _execute_tool_from_stream_data(
        self, tool_call_data: Dict[str, Any]
    ) -> Optional[ToolCallingRecord]:
        r"""Execute a tool from accumulated stream data."""

        try:
            function_name = tool_call_data['function']['name']
            args = json.loads(tool_call_data['function']['arguments'])
            tool_call_id = tool_call_data['id']

            if function_name in self._internal_tools:
                tool = self._internal_tools[function_name]
                try:
                    result = tool(**args)
                    # First, create and record the assistant message with tool
                    # call
                    assist_msg = FunctionCallingMessage(
                        role_name=self.role_name,
                        role_type=self.role_type,
                        meta_dict=None,
                        content="",
                        func_name=function_name,
                        args=args,
                        tool_call_id=tool_call_id,
                    )

                    # Then create the tool response message
                    func_msg = FunctionCallingMessage(
                        role_name=self.role_name,
                        role_type=self.role_type,
                        meta_dict=None,
                        content="",
                        func_name=function_name,
                        result=result,
                        tool_call_id=tool_call_id,
                    )

                    # Record both messages with precise timestamps to ensure
                    # correct ordering
                    import time

                    current_time_ns = time.time_ns()
                    base_timestamp = (
                        current_time_ns / 1_000_000_000
                    )  # Convert to seconds

                    self.update_memory(
                        assist_msg,
                        OpenAIBackendRole.ASSISTANT,
                        timestamp=base_timestamp,
                    )
                    self.update_memory(
                        func_msg,
                        OpenAIBackendRole.FUNCTION,
                        timestamp=base_timestamp + 1e-6,
                    )

                    return ToolCallingRecord(
                        tool_name=function_name,
                        args=args,
                        result=result,
                        tool_call_id=tool_call_id,
                    )

                except Exception as e:
                    error_msg = (
                        f"Error executing tool '{function_name}': {e!s}"
                    )
                    result = {"error": error_msg}
                    logging.warning(error_msg)

                    # Record error response
                    func_msg = FunctionCallingMessage(
                        role_name=self.role_name,
                        role_type=self.role_type,
                        meta_dict=None,
                        content="",
                        func_name=function_name,
                        result=result,
                        tool_call_id=tool_call_id,
                    )

                    self.update_memory(func_msg, OpenAIBackendRole.FUNCTION)

                    return ToolCallingRecord(
                        tool_name=function_name,
                        args=args,
                        result=result,
                        tool_call_id=tool_call_id,
                    )
            else:
                logger.warning(
                    f"Tool '{function_name}' not found in internal tools"
                )
                return None

        except Exception as e:
            logger.error(f"Error processing tool call: {e}")
            return None

    async def _aexecute_tool_from_stream_data(
        self, tool_call_data: Dict[str, Any]
    ) -> Optional[ToolCallingRecord]:
        r"""Async execute a tool from accumulated stream data."""

        try:
            function_name = tool_call_data['function']['name']
            args = json.loads(tool_call_data['function']['arguments'])
            tool_call_id = tool_call_data['id']

            if function_name in self._internal_tools:
                tool = self._internal_tools[function_name]
                try:
                    # Try different invocation paths in order of preference
                    if hasattr(tool, 'func') and hasattr(
                        tool.func, 'async_call'
                    ):
                        # Case: FunctionTool wrapping an MCP tool
                        result = await tool.func.async_call(**args)

                    elif hasattr(tool, 'async_call') and callable(
                        tool.async_call
                    ):
                        # Case: tool itself has async_call
                        result = await tool.async_call(**args)

                    elif hasattr(tool, 'func') and asyncio.iscoroutinefunction(
                        tool.func
                    ):
                        # Case: tool wraps a direct async function
                        result = await tool.func(**args)

                    elif asyncio.iscoroutinefunction(tool):
                        # Case: tool is itself a coroutine function
                        result = await tool(**args)

                    else:
                        # Fallback: synchronous call
                        result = tool(**args)
                    # First, create and record the assistant message with tool
                    # call
                    assist_msg = FunctionCallingMessage(
                        role_name=self.role_name,
                        role_type=self.role_type,
                        meta_dict=None,
                        content="",
                        func_name=function_name,
                        args=args,
                        tool_call_id=tool_call_id,
                    )

                    # Then create the tool response message
                    func_msg = FunctionCallingMessage(
                        role_name=self.role_name,
                        role_type=self.role_type,
                        meta_dict=None,
                        content="",
                        func_name=function_name,
                        result=result,
                        tool_call_id=tool_call_id,
                    )

                    # Record both messages with precise timestamps to ensure
                    # correct ordering
                    import time

                    current_time_ns = time.time_ns()
                    base_timestamp = (
                        current_time_ns / 1_000_000_000
                    )  # Convert to seconds

                    self.update_memory(
                        assist_msg,
                        OpenAIBackendRole.ASSISTANT,
                        timestamp=base_timestamp,
                    )
                    self.update_memory(
                        func_msg,
                        OpenAIBackendRole.FUNCTION,
                        timestamp=base_timestamp + 1e-6,
                    )

                    return ToolCallingRecord(
                        tool_name=function_name,
                        args=args,
                        result=result,
                        tool_call_id=tool_call_id,
                    )

                except Exception as e:
                    error_msg = (
                        f"Error executing async tool '{function_name}': {e!s}"
                    )
                    result = {"error": error_msg}
                    logging.warning(error_msg)

                    # Record error response
                    func_msg = FunctionCallingMessage(
                        role_name=self.role_name,
                        role_type=self.role_type,
                        meta_dict=None,
                        content="",
                        func_name=function_name,
                        result=result,
                        tool_call_id=tool_call_id,
                    )

                    self.update_memory(func_msg, OpenAIBackendRole.FUNCTION)

                    return ToolCallingRecord(
                        tool_name=function_name,
                        args=args,
                        result=result,
                        tool_call_id=tool_call_id,
                    )
            else:
                logger.warning(
                    f"Tool '{function_name}' not found in internal tools"
                )
                return None

        except Exception as e:
            logger.error(f"Error processing async tool call: {e}")
            return None

    def _create_error_response(
        self, error_message: str, tool_call_records: List[ToolCallingRecord]
    ) -> ChatAgentResponse:
        r"""Create an error response for streaming."""

        error_msg = BaseMessage(
            role_name=self.role_name,
            role_type=self.role_type,
            meta_dict={},
            content=f"Error: {error_message}",
        )

        return ChatAgentResponse(
            msgs=[error_msg],
            terminated=True,
            info={
                "error": error_message,
                "tool_calls": tool_call_records,
                "streaming": True,
            },
        )

    async def _astream(
        self,
        input_message: Union[BaseMessage, str],
        response_format: Optional[Type[BaseModel]] = None,
    ) -> AsyncGenerator[ChatAgentResponse, None]:
        r"""Asynchronous version of stream method."""

        # Convert input message to BaseMessage if necessary
        if isinstance(input_message, str):
            input_message = BaseMessage.make_user_message(
                role_name="User", content=input_message
            )

        # Add user input to memory
        self.update_memory(input_message, OpenAIBackendRole.USER)

        # Get context for streaming
        try:
            openai_messages, num_tokens = self.memory.get_context()
        except RuntimeError as e:
            yield self._step_terminate(e.args[1], [], "max_tokens_exceeded")
            return

        # Start async streaming response
        last_response = None
        async for response in self._astream_response(
            openai_messages, num_tokens, response_format
        ):
            last_response = response
            yield response

        # Clean tool call messages from memory after response generation
        if self.prune_tool_calls_from_memory and last_response:
            # Extract tool_calls from the last response info
            tool_calls = last_response.info.get("tool_calls", [])
            if tool_calls:
                self.memory.clean_tool_calls()

    async def _astream_response(
        self,
        openai_messages: List[OpenAIMessage],
        num_tokens: int,
        response_format: Optional[Type[BaseModel]] = None,
    ) -> AsyncGenerator[ChatAgentResponse, None]:
        r"""Async method to handle streaming responses with tool calls."""

        tool_call_records: List[ToolCallingRecord] = []
        accumulated_tool_calls: Dict[str, Any] = {}
        step_token_usage = self._create_token_usage_tracker()

        # Create content accumulator for proper content management
        content_accumulator = StreamContentAccumulator()
        iteration_count = 0
        while True:
            # Check termination condition
            if self.stop_event and self.stop_event.is_set():
                logger.info(
                    f"Termination triggered at iteration " f"{iteration_count}"
                )
                yield self._step_terminate(
                    num_tokens, tool_call_records, "termination_triggered"
                )
                return

            # Get async streaming response from model
            try:
                response = await self.model_backend.arun(
                    openai_messages,
                    response_format,
                    self._get_full_tool_schemas() or None,
                )
                iteration_count += 1
            except Exception as exc:
                logger.error(
                    f"Error in async streaming model response: {exc}",
                    exc_info=exc,
                )
                yield self._create_error_response(str(exc), tool_call_records)
                return

            # Handle streaming response
            if isinstance(response, AsyncStream):
                stream_completed = False
                tool_calls_complete = False

                # Process chunks and forward them
                async for (
                    item
                ) in self._aprocess_stream_chunks_with_accumulator(
                    response,
                    content_accumulator,
                    accumulated_tool_calls,
                    tool_call_records,
                    step_token_usage,
                    response_format,
                ):
                    if isinstance(item, tuple):
                        # This is the final return value (stream_completed,
                        # tool_calls_complete)
                        stream_completed, tool_calls_complete = item
                        break
                    else:
                        # This is a ChatAgentResponse to be yielded
                        yield item

                if tool_calls_complete:
                    # Clear completed tool calls
                    accumulated_tool_calls.clear()

                    # If we executed tools and not in
                    # single iteration mode, continue
                    if tool_call_records and (
                        self.max_iteration is None
                        or iteration_count < self.max_iteration
                    ):
                        # Update messages with tool results for next iteration
                        try:
                            openai_messages, num_tokens = (
                                self.memory.get_context()
                            )
                        except RuntimeError as e:
                            yield self._step_terminate(
                                e.args[1],
                                tool_call_records,
                                "max_tokens_exceeded",
                            )
                            return
                        # Reset streaming content for next iteration
                        content_accumulator.reset_streaming_content()
                        continue
                    else:
                        break
                else:
                    # Stream completed without tool calls
                    accumulated_tool_calls.clear()
                    break
            elif hasattr(response, '__aenter__') and hasattr(
                response, '__aexit__'
            ):
                # Handle structured output stream
                # (AsyncChatCompletionStreamManager)
                async with response as stream:
                    parsed_object = None

                    async for event in stream:
                        if event.type == "content.delta":
                            if getattr(event, "delta", None):
                                # Use accumulator for proper content management
                                partial_response = self._create_streaming_response_with_accumulator(  # noqa: E501
                                    content_accumulator,
                                    getattr(event, "delta", ""),
                                    step_token_usage,
                                    tool_call_records=tool_call_records.copy(),
                                )
                                yield partial_response

                        elif event.type == "content.done":
                            parsed_object = getattr(event, "parsed", None)
                            break
                        elif event.type == "error":
                            logger.error(
                                f"Error in async structured stream: "
                                f"{getattr(event, 'error', '')}"
                            )
                            yield self._create_error_response(
                                str(getattr(event, 'error', '')),
                                tool_call_records,
                            )
                            return

                    # Get final completion and record final message
                    try:
                        final_completion = await stream.get_final_completion()
                        final_content = (
                            final_completion.choices[0].message.content or ""
                        )

                        final_message = BaseMessage(
                            role_name=self.role_name,
                            role_type=self.role_type,
                            meta_dict={},
                            content=final_content,
                            parsed=cast(
                                "BaseModel | dict[str, Any] | None",
                                parsed_object,
                            ),  # type: ignore[arg-type]
                        )

                        self.record_message(final_message)

                        # Create final response
                        final_response = ChatAgentResponse(
                            msgs=[final_message],
                            terminated=False,
                            info={
                                "id": final_completion.id or "",
                                "usage": safe_model_dump(
                                    final_completion.usage
                                )
                                if final_completion.usage
                                else {},
                                "finish_reasons": [
                                    choice.finish_reason or "stop"
                                    for choice in final_completion.choices
                                ],
                                "num_tokens": self._get_token_count(
                                    final_content
                                ),
                                "tool_calls": tool_call_records,
                                "external_tool_requests": None,
                                "streaming": False,
                                "partial": False,
                            },
                        )
                        yield final_response
                        break

                    except Exception as e:
                        logger.error(
                            f"Error getting async final completion: {e}"
                        )
                        yield self._create_error_response(
                            str(e), tool_call_records
                        )
                        return
            else:
                # Handle non-streaming response (fallback)
                model_response = self._handle_batch_response(response)
                yield self._convert_to_chatagent_response(
                    model_response,
                    tool_call_records,
                    num_tokens,
                    None,
                    model_response.usage_dict.get("prompt_tokens", 0),
                    model_response.usage_dict.get("completion_tokens", 0),
                    model_response.usage_dict.get("total_tokens", 0),
                )
                accumulated_tool_calls.clear()
                break

    def _record_assistant_tool_calls_message(
        self, accumulated_tool_calls: Dict[str, Any], content: str = ""
    ) -> None:
        r"""Record the assistant message that contains tool calls.

        This method creates and records an assistant message that includes
        the tool calls information, which is required by OpenAI's API format.
        """
        # Create a BaseMessage with tool_calls information in meta_dict
        # This will be converted to the proper OpenAI format when needed
        tool_calls_list = []
        for tool_call_data in accumulated_tool_calls.values():
            if tool_call_data.get('complete', False):
                tool_call_dict = {
                    "id": tool_call_data["id"],
                    "type": "function",
                    "function": {
                        "name": tool_call_data["function"]["name"],
                        "arguments": tool_call_data["function"]["arguments"],
                    },
                }
                tool_calls_list.append(tool_call_dict)

        # Create an assistant message with tool calls
        assist_msg = BaseMessage(
            role_name=self.role_name,
            role_type=self.role_type,
            meta_dict={"tool_calls": tool_calls_list},
            content=content or "",
        )

        # Record this assistant message
        self.update_memory(assist_msg, OpenAIBackendRole.ASSISTANT)

    async def _aprocess_stream_chunks_with_accumulator(
        self,
        stream: AsyncStream[ChatCompletionChunk],
        content_accumulator: StreamContentAccumulator,
        accumulated_tool_calls: Dict[str, Any],
        tool_call_records: List[ToolCallingRecord],
        step_token_usage: Dict[str, int],
        response_format: Optional[Type[BaseModel]] = None,
    ) -> AsyncGenerator[Union[ChatAgentResponse, Tuple[bool, bool]], None]:
        r"""Async version of process streaming chunks with
        content accumulator.
        """

        tool_calls_complete = False
        stream_completed = False

        async for chunk in stream:
            # Process chunk delta
            if chunk.choices and len(chunk.choices) > 0:
                choice = chunk.choices[0]
                delta = choice.delta

                # Handle content streaming
                if delta.content:
                    # Use accumulator for proper content management
                    partial_response = (
                        self._create_streaming_response_with_accumulator(
                            content_accumulator,
                            delta.content,
                            step_token_usage,
                            getattr(chunk, 'id', ''),
                            tool_call_records.copy(),
                        )
                    )
                    yield partial_response

                # Handle tool calls streaming
                if delta.tool_calls:
                    tool_calls_complete = self._accumulate_tool_calls(
                        delta.tool_calls, accumulated_tool_calls
                    )

                # Check if stream is complete
                if choice.finish_reason:
                    stream_completed = True

                    # If we have complete tool calls, execute them with
                    # async status updates
                    if accumulated_tool_calls:
                        # Execute tools asynchronously with real-time
                        # status updates
                        async for (
                            status_response
                        ) in self._execute_tools_async_with_status_accumulator(
                            accumulated_tool_calls,
                            content_accumulator,
                            step_token_usage,
                            tool_call_records,
                        ):
                            yield status_response

                        # Log sending status instead of adding to content
                        if tool_call_records:
                            logger.info("Sending back result to model")

                    # Record final message only if we have content AND no tool
                    # calls. If there are tool calls, _record_tool_calling
                    # will handle message recording.
                    final_content = content_accumulator.get_full_content()
                    if final_content.strip() and not accumulated_tool_calls:
                        final_message = BaseMessage(
                            role_name=self.role_name,
                            role_type=self.role_type,
                            meta_dict={},
                            content=final_content,
                        )

                        if response_format:
                            self._try_format_message(
                                final_message, response_format
                            )

                        self.record_message(final_message)
            elif chunk.usage and not chunk.choices:
                # Handle final chunk with usage but empty choices
                # This happens when stream_options={"include_usage": True}
                # Update the final usage from this chunk
                self._update_token_usage_tracker(
                    step_token_usage, safe_model_dump(chunk.usage)
                )

                # Create final response with final usage
                final_content = content_accumulator.get_full_content()
                if final_content.strip():
                    final_message = BaseMessage(
                        role_name=self.role_name,
                        role_type=self.role_type,
                        meta_dict={},
                        content=final_content,
                    )

                    if response_format:
                        self._try_format_message(
                            final_message, response_format
                        )

                    # Create final response with final usage (not partial)
                    final_response = ChatAgentResponse(
                        msgs=[final_message],
                        terminated=False,
                        info={
                            "id": getattr(chunk, 'id', ''),
                            "usage": step_token_usage.copy(),
                            "finish_reasons": ["stop"],
                            "num_tokens": self._get_token_count(final_content),
                            "tool_calls": tool_call_records or [],
                            "external_tool_requests": None,
                            "streaming": False,
                            "partial": False,
                        },
                    )
                    yield final_response
                break
            elif stream_completed:
                # If we've already seen finish_reason but no usage chunk, exit
                break

        # Yield the final status as a tuple
        yield (stream_completed, tool_calls_complete)

    async def _execute_tools_async_with_status_accumulator(
        self,
        accumulated_tool_calls: Dict[str, Any],
        content_accumulator: StreamContentAccumulator,
        step_token_usage: Dict[str, int],
        tool_call_records: List[ToolCallingRecord],
    ) -> AsyncGenerator[ChatAgentResponse, None]:
        r"""Execute multiple tools asynchronously with
        proper content accumulation."""
        import asyncio

        # Phase 1: Start all tools and yield "Calling function"
        # statuses immediately
        tool_tasks = []
        for _tool_call_index, tool_call_data in accumulated_tool_calls.items():
            if tool_call_data.get('complete', False):
                function_name = tool_call_data['function']['name']
                try:
                    args = json.loads(tool_call_data['function']['arguments'])
                except json.JSONDecodeError:
                    args = tool_call_data['function']['arguments']

                # Log debug info instead of adding to content
                logger.info(
                    f"Calling function: {function_name} with arguments: {args}"
                )

                # Start tool execution asynchronously (non-blocking)
                if self.tool_execution_timeout is not None:
                    task = asyncio.create_task(
                        asyncio.wait_for(
                            self._aexecute_tool_from_stream_data(
                                tool_call_data
                            ),
                            timeout=self.tool_execution_timeout,
                        )
                    )
                else:
                    task = asyncio.create_task(
                        self._aexecute_tool_from_stream_data(tool_call_data)
                    )
                tool_tasks.append((task, tool_call_data))

        # Phase 2: Wait for tools to complete and yield results as they finish
        if tool_tasks:
            # Use asyncio.as_completed for true async processing
            for completed_task in asyncio.as_completed(
                [task for task, _ in tool_tasks]
            ):
                try:
                    tool_call_record = await completed_task
                    if tool_call_record:
                        # Add to the shared tool_call_records list
                        tool_call_records.append(tool_call_record)

                        # Create output status message
                        raw_result = tool_call_record.result
                        result_str = str(raw_result)

                        # Log debug info instead of adding to content
                        logger.info(f"Function output: {result_str}")

                except Exception as e:
                    if isinstance(e, asyncio.TimeoutError):
                        # Log timeout info instead of adding to content
                        logger.warning(
                            f"Function timed out after "
                            f"{self.tool_execution_timeout} seconds"
                        )
                    else:
                        logger.error(f"Error in async tool execution: {e}")
                    continue

        # Ensure this function remains an async generator
        return
        # This line is never reached but makes this an async generator function
        yield

    def _create_streaming_response_with_accumulator(
        self,
        accumulator: StreamContentAccumulator,
        new_content: str,
        step_token_usage: Dict[str, int],
        response_id: str = "",
        tool_call_records: Optional[List[ToolCallingRecord]] = None,
    ) -> ChatAgentResponse:
        r"""Create a streaming response using content accumulator."""

        # Add new content; only build full content when needed
        accumulator.add_streaming_content(new_content)
        if self.stream_accumulate:
            message_content = accumulator.get_full_content()
        else:
            message_content = new_content

        message = BaseMessage(
            role_name=self.role_name,
            role_type=self.role_type,
            meta_dict={},
            content=message_content,
        )

        return ChatAgentResponse(
            msgs=[message],
            terminated=False,
            info={
                "id": response_id,
                "usage": step_token_usage.copy(),
                "finish_reasons": ["streaming"],
                "num_tokens": self._get_token_count(message_content),
                "tool_calls": tool_call_records or [],
                "external_tool_requests": None,
                "streaming": True,
                "partial": True,
            },
        )

    def get_usage_dict(
        self, output_messages: List[BaseMessage], prompt_tokens: int
    ) -> Dict[str, int]:
        r"""Get usage dictionary when using the stream mode.

        Args:
            output_messages (list): List of output messages.
            prompt_tokens (int): Number of input prompt tokens.

        Returns:
            dict: Usage dictionary.
        """
        encoding = get_model_encoding(self.model_type.value_for_tiktoken)
        completion_tokens = sum(
            len(encoding.encode(message.content))
            for message in output_messages
        )
        return dict(
            completion_tokens=completion_tokens,
            prompt_tokens=prompt_tokens,
            total_tokens=completion_tokens + prompt_tokens,
        )

    def add_model_scheduling_strategy(self, name: str, strategy_fn: Callable):
        r"""Add a scheduling strategy method provided by user to ModelManger.

        Args:
            name (str): The name of the strategy.
            strategy_fn (Callable): The scheduling strategy function.
        """
        self.model_backend.add_strategy(name, strategy_fn)

    def clone(self, with_memory: bool = False) -> ChatAgent:
        r"""Creates a new instance of :obj:`ChatAgent` with the same
        configuration as the current instance.

        Args:
            with_memory (bool): Whether to copy the memory (conversation
                history) to the new agent. If True, the new agent will have
                the same conversation history. If False, the new agent will
                have a fresh memory with only the system message.
                (default: :obj:`False`)

        Returns:
            ChatAgent: A new instance of :obj:`ChatAgent` with the same
                configuration.
        """
        # Create a new instance with the same configuration
        # If with_memory is True, set system_message to None
        # If with_memory is False, use the original system message
        # To avoid duplicated system memory.
        system_message = None if with_memory else self._original_system_message

        # Clone tools and collect toolkits that need registration
        cloned_tools, toolkits_to_register = self._clone_tools()

        new_agent = ChatAgent(
            system_message=system_message,
            model=self.model_backend.models,  # Pass the existing model_backend
            memory=None,  # clone memory later
            message_window_size=getattr(self.memory, "window_size", None),
            token_limit=getattr(
                self.memory.get_context_creator(), "token_limit", None
            ),
            output_language=self._output_language,
            tools=cloned_tools,
            toolkits_to_register_agent=toolkits_to_register,
            external_tools=[
                schema for schema in self._external_tool_schemas.values()
            ],
            response_terminators=self.response_terminators,
            scheduling_strategy=(
                self.model_backend.scheduling_strategy.__name__
            ),
            max_iteration=self.max_iteration,
            stop_event=self.stop_event,
            tool_execution_timeout=self.tool_execution_timeout,
            pause_event=self.pause_event,
            prune_tool_calls_from_memory=self.prune_tool_calls_from_memory,
            stream_accumulate=self.stream_accumulate,
        )

        # Copy memory if requested
        if with_memory:
            # Get all records from the current memory
            context_records = self.memory.retrieve()
            # Write them to the new agent's memory
            for context_record in context_records:
                new_agent.memory.write_record(context_record.memory_record)

        return new_agent

    def _clone_tools(
        self,
    ) -> Tuple[
        List[Union[FunctionTool, Callable]], List[RegisteredAgentToolkit]
    ]:
        r"""Clone tools and return toolkits that need agent registration.

        This method handles stateful toolkits by cloning them if they have
        a clone_for_new_session method, and collecting RegisteredAgentToolkit
        instances for later registration.

        Returns:
            Tuple containing:
            - List of cloned tools/functions
            - List of RegisteredAgentToolkit instances need registration
        """
        cloned_tools = []
        toolkits_to_register = []
        cloned_toolkits = {}
        # Cache for cloned toolkits by original toolkit id

        for tool in self._internal_tools.values():
            # Check if this tool is a method bound to a toolkit instance
            if hasattr(tool.func, '__self__'):
                toolkit_instance = tool.func.__self__
                toolkit_id = id(toolkit_instance)

                if toolkit_id not in cloned_toolkits:
                    # Check if the toolkit has a clone method
                    if hasattr(toolkit_instance, 'clone_for_new_session'):
                        try:
                            import uuid

                            new_session_id = str(uuid.uuid4())[:8]
                            new_toolkit = (
                                toolkit_instance.clone_for_new_session(
                                    new_session_id
                                )
                            )

                            # If this is a RegisteredAgentToolkit,
                            # add it to registration list
                            if isinstance(new_toolkit, RegisteredAgentToolkit):
                                toolkits_to_register.append(new_toolkit)

                            cloned_toolkits[toolkit_id] = new_toolkit
                        except Exception as e:
                            logger.warning(
                                f"Failed to clone toolkit {toolkit_instance.__class__.__name__}: {e}"  # noqa:E501
                            )
                            # Use original toolkit if cloning fails
                            cloned_toolkits[toolkit_id] = toolkit_instance
                    else:
                        # Toolkit doesn't support cloning, use original
                        cloned_toolkits[toolkit_id] = toolkit_instance

                # Get the method from the cloned (or original) toolkit
                toolkit = cloned_toolkits[toolkit_id]
                method_name = tool.func.__name__
                if hasattr(toolkit, method_name):
                    new_method = getattr(toolkit, method_name)
                    cloned_tools.append(new_method)
                else:
                    # Fallback to original function
                    cloned_tools.append(tool.func)
            else:
                # Not a toolkit method, just use the original function
                cloned_tools.append(tool.func)

        return cloned_tools, toolkits_to_register

    def __repr__(self) -> str:
        r"""Returns a string representation of the :obj:`ChatAgent`.

        Returns:
            str: The string representation of the :obj:`ChatAgent`.
        """
        return (
            f"ChatAgent({self.role_name}, {self.role_type}, {self.model_type})"
        )

    @dependencies_required("mcp")
    def to_mcp(
        self,
        name: str = "CAMEL-ChatAgent",
        description: str = "A helpful assistant using the CAMEL AI framework.",
        dependencies: Optional[List[str]] = None,
        host: str = "localhost",
        port: int = 8000,
    ):
        r"""Expose this ChatAgent as an MCP server.

        Args:
            name (str): Name of the MCP server.
                (default: :obj:`CAMEL-ChatAgent`)
            description (Optional[List[str]]): Description of the agent. If
                None, a generic description is used. (default: :obj:`A helpful
                assistant using the CAMEL AI framework.`)
            dependencies (Optional[List[str]]): Additional
                dependencies for the MCP server. (default: :obj:`None`)
            host (str): Host to bind to for HTTP transport.
                (default: :obj:`localhost`)
            port (int): Port to bind to for HTTP transport.
                (default: :obj:`8000`)

        Returns:
            FastMCP: An MCP server instance that can be run.
        """
        from mcp.server.fastmcp import FastMCP

        # Combine dependencies
        all_dependencies = ["camel-ai[all]"]
        if dependencies:
            all_dependencies.extend(dependencies)

        mcp_server = FastMCP(
            name,
            dependencies=all_dependencies,
            host=host,
            port=port,
        )

        # Store agent reference
        agent_instance = self

        # Define functions first
        async def step(message, response_format=None):
            r"""Execute a single step in the chat session with the agent."""
            format_cls = None
            if response_format:
                format_cls = model_from_json_schema(
                    "DynamicResponseFormat", response_format
                )
            response = await agent_instance.astep(message, format_cls)
            return {
                "status": "success",
                "messages": [msg.to_dict() for msg in response.msgs],
                "terminated": response.terminated,
                "info": response.info,
            }

        # Reset tool
        def reset():
            r"""Reset the chat agent to its initial state."""
            agent_instance.reset()
            return {"status": "success", "message": "Agent reset successfully"}

        # Set language tool
        def set_output_language(language):
            r"""Set the output language for the chat agent."""
            agent_instance.output_language = language
            return {
                "status": "success",
                "message": f"Output language set to '{language}'",
            }

        # Agent info resource and tool
        def get_agent_info():
            r"""Get information about the agent."""
            info = {
                "agent_id": agent_instance.agent_id,
                "model_type": str(agent_instance.model_type),
                "role_name": agent_instance.role_name,
                "role_type": str(agent_instance.role_type),
                "output_language": agent_instance.output_language or "None",
                "description": description,
            }
            return info

        # Chat history resource and tool
        def get_chat_history():
            r"""Get the chat history for the agent."""
            # Convert messages to simple serializable format
            messages = []
            for msg in agent_instance.chat_history:
                # Create a simplified version of each message
                msg_dict = {
                    "role": msg.get("role", ""),
                    "content": msg.get("content", ""),
                }
                # Include function calls if present
                if "function_call" in msg:
                    msg_dict["function_call"] = {
                        "name": msg["function_call"].get("name", ""),
                        "arguments": msg["function_call"].get("arguments", ""),
                    }
                messages.append(msg_dict)
            return messages

        # Available tools resource and tool
        def get_available_tools():
            r"""Get a list of available internal tools."""
            tool_info = {}
            for name, tool in agent_instance.tool_dict.items():
                tool_info[name] = {
                    "name": name,
                    "description": tool.get_function_description() or "",
                    "parameters": [
                        {"name": param_name, "type": str(param_type)}
                        for param_name, param_type in tool.parameters.items()
                    ],
                }
            return tool_info

        # Now register everything using decorators
        mcp_server.tool()(step)
        mcp_server.tool()(reset)
        mcp_server.tool()(set_output_language)

        mcp_server.resource("agent://")(get_agent_info)
        mcp_server.tool()(get_agent_info)

        mcp_server.resource("history://")(get_chat_history)
        mcp_server.tool()(get_chat_history)

        mcp_server.resource("tools://")(get_available_tools)
        mcp_server.tool()(get_available_tools)

        return mcp_server<|MERGE_RESOLUTION|>--- conflicted
+++ resolved
@@ -1074,20 +1074,13 @@
         }
 
         try:
-<<<<<<< HEAD
             if self._context_utility is None:
                 self._context_utility = ContextUtility()
 
-            memory_records = self._context_utility.get_agent_memory_records(
-                self
-            )
-            if not memory_records:
-=======
             # Get conversation directly from agent's memory
             messages, _ = self.memory.get_context()
 
             if not messages:
->>>>>>> 16a15912
                 status_message = (
                     "No conversation context available to summarize."
                 )
