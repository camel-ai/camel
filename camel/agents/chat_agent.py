# ========= Copyright 2023-2024 @ CAMEL-AI.org. All Rights Reserved. =========
# Licensed under the Apache License, Version 2.0 (the "License");
# you may not use this file except in compliance with the License.
# You may obtain a copy of the License at
#
#     http://www.apache.org/licenses/LICENSE-2.0
#
# Unless required by applicable law or agreed to in writing, software
# distributed under the License is distributed on an "AS IS" BASIS,
# WITHOUT WARRANTIES OR CONDITIONS OF ANY KIND, either express or implied.
# See the License for the specific language governing permissions and
# limitations under the License.
# ========= Copyright 2023-2024 @ CAMEL-AI.org. All Rights Reserved. =========
from __future__ import annotations

import json
import logging
import re
import uuid
from collections import defaultdict
from typing import (
    TYPE_CHECKING,
    Any,
    Callable,
    Dict,
    List,
    Optional,
    Tuple,
    Type,
    Union,
)

from openai.types.chat import ChatCompletionMessageToolCall
from openai.types.chat.chat_completion_message_tool_call import Function
from pydantic import BaseModel

from camel.agents.base import BaseAgent
from camel.memories import (
    AgentMemory,
    ChatHistoryMemory,
    MemoryRecord,
    ScoreBasedContextCreator,
)
from camel.messages import BaseMessage, FunctionCallingMessage, OpenAIMessage
from camel.models import (
    BaseModelBackend,
    ModelFactory,
    ModelManager,
    ModelProcessingError,
)
from camel.responses import ChatAgentResponse
from camel.types import (
    ChatCompletion,
    ChatCompletionChunk,
    ModelPlatformType,
    ModelType,
    OpenAIBackendRole,
    RoleType,
)
from camel.utils import (
    func_string_to_callable,
    get_model_encoding,
    get_pydantic_object_schema,
    json_to_function_code,
)

if TYPE_CHECKING:
    from openai import Stream

    from camel.terminators import ResponseTerminator
    from camel.toolkits import FunctionTool


logger = logging.getLogger(__name__)

# AgentOps decorator setting
try:
    import os

    if os.getenv("AGENTOPS_API_KEY") is not None:
        from agentops import track_agent
    else:
        raise ImportError
except (ImportError, AttributeError):
    from camel.utils import track_agent


class FunctionCallingRecord(BaseModel):
    r"""Historical records of functions called in the conversation.

    Attributes:
        func_name (str): The name of the function being called.
        args (Dict[str, Any]): The dictionary of arguments passed to
            the function.
        result (Any): The execution result of calling this function.
    """

    func_name: str
    args: Dict[str, Any]
    result: Any

    def __str__(self) -> str:
        r"""Overridden version of the string function.

        Returns:
            str: Modified string to represent the function calling.
        """
        return (
            f"Function Execution: {self.func_name}\n"
            f"\tArgs: {self.args}\n"
            f"\tResult: {self.result}"
        )

    def as_dict(self) -> dict[str, Any]:
        r"""Returns the function calling record as a dictionary.

        Returns:
            dict[str, Any]: The function calling record as a dictionary.
        """
        return self.model_dump()


@track_agent(name="ChatAgent")
class ChatAgent(BaseAgent):
    r"""Class for managing conversations of CAMEL Chat Agents.

    Args:
        system_message (Union[BaseMessage, str], optional): The system message
            for the chat agent.
        model (BaseModelBackend, optional): The model backend to use for
            generating responses. (default: :obj:`ModelPlatformType.DEFAULT`
            with `ModelType.DEFAULT`)
        memory (AgentMemory, optional): The agent memory for managing chat
            messages. If `None`, a :obj:`ChatHistoryMemory` will be used.
            (default: :obj:`None`)
        message_window_size (int, optional): The maximum number of previous
            messages to include in the context window. If `None`, no windowing
            is performed. (default: :obj:`None`)
        token_limit (int, optional): The maximum number of tokens in a context.
            The context will be automatically pruned to fulfill the limitation.
            If `None`, it will be set according to the backend model.
            (default: :obj:`None`)
        output_language (str, optional): The language to be output by the
            agent. (default: :obj:`None`)
        tools (Optional[List[Union[FunctionTool, Callable]]], optional): List
            of available :obj:`FunctionTool` or :obj:`Callable`. (default:
            :obj:`None`)
        external_tools (Optional[List[Union[FunctionTool, Callable]]],
            optional): List of external tools (:obj:`FunctionTool` or or
            :obj:`Callable`) bind to one chat agent. When these tools are
            called, the agent will directly return the request instead of
            processing it. (default: :obj:`None`)
        response_terminators (List[ResponseTerminator], optional): List of
            :obj:`ResponseTerminator` bind to one chat agent.
            (default: :obj:`None`)
        scheduling_strategy (str): name of function that defines how to select
            the next model in ModelManager. (default: :str:`round_robin`)
    """

    def __init__(
        self,
        system_message: Optional[Union[BaseMessage, str]] = None,
        model: Optional[
            Union[BaseModelBackend, List[BaseModelBackend]]
        ] = None,
        memory: Optional[AgentMemory] = None,
        message_window_size: Optional[int] = None,
        token_limit: Optional[int] = None,
        output_language: Optional[str] = None,
        tools: Optional[List[Union[FunctionTool, Callable]]] = None,
        external_tools: Optional[List[Union[FunctionTool, Callable]]] = None,
        response_terminators: Optional[List[ResponseTerminator]] = None,
        scheduling_strategy: str = "round_robin",
    ) -> None:
        # Initialize the system message, converting string to BaseMessage if needed
        if isinstance(system_message, str):
            system_message = BaseMessage.make_assistant_message(
                role_name='Assistant', content=system_message
            )

        self.orig_sys_message: Optional[BaseMessage] = system_message
        self._system_message: Optional[BaseMessage] = system_message
        self.role_name: str = (
            getattr(system_message, 'role_name', None) or "assistant"
        )
        self.role_type: RoleType = (
            getattr(system_message, 'role_type', None) or RoleType.ASSISTANT
        )
        self.model_backend = ModelManager(
            model
            if model is not None
            else ModelFactory.create(
                model_platform=ModelPlatformType.DEFAULT,
                model_type=ModelType.DEFAULT,
            ),
            scheduling_strategy=scheduling_strategy,
        )
        self.model_type = self.model_backend.model_type

        # Initialize tools
        self.tools: List[FunctionTool] = (
            self._initialize_tools(tools) if tools else []
        )
        self.external_tools: List[FunctionTool] = (
            self._initialize_tools(external_tools) if external_tools else []
        )
        self.external_tool_names: List[str] = [
            tool.get_function_name() for tool in self.external_tools
        ]
        self.all_tools = self.tools + self.external_tools or []

        # Create tool dictionaries and configure backend tools if necessary
        self.tool_dict = {
            tool.get_function_name(): tool for tool in self.all_tools
        }

        # If the user set tools from `ChatAgent`, it will override the
        # configured tools in `BaseModelBackend`.
        if self.all_tools:
            logger.warning(
                "Overriding the configured tools in `BaseModelBackend` with the tools from `ChatAgent`."
            )
            tool_schema_list = [
                tool.get_openai_tool_schema() for tool in self.all_tools
            ]
            self.model_backend.model_config_dict['tools'] = tool_schema_list

        self.model_token_limit = token_limit or self.model_backend.token_limit
        context_creator = ScoreBasedContextCreator(
            self.model_backend.token_counter,
            self.model_token_limit,
        )
        self.memory: AgentMemory = memory or ChatHistoryMemory(
            context_creator, window_size=message_window_size
        )

        self.output_language: Optional[str] = output_language
        if self.output_language is not None:
            self.set_output_language(self.output_language)

        self.terminated: bool = False
        self.response_terminators = response_terminators or []
        self.init_messages()
        self.tool_prompt_added = False

    def _initialize_tools(
        self, tools: List[Union[FunctionTool, Callable]]
    ) -> List[FunctionTool]:
        r"""Helper method to initialize tools as FunctionTool instances."""
        from camel.toolkits import FunctionTool

        func_tools = []
        for tool in tools:
            if not isinstance(tool, FunctionTool):
                tool = FunctionTool(tool)
            func_tools.append(tool)
        return func_tools

    def add_tool(
        self, tool: Union[FunctionTool, Callable], is_external: bool = False
    ) -> None:
        r"""Add a tool to the agent, specifying if it's an external tool."""
        # Initialize the tool
        initialized_tool = self._initialize_tools([tool])

        # Update tools or external tools based on is_external flag
        if is_external:
            self.external_tools = self.external_tools + initialized_tool
            self.external_tool_names.extend(
                tool.get_function_name() for tool in initialized_tool
            )
        else:
            self.tools = self.tools + initialized_tool

        # Rebuild all_tools, and tool_dict
        self.all_tools = self.tools + self.external_tools
        self.tool_dict = {
            tool.get_function_name(): tool for tool in self.all_tools
        }

        tool_schema_list = [
            tool.get_openai_tool_schema() for tool in self.all_tools
        ]
        self.model_backend.model_config_dict['tools'] = tool_schema_list

    def remove_tool(self, tool_name: str, is_external: bool = False) -> bool:
        r"""Remove a tool by name, specifying if it's an external tool."""
        tool_list = self.external_tools if is_external else self.tools
        if not tool_list:
            return False

        for tool in tool_list:
            if tool.get_function_name() == tool_name:
                tool_list.remove(tool)
                if is_external:
                    self.external_tool_names.remove(tool_name)
                # Reinitialize the tool dictionary
                self.all_tools = (self.tools or []) + (
                    self.external_tools or []
                )
                self.tool_dict = {
                    tool.get_function_name(): tool for tool in self.all_tools
                }
                tool_schema_list = [
                    tool.get_openai_tool_schema() for tool in self.all_tools
                ]
                self.model_backend.model_config_dict['tools'] = (
                    tool_schema_list
                )
                return True
        return False

    def list_tools(self) -> dict:
        r"""List all tools, separated into normal and external tools."""
        normal_tools = [
            tool.get_function_name() for tool in (self.tools or [])
        ]
        external_tools = [
            tool.get_function_name() for tool in (self.external_tools or [])
        ]

        return {"normal_tools": normal_tools, "external_tools": external_tools}

    # ruff: noqa: E501
    def _generate_tool_prompt(self, tool_schema_list: List[Dict]) -> str:
        r"""Generates a tool prompt based on the provided tool schema list.

        Args:
            tool_schema_list (List[Dict]): A list of dictionaries, each
                containing a tool schema.

        Returns:
            str: A string representing the tool prompt.
        """
        tool_prompts = []

        for tool in tool_schema_list:
            tool_info = tool['function']
            tool_name = tool_info['name']
            tool_description = tool_info['description']
            tool_json = json.dumps(tool_info, indent=4)

            prompt = f"Use the function '{tool_name}' to '{tool_description}':\n{tool_json}\n"
            tool_prompts.append(prompt)

        tool_prompt_str = "\n".join(tool_prompts)

        final_prompt = f"""
    You have access to the following functions:

    {tool_prompt_str}

    If you choose to call a function ONLY reply in the following format with no
    prefix or suffix:

    <function=example_function_name>{{"example_name": "example_value"}}</function>

    Reminder:
    - Function calls MUST follow the specified format, start with <function= and end with </function>
    - Required parameters MUST be specified
    - Only call one function at a time
    - Put the entire function call reply on one line
    - If there is no function call available, answer the question like normal 
      with your current knowledge and do not tell the user about function calls
    """
        return final_prompt

    def _parse_tool_response(self, response: str):
        r"""Parses the tool response to extract the function name and
        arguments.

        Args:
            response (str): The response from the model containing the
                function call.

        Returns:
            Optional[Dict[str, Any]]: The parsed function name and arguments
                if found, otherwise :obj:`None`.
        """
        function_regex = r"<function=(\w+)>(.*?)</function>"
        match = re.search(function_regex, response)

        if match:
            function_name, args_string = match.groups()
            try:
                args = json.loads(args_string)
                return {"function": function_name, "arguments": args}
            except json.JSONDecodeError as error:
                logger.error(f"Error parsing function arguments: {error}")
                return None
        return None

    def reset(self):
        r"""Resets the :obj:`ChatAgent` to its initial state."""
        self.terminated = False
        self.init_messages()
        for terminator in self.response_terminators:
            terminator.reset()

    @property
    def system_message(self) -> Optional[BaseMessage]:
        r"""The getter method for the property :obj:`system_message`.

        Returns:
            Optional[BaseMessage]: The system message of this agent if set,
                else :obj:`None`.
        """
        return self._system_message

    @system_message.setter
    def system_message(self, message: BaseMessage) -> None:
        r"""The setter method for the property :obj:`system_message`.

        Args:
            message (BaseMessage): The message to be set as the
                new system message of this agent.
        """
        self._system_message = message

    def is_tools_added(self) -> bool:
        r"""Whether tool calling is enabled for this agent.

        Returns:
            bool: Whether tool calling is enabled for this agent, determined
                by whether the dictionary of tools is empty.
        """
        return len(self.tool_dict) > 0

    def update_memory(
        self, message: BaseMessage, role: OpenAIBackendRole
    ) -> None:
        r"""Updates the agent memory with a new message.

        Args:
            message (BaseMessage): The new message to add to the stored
                messages.
            role (OpenAIBackendRole): The backend role type.
        """
        self.memory.write_record(
            MemoryRecord(message=message, role_at_backend=role)
        )

    def set_output_language(self, output_language: str) -> BaseMessage:
        r"""Sets the output language for the system message. This method
        updates the output language for the system message. The output
        language determines the language in which the output text should be
        generated.

        Args:
            output_language (str): The desired output language.

        Returns:
            BaseMessage: The updated system message object.
        """
        self.output_language = output_language
        language_prompt = (
            "\nRegardless of the input language, "
            f"you must output text in {output_language}."
        )
        if self.orig_sys_message is not None:
            content = self.orig_sys_message.content + language_prompt
            self._system_message = self.orig_sys_message.create_new_instance(
                content
            )
        else:
            self._system_message = BaseMessage.make_assistant_message(
                role_name="Assistant",
                content=language_prompt,
            )

        system_record = MemoryRecord(
            message=self._system_message,
            role_at_backend=OpenAIBackendRole.SYSTEM,
        )
        self.memory.clear()
        self.memory.write_record(system_record)
        return self._system_message

    def get_info(
        self,
        session_id: Optional[str],
        usage: Optional[Dict[str, int]],
        termination_reasons: List[str],
        num_tokens: int,
        tool_calls: List[FunctionCallingRecord],
        external_tool_request: Optional[ChatCompletionMessageToolCall] = None,
    ) -> Dict[str, Any]:
        r"""Returns a dictionary containing information about the chat session.

        Args:
            session_id (str, optional): The ID of the chat session.
            usage (Dict[str, int], optional): Information about the usage of
                the LLM.
            termination_reasons (List[str]): The reasons for the termination
                of the chat session.
            num_tokens (int): The number of tokens used in the chat session.
            tool_calls (List[FunctionCallingRecord]): The list of function
                calling records, containing the information of called tools.
            external_tool_request
                (Optional[ChatCompletionMessageToolCall], optional):
                The tool calling request of external tools from the model.
                These requests are directly returned to the user instead of
                being processed by the agent automatically.
                (default: :obj:`None`)

        Returns:
            Dict[str, Any]: The chat session information.
        """
        return {
            "id": session_id,
            "usage": usage,
            "termination_reasons": termination_reasons,
            "num_tokens": num_tokens,
            "tool_calls": tool_calls,
            "external_tool_request": external_tool_request,
        }

    def init_messages(self) -> None:
        r"""Initializes the stored messages list with the current system
        message.
        """
        if self._system_message is not None:
            system_record = MemoryRecord(
                message=self._system_message,
                role_at_backend=OpenAIBackendRole.SYSTEM,
            )
            self.memory.clear()
            self.memory.write_record(system_record)
        else:
            self.memory.clear()

    def record_message(self, message: BaseMessage) -> None:
        r"""Records the externally provided message into the agent memory as if
        it were an answer of the :obj:`ChatAgent` from the backend. Currently,
        the choice of the critic is submitted with this method.

        Args:
            message (BaseMessage): An external message to be recorded in the
                memory.
        """
        self.update_memory(message, OpenAIBackendRole.ASSISTANT)

    def step(
        self,
        input_message: Union[BaseMessage, str],
        response_format: Optional[Type[BaseModel]] = None,
        single_iteration: bool = False,
    ) -> ChatAgentResponse:
        r"""Executes a single step in the chat session, generating a response
        to the input message.

        Args:
            input_message (Union[BaseMessage, str]): The input message for the
                agent. If provided as a BaseMessage, the `role` is adjusted to
                `user` to indicate an external message.
            response_format (Optional[Type[BaseModel]], optional): A Pydantic
                model defining the expected structure of the response. Used to
                generate a structured response if provided. (default:
                :obj:`None`)
            single_iteration (bool): Whether to let the agent perform only one
                step. (default: :obj:`False`)

        Returns:
            ChatAgentResponse: Contains output messages, a termination status
                flag, and session information.
        """

        if (
            self.model_backend.model_config_dict.get("response_format")
            and response_format
        ):
            raise ValueError(
                "The `response_format` parameter cannot be set both in "
                "the model configuration and in the ChatAgent step."
            )

<<<<<<< HEAD
        # Convert input message to BaseMessage if necessary
=======
        original_model_dict = self.model_backend.model_config_dict
        if response_format and self.model_type in {"gpt-4o", "gpt-4o-mini"}:
            self.model_backend.model_config_dict = original_model_dict.copy()
            self.model_backend.model_config_dict["response_format"] = (
                response_format
            )

>>>>>>> 111975f6
        if isinstance(input_message, str):
            input_message = BaseMessage.make_user_message(
                role_name='User', content=input_message
            )

        # Handle tool prompt injection if needed
        if (
            self.is_tools_added()
            and not self.model_type.support_native_tool_calling
            and not self.tool_prompt_added
        ):
            self._inject_tool_prompt()

        # Add user input to memory
        self.update_memory(input_message, OpenAIBackendRole.USER)

        # Record function calls made during the session
        tool_call_records: List[FunctionCallingRecord] = []

        # Single-step mode
        if single_iteration:
            return self._handle_step(response_format, tool_call_records, False)

        # Multi-step mode: loop until a final response
        return self._handle_step(response_format, tool_call_records, True)

    def _inject_tool_prompt(self) -> None:
        r"""Generate and add the tool prompt to memory."""
        tool_prompt = self._generate_tool_prompt(
            self.model_backend.model_config_dict["tools"]
        )
        tool_sys_msg = BaseMessage.make_assistant_message(
            role_name="Assistant", content=tool_prompt
        )
        self.update_memory(tool_sys_msg, OpenAIBackendRole.SYSTEM)
        self.tool_prompt_added = True

    def _handle_step(
        self,
        response_format: Optional[Type[BaseModel]],
        tool_call_records: List[FunctionCallingRecord],
        multi_step: bool = False,
    ) -> ChatAgentResponse:
        r"""Handles a single or multi-step interaction."""

        if (
            self.model_backend.model_config_dict.get("tool_choice")
            == "required"
            and multi_step
        ):
            raise ValueError(
                "`tool_choice` cannot be set to `required` for multi-step"
                " mode. To proceed, set `single_iteration` to `True`."
            )

        external_tool_request = None

        while True:
            try:
                openai_messages, num_tokens = self.memory.get_context()
            except RuntimeError as e:
                return self._step_token_exceed(
                    e.args[1], tool_call_records, "max_tokens_exceeded"
                )

            # Process model response
            (
                response,
                output_messages,
                finish_reasons,
                usage_dict,
                response_id,
            ) = self._step_model_response(openai_messages, num_tokens)

            # Finalize on standard response in multi-step mode
            if self._is_standard_response(response):
                break
            # Handle external tool requests
            tool_request = self._extract_tool_call(response)
            if isinstance(response, ChatCompletion) and tool_request:
                response.choices[0].message.tool_calls = [tool_request]
                tool_call_records.append(
                    self._step_tool_call_and_update(response)
                )

<<<<<<< HEAD
                if tool_request.function.name in self.external_tool_names:
                    external_tool_request = tool_request
=======
            return ChatAgentResponse(
                msgs=output_messages, terminated=self.terminated, info=info
            )

        else:
            self.update_memory(input_message, OpenAIBackendRole.USER)

            tool_call_records: List[FunctionCallingRecord] = []  # type: ignore[no-redef]
            while True:
                # Check if token has exceeded
                try:
                    openai_messages, num_tokens = self.memory.get_context()
                except RuntimeError as e:
                    self.model_backend.model_config_dict = original_model_dict
                    return self._step_token_exceed(
                        e.args[1], tool_call_records, "max_tokens_exceeded"
                    )

                (
                    response,
                    output_messages,
                    finish_reasons,
                    usage_dict,
                    response_id,
                ) = self._step_model_response(openai_messages, num_tokens)
                # If the model response is not a function call, meaning the
                # model has generated a message response, break the loop
                if (
                    not self.is_tools_added()
                    or not isinstance(response, ChatCompletion)
                    or not response.choices[0].message.tool_calls
                ):
                    break

                # Check for external tool call
                tool_call_request = response.choices[0].message.tool_calls[0]

                if tool_call_request.function.name in self.external_tool_names:
                    # if model calls an external tool, directly return the
                    # request
>>>>>>> 111975f6
                    info = self._step_get_info(
                        output_messages,
                        finish_reasons,
                        usage_dict,
                        response_id,
                        tool_call_records,
                        num_tokens,
                        tool_request,
                    )
<<<<<<< HEAD
                    self._log_final_output(output_messages)
=======

                    self.model_backend.model_config_dict = original_model_dict
>>>>>>> 111975f6
                    return ChatAgentResponse(
                        msgs=output_messages,
                        terminated=self.terminated,
                        info=info,
                    )

<<<<<<< HEAD
            # Single-step mode ends after one iteration
            if not multi_step:
                break
=======
                # Normal function calling
                tool_call_records.append(
                    self._step_tool_call_and_update(response)
                )

            if (
                response_format is not None
                and self.model_type.support_native_tool_calling
                and self.model_type not in {"gpt-4o", "gpt-4o-mini"}
            ):
                (
                    output_messages,
                    finish_reasons,
                    usage_dict,
                    response_id,
                    tool_call,
                    num_tokens,
                ) = self._structure_output_with_function(response_format)
                tool_call_records.append(tool_call)
>>>>>>> 111975f6

        # Optional structured output
        if response_format:
            (
                output_messages,
                finish_reasons,
                usage_dict,
                response_id,
                tool_call,
                num_tokens,
            ) = self._structure_output_with_function(response_format)
            tool_call_records.append(tool_call)

        # Final info and response
        info = self._step_get_info(
            output_messages,
            finish_reasons,
            usage_dict,
            response_id,
            tool_call_records,
            num_tokens,
            external_tool_request,
        )
        self._log_final_output(output_messages)
        return ChatAgentResponse(
            msgs=output_messages, terminated=self.terminated, info=info
        )

    def _extract_tool_call(
        self, response: Any
    ) -> Optional[ChatCompletionMessageToolCall]:
        r"""Extract the tool call from the model response, if present.

        Args:
            response (Any): The model's response object.

        Returns:
            Optional[ChatCompletionMessageToolCall]: The parsed tool call if
                present, otherwise None.
        """
        # Check if the response contains tool calls
        if (
            self.is_tools_added()
            and not self.model_type.support_native_tool_calling
            and "</function>" in response.choices[0].message.content
        ):
            parsed_content = self._parse_tool_response(
                response.choices[0].message.content
            )
            if parsed_content:
                return ChatCompletionMessageToolCall(
                    id=str(uuid.uuid4()),
                    function=Function(
                        arguments=str(parsed_content["arguments"]).replace(
                            "'", '"'
                        ),
                        name=str(parsed_content["function"]),
                    ),
                    type="function",
                )
        elif (
            self.is_tools_added()
            and self.model_type.support_native_tool_calling
            and response.choices[0].message.tool_calls
        ):
            return response.choices[0].message.tool_calls[0]

        # No tool call found
        return None

    def _is_standard_response(self, response: Any) -> bool:
        r"""Determine if the provided response is a standard reply without
        tool calls.

        Args:
            response (Any): The response object to evaluate.

        Returns:
            bool: `True` if the response is a standard reply, `False`
                otherwise.
        """
        if not self.is_tools_added():
            return True

        if not isinstance(response, ChatCompletion):
            return True

        if self.model_type.support_native_tool_calling:
            return response.choices[0].message.tool_calls is None

        return "</function>" not in str(
            response.choices[0].message.content or ""
        )

<<<<<<< HEAD
    def _log_final_output(self, output_messages: List[BaseMessage]) -> None:
        r"""Log final messages or warnings about multiple responses."""
        if len(output_messages) == 1:
            self.record_message(output_messages[0])
        else:
            logger.warning(
                "Multiple messages returned in `step()`. Record "
                "selected message manually using `record_message()`."
=======
            self.model_backend.model_config_dict = original_model_dict
            return ChatAgentResponse(
                msgs=output_messages, terminated=self.terminated, info=info
>>>>>>> 111975f6
            )

    async def step_async(
        self,
        input_message: Union[BaseMessage, str],
        response_format: Optional[Type[BaseModel]] = None,
    ) -> ChatAgentResponse:
        r"""Performs a single step in the chat session by generating a response
        to the input message. This agent step can call async function calls.

        Args:
            input_message (Union[BaseMessage, str]): The input message to the
                agent. For BaseMessage input, its `role` field that specifies
                the role at backend may be either `user` or `assistant` but it
                will be set to `user` anyway since for the self agent any
                incoming message is external. For str input, the `role_name`
                would be `User`.
            response_format (Optional[Type[BaseModel]], optional): A pydantic
                model class that includes value types and field descriptions
                used to generate a structured response by LLM. This schema
                helps in defining the expected output format. (default:
                :obj:`None`)

        Returns:
            ChatAgentResponse: A struct containing the output messages,
                a boolean indicating whether the chat session has terminated,
                and information about the chat session.
        """
        if isinstance(input_message, str):
            input_message = BaseMessage.make_user_message(
                role_name='User', content=input_message
            )

        self.update_memory(input_message, OpenAIBackendRole.USER)

        tool_call_records: List[FunctionCallingRecord] = []
        while True:
            try:
                openai_messages, num_tokens = self.memory.get_context()
            except RuntimeError as e:
                return self._step_token_exceed(
                    e.args[1], tool_call_records, "max_tokens_exceeded"
                )

            (
                response,
                output_messages,
                finish_reasons,
                usage_dict,
                response_id,
            ) = self._step_model_response(openai_messages, num_tokens)

            if (
                not self.is_tools_added()
                or not isinstance(response, ChatCompletion)
                or not response.choices[0].message.tool_calls
            ):
                break

            # Check for external tool call
            external_tool_request = response.choices[0].message.tool_calls[0]
            if external_tool_request.function.name in self.external_tool_names:
                # if model calls an external tool, directly return the request
                info = self._step_get_info(
                    output_messages,
                    finish_reasons,
                    usage_dict,
                    response_id,
                    tool_call_records,
                    num_tokens,
                    external_tool_request,
                )
                return ChatAgentResponse(
                    msgs=output_messages, terminated=self.terminated, info=info
                )

            # Normal function calling
            tool_call_records.append(
                await self._step_tool_call_and_update_async(response)
            )

        if (
            response_format is not None
            and self.model_type.support_native_tool_calling
        ):
            (
                output_messages,
                finish_reasons,
                usage_dict,
                response_id,
                tool_call_record,
                num_tokens,
            ) = self._structure_output_with_function(response_format)
            tool_call_records.append(tool_call_record)

        info = self._step_get_info(
            output_messages,
            finish_reasons,
            usage_dict,
            response_id,
            tool_call_records,
            num_tokens,
        )

        if len(output_messages) == 1:
            # Auto record if the output result is a single message
            self.record_message(output_messages[0])
        else:
            logger.warning(
                "Multiple messages returned in `step()`, message won't be "
                "recorded automatically. Please call `record_message()` to "
                "record the selected message manually."
            )

        return ChatAgentResponse(
            msgs=output_messages, terminated=self.terminated, info=info
        )

    def _step_tool_call_and_update(
        self, response: ChatCompletion
    ) -> FunctionCallingRecord:
        r"""Processes a function call within the chat completion response,
        records the function call in the provided list of tool calls and
        updates the memory of the current agent.

        Args:
            response (ChatCompletion): The response object from the chat
                completion.

        Returns:
            FunctionCallingRecord: The record of calling the function.
        """

        # Perform function calling
        func_assistant_msg, func_result_msg, tool_call_record = (
            self._step_tool_call(response)
        )

        # Update the messages
        self.update_memory(func_assistant_msg, OpenAIBackendRole.ASSISTANT)
        self.update_memory(func_result_msg, OpenAIBackendRole.FUNCTION)

        return tool_call_record

    async def _step_tool_call_and_update_async(
        self, response: ChatCompletion
    ) -> FunctionCallingRecord:
        (
            func_assistant_msg,
            func_result_msg,
            func_record,
        ) = await self.step_tool_call_async(response)

        self.update_memory(func_assistant_msg, OpenAIBackendRole.ASSISTANT)
        self.update_memory(func_result_msg, OpenAIBackendRole.FUNCTION)

        return func_record

    def _structure_output_with_function(
        self, response_format: Type[BaseModel]
    ) -> Tuple[
        List[BaseMessage],
        List[str],
        Dict[str, int],
        str,
        FunctionCallingRecord,
        int,
    ]:
        r"""Internal function of structuring the output of the agent based on
        the given output schema.

        Args:
            response_format (Type[BaseModel]): The output schema to use for
                structuring the output.

        Returns:
            Tuple[List[BaseMessage], List[str], Dict[str, int], str,
                FunctionCallingRecord, int]:
                A tuple containing the output messages, finish reasons, usage
                dictionary, response ID, function calling record, and number of
                tokens.
        """
        from camel.toolkits import FunctionTool

        schema_json = get_pydantic_object_schema(response_format)
        func_str = json_to_function_code(schema_json)
        func_callable = func_string_to_callable(func_str)
        func = FunctionTool(func_callable)

        original_model_dict = self.model_backend.model_config_dict

        # Replace the original tools with the structuring function
        self.tool_dict = {func.get_function_name(): func}
        self.model_backend.model_config_dict = original_model_dict.copy()
        self.model_backend.model_config_dict["tools"] = [
            func.get_openai_tool_schema()
        ]
        self.model_backend.model_config_dict["tool_choice"] = "required"

        openai_messages, num_tokens = self.memory.get_context()
        (
            response,
            output_messages,
            finish_reasons,
            usage_dict,
            response_id,
        ) = self._step_model_response(openai_messages, num_tokens)

        if isinstance(response, ChatCompletion):
            tool_call_record = self._step_tool_call_and_update(response)
        else:
            raise ValueError(
                "Structured output is not supported for stream responses."
            )

        for base_message_item in output_messages:
            base_message_item.content = json.dumps(tool_call_record.result)

        # Recover the original tools
        self.model_backend.model_config_dict = original_model_dict

        return (
            output_messages,
            finish_reasons,
            usage_dict,
            response_id,
            tool_call_record,
            num_tokens,
        )

    def _step_model_response(
        self,
        openai_messages: List[OpenAIMessage],
        num_tokens: int,
    ) -> tuple[
        Union[ChatCompletion, Stream],
        List[BaseMessage],
        List[str],
        Dict[str, int],
        str,
    ]:
        r"""Internal function for agent step model response."""

        response = None
        # Obtain the model's response
        for _ in range(len(self.model_backend.models)):
            try:
                response = self.model_backend.run(openai_messages)
                break
            except Exception as exc:
                logger.error(
                    f"An error occurred while running model "
                    f"{self.model_backend.model_type}, "
                    f"index: {self.model_backend.current_model_index}",
                    exc_info=exc,
                )
                continue
        if not response:
            raise ModelProcessingError(
                "Unable to process messages: none of the provided models "
                "run succesfully."
            )

        logger.info(
            f"Model {self.model_backend.model_type}, "
            f"index {self.model_backend.current_model_index}, "
            f"processed these messages: {openai_messages}"
        )

        if isinstance(response, ChatCompletion):
            output_messages, finish_reasons, usage_dict, response_id = (
                self.handle_batch_response(response)
            )
        else:
            output_messages, finish_reasons, usage_dict, response_id = (
                self.handle_stream_response(response, num_tokens)
            )
        return (
            response,
            output_messages,
            finish_reasons,
            usage_dict,
            response_id,
        )

    def _step_get_info(
        self,
        output_messages: List[BaseMessage],
        finish_reasons: List[str],
        usage_dict: Dict[str, int],
        response_id: str,
        tool_calls: List[FunctionCallingRecord],
        num_tokens: int,
        external_tool_request: Optional[ChatCompletionMessageToolCall] = None,
    ) -> Dict[str, Any]:
        r"""Process the output of a chat step and gather information about the
        step.

        This method checks for termination conditions, updates the agent's
        state, and collects information about the chat step, including tool
        calls and termination reasons.

        Args:
            output_messages (List[BaseMessage]): The messages generated in
                this step.
            finish_reasons (List[str]): The reasons for finishing the
                generation for each message.
            usage_dict (Dict[str, int]): Dictionary containing token usage
                information.
            response_id (str): The ID of the response from the model.
            tool_calls (List[FunctionCallingRecord]): Records of function calls
                made during this step.
            num_tokens (int): The number of tokens used in this step.
            external_tool_request (Optional[ChatCompletionMessageToolCall]):
                Any external tool request made during this step.
                (default::obj:`None`)

        Returns:
            Dict[str, Any]: A dictionary containing information about the chat
                step, including termination status, reasons, and tool call
                information.

        Note:
            This method iterates over all response terminators and checks if
            any of them signal termination. If a terminator signals
            termination, the agent's state is updated accordingly, and the
            termination reason is recorded.
        """
        termination = [
            terminator.is_terminated(output_messages)
            for terminator in self.response_terminators
        ]
        # Terminate the agent if any of the terminator terminates
        self.terminated, termination_reason = next(
            (
                (terminated, termination_reason)
                for terminated, termination_reason in termination
                if terminated
            ),
            (False, None),
        )
        # For now only retain the first termination reason
        if self.terminated and termination_reason is not None:
            finish_reasons = [termination_reason] * len(finish_reasons)

        info = self.get_info(
            response_id,
            usage_dict,
            finish_reasons,
            num_tokens,
            tool_calls,
            external_tool_request,
        )
        return info

    def handle_batch_response(
        self, response: ChatCompletion
    ) -> Tuple[List[BaseMessage], List[str], Dict[str, int], str]:
        r"""Process a batch response from the model and extract the necessary
        information.

        Args:
            response (dict): Model response.

        Returns:
            tuple: A tuple of list of output `ChatMessage`, list of
                finish reasons, usage dictionary, and response id.
        """
        output_messages: List[BaseMessage] = []
        for choice in response.choices:
            chat_message = BaseMessage(
                role_name=self.role_name,
                role_type=self.role_type,
                meta_dict=dict(),
                content=choice.message.content or "",
                parsed=getattr(choice.message, 'parsed', None),
            )
            # Process log probabilities and append to the message meta information
            if choice.logprobs is not None:
                tokens_logprobs = choice.logprobs.content

                if tokens_logprobs is not None:
                    # Extract and structure logprob information
                    logprobs_info = [
                        {
                            "token": token_logprob.token,
                            "logprob": token_logprob.logprob,
                            "top_logprobs": [
                                (top_logprob.token, top_logprob.logprob)
                                for top_logprob in token_logprob.top_logprobs
                            ],
                        }
                        for token_logprob in tokens_logprobs
                    ]
                # Ensure meta_dict exists before adding logprobs info
                if chat_message.meta_dict is None:
                    chat_message.meta_dict = {}
                chat_message.meta_dict["logprobs_info"] = logprobs_info
            # Append the processed chat message to output
            output_messages.append(chat_message)

        finish_reasons = [
            str(choice.finish_reason) for choice in response.choices
        ]
        usage = (
            self._safe_model_dump(response.usage)
            if response.usage is not None
            else {}
        )
        return (
            output_messages,
            finish_reasons,
            usage,
            response.id,
        )

    def _safe_model_dump(self, obj) -> dict:
        r"""Safely dump a Pydantic model to a dictionary.

        This method attempts to use the `model_dump` method if available,
        otherwise it falls back to the `dict` method.

        Args:
            obj: The Pydantic model instance to be dumped.

        Returns:
            dict: A dictionary representation of the Pydantic model.
        """
        # Check if the `model_dump` method exists (Pydantic v2)
        if hasattr(obj, 'model_dump'):
            return obj.model_dump()
        # Fallback to `dict()` method (Pydantic v1)
        elif hasattr(obj, 'dict'):
            return obj.dict()
        else:
            raise TypeError("The object is not a Pydantic model")

    def handle_stream_response(
        self,
        response: Stream[ChatCompletionChunk],
        prompt_tokens: int,
    ) -> Tuple[List[BaseMessage], List[str], Dict[str, int], str]:
        r"""Process a stream response from the model and extract the necessary
        information.

        Args:
            response (dict): Model response.
            prompt_tokens (int): Number of input prompt tokens.

        Returns:
            tuple: A tuple of list of output `ChatMessage`, list of
                finish reasons, usage dictionary, and response id.
        """
        content_dict: defaultdict = defaultdict(lambda: "")
        finish_reasons_dict: defaultdict = defaultdict(lambda: "")
        output_messages: List[BaseMessage] = []
        response_id: str = ""
        # All choices in one response share one role
        for chunk in response:
            response_id = chunk.id
            for choice in chunk.choices:
                index = choice.index
                delta = choice.delta
                if delta.content is not None:
                    # When response has not been stopped
                    # Notice that only the first chunk_dict has the "role"
                    content_dict[index] += delta.content
                if choice.finish_reason:
                    finish_reasons_dict[index] = choice.finish_reason
                    chat_message = BaseMessage(
                        role_name=self.role_name,
                        role_type=self.role_type,
                        meta_dict=dict(),
                        content=content_dict[index],
                    )
                    output_messages.append(chat_message)
        finish_reasons = [
            finish_reasons_dict[i] for i in range(len(finish_reasons_dict))
        ]
        usage_dict = self.get_usage_dict(output_messages, prompt_tokens)
        return output_messages, finish_reasons, usage_dict, response_id

    def _step_token_exceed(
        self,
        num_tokens: int,
        tool_calls: List[FunctionCallingRecord],
        termination_reason: str,
    ) -> ChatAgentResponse:
        r"""Return trivial response containing number of tokens and information
        of called functions when the number of tokens exceeds.

        Args:
            num_tokens (int): Number of tokens in the messages.
            tool_calls (List[FunctionCallingRecord]): List of information
                objects of functions called in the current step.
            termination_reason (str): String of termination reason.

        Returns:
            ChatAgentResponse: The struct containing trivial outputs and
                information about token number and called functions.
        """
        self.terminated = True
        output_messages: List[BaseMessage] = []

        info = self.get_info(
            None,
            None,
            [termination_reason],
            num_tokens,
            tool_calls,
        )

        return ChatAgentResponse(
            msgs=output_messages,
            terminated=self.terminated,
            info=info,
        )

    def _step_tool_call(
        self,
        response: ChatCompletion,
    ) -> Tuple[
        FunctionCallingMessage, FunctionCallingMessage, FunctionCallingRecord
    ]:
        r"""Execute the function with arguments following the model's response.

        Args:
            response (Dict[str, Any]): The response obtained by calling the
                model.

        Returns:
            tuple: A tuple consisting of two obj:`FunctionCallingMessage`,
                one about the arguments and the other about the execution
                result, and a struct for logging information about this
                function call.
        """
        choice = response.choices[0]
        if choice.message.tool_calls is None:
            raise RuntimeError("Tool call is None")
        func_name = choice.message.tool_calls[0].function.name

        args = json.loads(choice.message.tool_calls[0].function.arguments)
        tool = self.tool_dict[func_name]
        result = tool(**args)

        assist_msg = FunctionCallingMessage(
            role_name=self.role_name,
            role_type=self.role_type,
            meta_dict=None,
            content="",
            func_name=func_name,
            args=args,
        )
        func_msg = FunctionCallingMessage(
            role_name=self.role_name,
            role_type=self.role_type,
            meta_dict=None,
            content="",
            func_name=func_name,
            result=result,
        )

        # Record information about this function call
        func_record = FunctionCallingRecord(
            func_name=func_name, args=args, result=result
        )
        return assist_msg, func_msg, func_record

    async def step_tool_call_async(
        self,
        response: ChatCompletion,
    ) -> Tuple[
        FunctionCallingMessage, FunctionCallingMessage, FunctionCallingRecord
    ]:
        r"""Execute the async function with arguments following the model's
        response.

        Args:
            response (Dict[str, Any]): The response obtained by calling the
                model.

        Returns:
            tuple: A tuple consisting of two obj:`FunctionCallingMessage`,
                one about the arguments and the other about the execution
                result, and a struct for logging information about this
                function call.
        """
        # Note that when function calling is enabled, `n` is set to 1.
        choice = response.choices[0]
        if choice.message.tool_calls is None:
            raise RuntimeError("Tool call is None")
        func_name = choice.message.tool_calls[0].function.name

        args = json.loads(choice.message.tool_calls[0].function.arguments)
        tool = self.tool_dict[func_name]
        result = await tool(**args)

        assist_msg = FunctionCallingMessage(
            role_name=self.role_name,
            role_type=self.role_type,
            meta_dict=None,
            content="",
            func_name=func_name,
            args=args,
        )
        func_msg = FunctionCallingMessage(
            role_name=self.role_name,
            role_type=self.role_type,
            meta_dict=None,
            content="",
            func_name=func_name,
            result=result,
        )

        # Record information about this function call
        func_record = FunctionCallingRecord(
            func_name=func_name, args=args, result=result
        )
        return assist_msg, func_msg, func_record

    def get_usage_dict(
        self, output_messages: List[BaseMessage], prompt_tokens: int
    ) -> Dict[str, int]:
        r"""Get usage dictionary when using the stream mode.

        Args:
            output_messages (list): List of output messages.
            prompt_tokens (int): Number of input prompt tokens.

        Returns:
            dict: Usage dictionary.
        """
        encoding = get_model_encoding(self.model_type.value_for_tiktoken)
        completion_tokens = 0
        for message in output_messages:
            completion_tokens += len(encoding.encode(message.content))
        usage_dict = dict(
            completion_tokens=completion_tokens,
            prompt_tokens=prompt_tokens,
            total_tokens=completion_tokens + prompt_tokens,
        )
        return usage_dict

    def add_model_scheduling_strategy(self, name: str, strategy_fn: Callable):
        r"""Add a scheduling strategy method provided by user to ModelManger.

        Args:
            name (str): The name of the strategy.
            strategy_fn (Callable): The scheduling strategy function.
        """
        self.model_backend.add_strategy(name, strategy_fn)

    def __repr__(self) -> str:
        r"""Returns a string representation of the :obj:`ChatAgent`.

        Returns:
            str: The string representation of the :obj:`ChatAgent`.
        """
        return (
            f"ChatAgent({self.role_name}, {self.role_type}, {self.model_type})"
        )<|MERGE_RESOLUTION|>--- conflicted
+++ resolved
@@ -574,17 +574,15 @@
                 "the model configuration and in the ChatAgent step."
             )
 
-<<<<<<< HEAD
-        # Convert input message to BaseMessage if necessary
-=======
-        original_model_dict = self.model_backend.model_config_dict
+        
+        self.original_model_dict = self.model_backend.model_config_dict
         if response_format and self.model_type in {"gpt-4o", "gpt-4o-mini"}:
-            self.model_backend.model_config_dict = original_model_dict.copy()
+            self.model_backend.model_config_dict = self.original_model_dict.copy()
             self.model_backend.model_config_dict["response_format"] = (
                 response_format
             )
 
->>>>>>> 111975f6
+        # Convert input message to BaseMessage if necessary
         if isinstance(input_message, str):
             input_message = BaseMessage.make_user_message(
                 role_name='User', content=input_message
@@ -646,6 +644,7 @@
             try:
                 openai_messages, num_tokens = self.memory.get_context()
             except RuntimeError as e:
+                self.model_backend.model_config_dict = self.original_model_dict
                 return self._step_token_exceed(
                     e.args[1], tool_call_records, "max_tokens_exceeded"
                 )
@@ -670,51 +669,8 @@
                     self._step_tool_call_and_update(response)
                 )
 
-<<<<<<< HEAD
                 if tool_request.function.name in self.external_tool_names:
                     external_tool_request = tool_request
-=======
-            return ChatAgentResponse(
-                msgs=output_messages, terminated=self.terminated, info=info
-            )
-
-        else:
-            self.update_memory(input_message, OpenAIBackendRole.USER)
-
-            tool_call_records: List[FunctionCallingRecord] = []  # type: ignore[no-redef]
-            while True:
-                # Check if token has exceeded
-                try:
-                    openai_messages, num_tokens = self.memory.get_context()
-                except RuntimeError as e:
-                    self.model_backend.model_config_dict = original_model_dict
-                    return self._step_token_exceed(
-                        e.args[1], tool_call_records, "max_tokens_exceeded"
-                    )
-
-                (
-                    response,
-                    output_messages,
-                    finish_reasons,
-                    usage_dict,
-                    response_id,
-                ) = self._step_model_response(openai_messages, num_tokens)
-                # If the model response is not a function call, meaning the
-                # model has generated a message response, break the loop
-                if (
-                    not self.is_tools_added()
-                    or not isinstance(response, ChatCompletion)
-                    or not response.choices[0].message.tool_calls
-                ):
-                    break
-
-                # Check for external tool call
-                tool_call_request = response.choices[0].message.tool_calls[0]
-
-                if tool_call_request.function.name in self.external_tool_names:
-                    # if model calls an external tool, directly return the
-                    # request
->>>>>>> 111975f6
                     info = self._step_get_info(
                         output_messages,
                         finish_reasons,
@@ -724,46 +680,20 @@
                         num_tokens,
                         tool_request,
                     )
-<<<<<<< HEAD
                     self._log_final_output(output_messages)
-=======
-
-                    self.model_backend.model_config_dict = original_model_dict
->>>>>>> 111975f6
+                    self.model_backend.model_config_dict = self.original_model_dict
                     return ChatAgentResponse(
                         msgs=output_messages,
                         terminated=self.terminated,
                         info=info,
                     )
 
-<<<<<<< HEAD
             # Single-step mode ends after one iteration
             if not multi_step:
                 break
-=======
-                # Normal function calling
-                tool_call_records.append(
-                    self._step_tool_call_and_update(response)
-                )
-
-            if (
-                response_format is not None
-                and self.model_type.support_native_tool_calling
-                and self.model_type not in {"gpt-4o", "gpt-4o-mini"}
-            ):
-                (
-                    output_messages,
-                    finish_reasons,
-                    usage_dict,
-                    response_id,
-                    tool_call,
-                    num_tokens,
-                ) = self._structure_output_with_function(response_format)
-                tool_call_records.append(tool_call)
->>>>>>> 111975f6
 
         # Optional structured output
-        if response_format:
+        if response_format and self.model_type not in {"gpt-4o", "gpt-4o-mini"}:
             (
                 output_messages,
                 finish_reasons,
@@ -785,6 +715,7 @@
             external_tool_request,
         )
         self._log_final_output(output_messages)
+        self.model_backend.model_config_dict = self.original_model_dict
         return ChatAgentResponse(
             msgs=output_messages, terminated=self.terminated, info=info
         )
@@ -855,7 +786,6 @@
             response.choices[0].message.content or ""
         )
 
-<<<<<<< HEAD
     def _log_final_output(self, output_messages: List[BaseMessage]) -> None:
         r"""Log final messages or warnings about multiple responses."""
         if len(output_messages) == 1:
@@ -864,11 +794,6 @@
             logger.warning(
                 "Multiple messages returned in `step()`. Record "
                 "selected message manually using `record_message()`."
-=======
-            self.model_backend.model_config_dict = original_model_dict
-            return ChatAgentResponse(
-                msgs=output_messages, terminated=self.terminated, info=info
->>>>>>> 111975f6
             )
 
     async def step_async(
