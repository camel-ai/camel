# ========= Copyright 2023-2024 @ CAMEL-AI.org. All Rights Reserved. =========
# Licensed under the Apache License, Version 2.0 (the "License");
# you may not use this file except in compliance with the License.
# You may obtain a copy of the License at
#
#     http://www.apache.org/licenses/LICENSE-2.0
#
# Unless required by applicable law or agreed to in writing, software
# distributed under the License is distributed on an "AS IS" BASIS,
# WITHOUT WARRANTIES OR CONDITIONS OF ANY KIND, either express or implied.
# See the License for the specific language governing permissions and
# limitations under the License.
# ========= Copyright 2023-2024 @ CAMEL-AI.org. All Rights Reserved. =========
from .base import BaseAgent
from .chat_agent import ChatAgent
from .code_agent import CodeAgent
from .critic_agent import CriticAgent
from .embodied_agent import EmbodiedAgent
from .knowledge_graph_agent import KnowledgeGraphAgent
from .mcp_agent import MCPAgent
from .repo_agent import RepoAgent
from .role_assignment_agent import RoleAssignmentAgent
from .search_agent import SearchAgent
from .task_agent import (
    TaskCreationAgent,
    TaskPlannerAgent,
    TaskPrioritizationAgent,
    TaskSpecifyAgent,
)
from .tool_agents.base import BaseToolAgent
from .tool_agents.hugging_face_tool_agent import HuggingFaceToolAgent

__all__ = [
    'BaseAgent',
    'ChatAgent',
    'TaskSpecifyAgent',
    'TaskPlannerAgent',
    'TaskCreationAgent',
    'TaskPrioritizationAgent',
    'CriticAgent',
    'BaseToolAgent',
    'HuggingFaceToolAgent',
    'EmbodiedAgent',
    'RoleAssignmentAgent',
    'SearchAgent',
    'KnowledgeGraphAgent',
<<<<<<< HEAD
    'CodeAgent',
=======
    'MCPAgent',
    'RepoAgent',
>>>>>>> bfcff0e7
]<|MERGE_RESOLUTION|>--- conflicted
+++ resolved
@@ -44,10 +44,7 @@
     'RoleAssignmentAgent',
     'SearchAgent',
     'KnowledgeGraphAgent',
-<<<<<<< HEAD
-    'CodeAgent',
-=======
     'MCPAgent',
     'RepoAgent',
->>>>>>> bfcff0e7
+    'CodeAgent',
 ]