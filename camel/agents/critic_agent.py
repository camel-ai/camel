# =========== Copyright 2023 @ CAMEL-AI.org. All Rights Reserved. ===========
# Licensed under the Apache License, Version 2.0 (the “License”);
# you may not use this file except in compliance with the License.
# You may obtain a copy of the License at
#
#     http://www.apache.org/licenses/LICENSE-2.0
#
# Unless required by applicable law or agreed to in writing, software
# distributed under the License is distributed on an “AS IS” BASIS,
# WITHOUT WARRANTIES OR CONDITIONS OF ANY KIND, either express or implied.
# See the License for the specific language governing permissions and
# limitations under the License.
# =========== Copyright 2023 @ CAMEL-AI.org. All Rights Reserved. ===========
import random
import warnings
from typing import Any, Dict, Optional, Sequence

from colorama import Fore

<<<<<<< HEAD
from camel.agents import ChatAgent, ChatAgentResponse
from camel.memory import BaseMemory, MemoryRecord
from camel.messages import BaseMessage
from camel.typing import ModelType, OpenAIBackendRole
=======
from camel.agents import ChatAgent
from camel.messages import BaseMessage
from camel.responses import ChatAgentResponse
from camel.typing import ModelType
>>>>>>> 8ace5e4d
from camel.utils import get_first_int, print_text_animated


class CriticAgent(ChatAgent):
    r"""A class for the critic agent that assists in selecting an option.

    Args:
        system_message (BaseMessage): The system message for the critic
            agent.
        model (ModelType, optional): The LLM model to use for generating
            responses. (default :obj:`ModelType.GPT_3_5_TURBO`)
        model_config (Any, optional): Configuration options for the LLM model.
            (default: :obj:`None`)
        message_window_size (int, optional): The maximum number of previous
            messages to include in the context window. If `None`, no windowing
            is performed. (default: :obj:`6`)
        retry_attempts (int, optional): The number of retry attempts if the
            critic fails to return a valid option. (default: :obj:`2`)
        verbose (bool, optional): Whether to print the critic's messages.
        logger_color (Any): The color of the menu options displayed to the
            user. (default: :obj:`Fore.MAGENTA`)
    """

    def __init__(
        self,
        system_message: BaseMessage,
        model: ModelType = ModelType.GPT_3_5_TURBO,
        model_config: Optional[Any] = None,
        memory: Optional[BaseMemory] = None,
        message_window_size: int = 6,
        retry_attempts: int = 2,
        verbose: bool = False,
        logger_color: Any = Fore.MAGENTA,
    ) -> None:
        super().__init__(system_message, model=model,
                         model_config=model_config, memory=memory,
                         message_window_size=message_window_size)
        self.options_dict: Dict[str, str] = dict()
        self.retry_attempts = retry_attempts
        self.verbose = verbose
        self.logger_color = logger_color

    def flatten_options(self, messages: Sequence[BaseMessage]) -> str:
        r"""Flattens the options to the critic.

        Args:
            messages (Sequence[BaseMessage]): A list of `BaseMessage` objects.

        Returns:
            str: A string containing the flattened options to the critic.
        """
        options = [message.content for message in messages]
        flatten_options = (
            f"> Proposals from "
            f"{messages[0].role_name} ({messages[0].role_type}). "
            "Please choose an option:\n")
        for index, option in enumerate(options):
            flatten_options += f"Option {index + 1}:\n{option}\n\n"
            self.options_dict[str(index + 1)] = option
        format = (
            f"Please first enter your choice ([1-{len(self.options_dict)}]) "
            "and then your explanation and comparison: ")
        return flatten_options + format

    def get_option(self, input_message: BaseMessage) -> str:
        r"""Gets the option selected by the critic.

        Args:
            input_message (BaseMessage): A `BaseMessage` object representing
                the input message.

        Returns:
            str: The option selected by the critic.
        """
        # TODO: Add support for editing options by the critic.
        msg_content = input_message.content
        i = 0
        while i < self.retry_attempts:
            critic_response = self.step(input_message)

            if critic_response.msgs is None or len(critic_response.msgs) == 0:
                raise RuntimeError("Got None critic messages.")
            if critic_response.terminated:
                raise RuntimeError("Critic step failed.")

            critic_msg = critic_response.msg
            critic_record = MemoryRecord(critic_msg,
                                         OpenAIBackendRole.ASSISTANT)
            self.memory.write_records([critic_record])
            if self.verbose:
                print_text_animated(self.logger_color + "\n> Critic response: "
                                    f"\x1b[3m{critic_msg.content}\x1b[0m\n")
            choice = self.parse_critic(critic_msg)

            if choice in self.options_dict:
                return self.options_dict[choice]
            else:
                input_message = BaseMessage(
                    role_name=input_message.role_name,
                    role_type=input_message.role_type,
                    meta_dict=input_message.meta_dict,
                    content="> Invalid choice. Please choose again.\n" +
                    msg_content,
                )
                i += 1
        warnings.warn("Critic failed to get a valid option. "
                      f"After {self.retry_attempts} attempts. "
                      "Returning a random option.")
        return random.choice(list(self.options_dict.values()))

    def parse_critic(self, critic_msg: BaseMessage) -> Optional[str]:
        r"""Parses the critic's message and extracts the choice.

        Args:
            critic_msg (BaseMessage): A `BaseMessage` object representing the
                critic's response.

        Returns:
            Optional[str]: The critic's choice as a string, or None if the
                message could not be parsed.
        """
        choice = str(get_first_int(critic_msg.content))
        return choice

    def reduce_step(
        self,
        input_messages: Sequence[BaseMessage],
    ) -> ChatAgentResponse:
        r"""Performs one step of the conversation by flattening options to the
        critic, getting the option, and parsing the choice.

        Args:
            input_messages (Sequence[BaseMessage]): A list of BaseMessage
                objects.

        Returns:
            ChatAgentResponse: A `ChatAgentResponse` object includes the
                critic's choice.
        """
        meta_chat_message = BaseMessage(
            role_name=input_messages[0].role_name,
            role_type=input_messages[0].role_type,
            meta_dict=input_messages[0].meta_dict,
            content="",
        )

        flatten_options = self.flatten_options(input_messages)
        if self.verbose:
            print_text_animated(self.logger_color +
                                f"\x1b[3m{flatten_options}\x1b[0m\n")
        input_msg = meta_chat_message.create_new_instance(flatten_options)

        option = self.get_option(input_msg)
        output_msg = meta_chat_message.create_new_instance(option)

        # TODO: The return `info` can be improved.
        return ChatAgentResponse([output_msg], terminated=False, info={})<|MERGE_RESOLUTION|>--- conflicted
+++ resolved
@@ -17,17 +17,11 @@
 
 from colorama import Fore
 
-<<<<<<< HEAD
-from camel.agents import ChatAgent, ChatAgentResponse
+from camel.agents import ChatAgent
 from camel.memory import BaseMemory, MemoryRecord
 from camel.messages import BaseMessage
+from camel.responses import ChatAgentResponse
 from camel.typing import ModelType, OpenAIBackendRole
-=======
-from camel.agents import ChatAgent
-from camel.messages import BaseMessage
-from camel.responses import ChatAgentResponse
-from camel.typing import ModelType
->>>>>>> 8ace5e4d
 from camel.utils import get_first_int, print_text_animated
 
 
