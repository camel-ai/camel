--- conflicted
+++ resolved
@@ -42,14 +42,10 @@
             boxed_pattern not in text
             and single_backslash_boxed_pattern not in text
         ):
-<<<<<<< HEAD
-            logger.debug("Neither of the accepted boxed patterns found")
-=======
             logger.debug(
                 f"Patterns '{boxed_pattern}' or "
                 f"'{single_backslash_boxed_pattern}' not found in text: {text}"
             )
->>>>>>> 4f83f7cb
             return None
 
         start_idx = text.find(boxed_pattern) + len(boxed_pattern)
