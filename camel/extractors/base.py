# ========= Copyright 2023-2024 @ CAMEL-AI.org. All Rights Reserved. =========
# Licensed under the Apache License, Version 2.0 (the "License");
# you may not use this file except in compliance with the License.
# You may obtain a copy of the License at
#
#     http://www.apache.org/licenses/LICENSE-2.0
#
# Unless required by applicable law or agreed to in writing, software
# distributed under the License is distributed on an "AS IS" BASIS,
# WITHOUT WARRANTIES OR CONDITIONS OF ANY KIND, either express or implied.
# See the License for the specific language governing permissions and
# limitations under the License.
# ========= Copyright 2023-2024 @ CAMEL-AI.org. All Rights Reserved. =========

import asyncio
from abc import ABC, abstractmethod
<<<<<<< HEAD
from typing import Any, Dict, List, Optional
=======
from types import TracebackType
from typing import Any, Dict, List, Optional, Type
>>>>>>> 621c1674

from camel.logger import get_logger
from camel.utils import BatchProcessor

logger = get_logger(__name__)


<<<<<<< HEAD
class ExtractorStrategy(ABC):
=======
class BaseExtractorStrategy(ABC):
>>>>>>> 621c1674
    r"""Abstract base class for extraction strategies."""

    @abstractmethod
    async def extract(self, text: str) -> Optional[str]:
        r"""Asynchronously extracts relevant parts from text.

        Args:
            text (str): The input text to process.

        Returns:
            Optional[str]: Extracted str if successful, otherwise None.
        """
        pass


<<<<<<< HEAD
class Extractor:
=======
class BaseExtractor:
>>>>>>> 621c1674
    r"""Base class for response extractors with a fixed strategy pipeline.

    This extractor:
    - Uses a **fixed multi-stage pipeline** of extraction strategies.
    - Tries **each strategy in order** within a stage until one succeeds.
    - Feeds the **output of one stage into the next** for processing.
    - Supports **async execution** for efficient processing.
    - Provides **batch processing and resource monitoring** options.
    """

    def __init__(
        self,
<<<<<<< HEAD
        pipeline: List[List[ExtractorStrategy]],
=======
        pipeline: List[List[BaseExtractorStrategy]],
>>>>>>> 621c1674
        cache_templates: bool = True,
        max_cache_size: int = 1000,
        extraction_timeout: float = 30.0,
        batch_size: int = 10,
        monitoring_interval: float = 5.0,
        cpu_threshold: float = 80.0,
        memory_threshold: float = 85.0,
        **kwargs,
    ):
        r"""Initialize the extractor with a multi-stage strategy pipeline.

        Args:
<<<<<<< HEAD
            pipeline (List[List[ExtractorStrategy]]):
                A fixed list of lists where each list represents a stage
                containing extractor strategies executed in order.
            cache_templates (bool, optional):
                Whether to enable caching for extraction templates.
                Defaults to True.
            max_cache_size (int, optional):
                Maximum number of cached templates. Defaults to 1000.
            extraction_timeout (float, optional):
                Maximum time allowed for an extraction in seconds.
                Defaults to 30.0.
            batch_size (int, optional):
                Number of responses processed in parallel per batch.
                Defaults to 10.
            monitoring_interval (float, optional):
                Interval (in seconds) for checking resource usage.
                Defaults to 5.0.
            cpu_threshold (float, optional):
                CPU usage percentage threshold for scaling down operations.
                Defaults to 80.0.
            memory_threshold (float, optional):
                Memory usage percentage threshold for scaling down operations.
                Defaults to 85.0.
            **kwargs:
                Additional keyword arguments for future extensions.
=======
            pipeline (List[List[BaseExtractorStrategy]]):
                A fixed list of lists where each list represents a stage
                containing extractor strategies executed in order.
            cache_templates (bool): Whether to cache extraction templates.
                (default: :obj:`True`)
            max_cache_size (int): Maximum number of templates to cache.
                (default: :obj:`1000`)
            extraction_timeout (float): Maximum time for extraction in seconds.
                (default: :obj:`30.0`)
            batch_size (int): Size of batches for parallel extraction.
                (default: :obj:`10`)
            monitoring_interval (float): Interval in seconds between resource
                checks. (default: :obj:`5.0`)
            cpu_threshold (float): CPU usage percentage threshold for scaling
                down. (default: :obj:`80.0`)
            memory_threshold (float): Memory usage percentage threshold for
                scaling down. (default: :obj:`85.0`)
            **kwargs: Additional extractor parameters.
>>>>>>> 621c1674
        """

        self._metadata = {
            'cache_templates': cache_templates,
            'max_cache_size': max_cache_size,
            'extraction_timeout': extraction_timeout,
            'batch_size': batch_size,
            'monitoring_interval': monitoring_interval,
            'cpu_threshold': cpu_threshold,
            'memory_threshold': memory_threshold,
            **kwargs,
        }

        self._is_setup = False
        self._cache: Dict[str, Any] = {}
        self._batch_processor: Optional[BatchProcessor] = None

        self._pipeline = pipeline

    async def setup(self) -> None:
        r"""Set up the extractor with necessary resources."""
        if self._is_setup:
            logger.debug(f"{self.__class__.__name__} already initialized")
            return

        try:
            if self._metadata["cache_templates"]:
                self._template_cache: Dict[str, Any] = {}

            if self._metadata["batch_size"] > 1:
                self._batch_processor = BatchProcessor(
                    initial_batch_size=self._metadata["batch_size"],
                    monitoring_interval=self._metadata["monitoring_interval"],
                    cpu_threshold=self._metadata["cpu_threshold"],
                    memory_threshold=self._metadata["memory_threshold"],
                )

            self._is_setup = True
            logger.info(f"{self.__class__.__name__} initialized successfully")

        except Exception as e:
            error_msg = f"Error during {self.__class__.__name__} setup: {e}"
            logger.error(error_msg)
            await self.cleanup()
            raise RuntimeError(error_msg) from e

    async def cleanup(self) -> None:
        r"""Clean up extractor resources."""
        if not self._is_setup:
            logger.debug(
                f"{self.__class__.__name__} not initialized, skipping cleanup"
            )
            return

        errors = []
        try:
            if hasattr(self, '_template_cache'):
                try:
                    self._template_cache.clear()
                except Exception as e:
                    errors.append(f"Failed to clear template cache: {e}")

            if self._batch_processor is not None:
                try:
                    metrics = self._batch_processor.get_performance_metrics()
                    logger.info(f"Batch processor final metrics: {metrics}")
                except Exception as e:
                    errors.append(
                        f"Failed to get batch processor metrics: {e}"
                    )

<<<<<<< HEAD
=======
            # Preserve init config in metadata
>>>>>>> 621c1674
            if not errors:
                logger.info(
                    f"{self.__class__.__name__} cleaned up successfully"
                )

        except Exception as e:
            errors.append(f"Unexpected error during cleanup: {e}")

        finally:
            self._is_setup = False
            self._batch_processor = None

        if errors:
            error_msg = f"Errors during cleanup: {'; '.join(errors)}"
            logger.error(error_msg)
            raise RuntimeError(error_msg)

<<<<<<< HEAD
    async def __aenter__(self) -> "Extractor":
        r"""Async context manager entry.

        Returns:
            Extractor: The initialized extractor instance.
=======
    async def __aenter__(self) -> "BaseExtractor":
        r"""Async context manager entry.

        Returns:
            BaseExtractor: The initialized extractor instance.
>>>>>>> 621c1674
        """
        await self.setup()
        return self

    async def __aexit__(self, exc_type, exc_val, exc_tb) -> None:
        r"""Async context manager exit.

        Args:
            exc_type (Optional[Type[BaseException]]): The exception type.
            exc_val (Optional[BaseException]): The exception instance.
            exc_tb (Optional[TracebackType]): The exception traceback.
        """
        await self.cleanup()

    async def extract(self, response: str) -> Optional[str]:
        r"""Extracts a normalized, comparable part of the LLM response
        using the fixed multi-stage strategy pipeline.

        Args:
            response (str): The raw response text.

        Returns:
            Optional[str]: Extracted data if successful, otherwise None.
<<<<<<< HEAD
=======

        Raises:
            ValueError: If response is empty or invalid.
            RuntimeError: If extractor is not initialized.
>>>>>>> 621c1674
        """
        if not self._is_setup:
            raise RuntimeError(
                "Extractor must be initialized before extraction"
            )
        if not response or not response.strip():
            raise ValueError("Empty or whitespace-only response")

        current_input = response  # Initial input

        for stage in self._pipeline:
            stage_success = (
                False  # Track if any strategy in the stage succeeds
            )

            for strategy in stage:
                try:
                    # Apply the extraction timeout
                    result = await asyncio.wait_for(
                        strategy.extract(current_input),
                        timeout=self._metadata["extraction_timeout"],
                    )

                    if result is not None:
                        current_input = result  # Feed into next stage
                        stage_success = True
                        break  # Move to next stage if valid extraction occurs

                except asyncio.TimeoutError:
                    logger.warning(
                        f"Strategy {strategy.__class__.__name__} timed out "
                        f"after {self._metadata['extraction_timeout']} seconds"
                    )
                except Exception as e:
                    logger.warning(
                        f"Strategy {strategy.__class__.__name__} failed: {e}"
                    )

            if not stage_success:
                logger.debug(
                    "No strategy in stage succeeded, stopping extraction."
                )
                return None  # Stop processing if the stage fails

        return current_input  # Final processed output<|MERGE_RESOLUTION|>--- conflicted
+++ resolved
@@ -12,14 +12,8 @@
 # limitations under the License.
 # ========= Copyright 2023-2024 @ CAMEL-AI.org. All Rights Reserved. =========
 
-import asyncio
 from abc import ABC, abstractmethod
-<<<<<<< HEAD
 from typing import Any, Dict, List, Optional
-=======
-from types import TracebackType
-from typing import Any, Dict, List, Optional, Type
->>>>>>> 621c1674
 
 from camel.logger import get_logger
 from camel.utils import BatchProcessor
@@ -27,11 +21,7 @@
 logger = get_logger(__name__)
 
 
-<<<<<<< HEAD
 class ExtractorStrategy(ABC):
-=======
-class BaseExtractorStrategy(ABC):
->>>>>>> 621c1674
     r"""Abstract base class for extraction strategies."""
 
     @abstractmethod
@@ -47,11 +37,7 @@
         pass
 
 
-<<<<<<< HEAD
 class Extractor:
-=======
-class BaseExtractor:
->>>>>>> 621c1674
     r"""Base class for response extractors with a fixed strategy pipeline.
 
     This extractor:
@@ -64,11 +50,7 @@
 
     def __init__(
         self,
-<<<<<<< HEAD
         pipeline: List[List[ExtractorStrategy]],
-=======
-        pipeline: List[List[BaseExtractorStrategy]],
->>>>>>> 621c1674
         cache_templates: bool = True,
         max_cache_size: int = 1000,
         extraction_timeout: float = 30.0,
@@ -81,7 +63,6 @@
         r"""Initialize the extractor with a multi-stage strategy pipeline.
 
         Args:
-<<<<<<< HEAD
             pipeline (List[List[ExtractorStrategy]]):
                 A fixed list of lists where each list represents a stage
                 containing extractor strategies executed in order.
@@ -107,26 +88,6 @@
                 Defaults to 85.0.
             **kwargs:
                 Additional keyword arguments for future extensions.
-=======
-            pipeline (List[List[BaseExtractorStrategy]]):
-                A fixed list of lists where each list represents a stage
-                containing extractor strategies executed in order.
-            cache_templates (bool): Whether to cache extraction templates.
-                (default: :obj:`True`)
-            max_cache_size (int): Maximum number of templates to cache.
-                (default: :obj:`1000`)
-            extraction_timeout (float): Maximum time for extraction in seconds.
-                (default: :obj:`30.0`)
-            batch_size (int): Size of batches for parallel extraction.
-                (default: :obj:`10`)
-            monitoring_interval (float): Interval in seconds between resource
-                checks. (default: :obj:`5.0`)
-            cpu_threshold (float): CPU usage percentage threshold for scaling
-                down. (default: :obj:`80.0`)
-            memory_threshold (float): Memory usage percentage threshold for
-                scaling down. (default: :obj:`85.0`)
-            **kwargs: Additional extractor parameters.
->>>>>>> 621c1674
         """
 
         self._metadata = {
@@ -198,10 +159,6 @@
                         f"Failed to get batch processor metrics: {e}"
                     )
 
-<<<<<<< HEAD
-=======
-            # Preserve init config in metadata
->>>>>>> 621c1674
             if not errors:
                 logger.info(
                     f"{self.__class__.__name__} cleaned up successfully"
@@ -219,19 +176,11 @@
             logger.error(error_msg)
             raise RuntimeError(error_msg)
 
-<<<<<<< HEAD
     async def __aenter__(self) -> "Extractor":
         r"""Async context manager entry.
 
         Returns:
             Extractor: The initialized extractor instance.
-=======
-    async def __aenter__(self) -> "BaseExtractor":
-        r"""Async context manager entry.
-
-        Returns:
-            BaseExtractor: The initialized extractor instance.
->>>>>>> 621c1674
         """
         await self.setup()
         return self
@@ -255,13 +204,6 @@
 
         Returns:
             Optional[str]: Extracted data if successful, otherwise None.
-<<<<<<< HEAD
-=======
-
-        Raises:
-            ValueError: If response is empty or invalid.
-            RuntimeError: If extractor is not initialized.
->>>>>>> 621c1674
         """
         if not self._is_setup:
             raise RuntimeError(
@@ -269,41 +211,4 @@
             )
         if not response or not response.strip():
             raise ValueError("Empty or whitespace-only response")
-
-        current_input = response  # Initial input
-
-        for stage in self._pipeline:
-            stage_success = (
-                False  # Track if any strategy in the stage succeeds
-            )
-
-            for strategy in stage:
-                try:
-                    # Apply the extraction timeout
-                    result = await asyncio.wait_for(
-                        strategy.extract(current_input),
-                        timeout=self._metadata["extraction_timeout"],
-                    )
-
-                    if result is not None:
-                        current_input = result  # Feed into next stage
-                        stage_success = True
-                        break  # Move to next stage if valid extraction occurs
-
-                except asyncio.TimeoutError:
-                    logger.warning(
-                        f"Strategy {strategy.__class__.__name__} timed out "
-                        f"after {self._metadata['extraction_timeout']} seconds"
-                    )
-                except Exception as e:
-                    logger.warning(
-                        f"Strategy {strategy.__class__.__name__} failed: {e}"
-                    )
-
-            if not stage_success:
-                logger.debug(
-                    "No strategy in stage succeeded, stopping extraction."
-                )
-                return None  # Stop processing if the stage fails
-
-        return current_input  # Final processed output+        raise NotImplementedError("Subclasses must implement extract()")