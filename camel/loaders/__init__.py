# ========= Copyright 2023-2024 @ CAMEL-AI.org. All Rights Reserved. =========
# Licensed under the Apache License, Version 2.0 (the "License");
# you may not use this file except in compliance with the License.
# You may obtain a copy of the License at
#
#     http://www.apache.org/licenses/LICENSE-2.0
#
# Unless required by applicable law or agreed to in writing, software
# distributed under the License is distributed on an "AS IS" BASIS,
# WITHOUT WARRANTIES OR CONDITIONS OF ANY KIND, either express or implied.
# See the License for the specific language governing permissions and
# limitations under the License.
# ========= Copyright 2023-2024 @ CAMEL-AI.org. All Rights Reserved. =========

from .apify_reader import Apify
from .base_io import File, create_file, create_file_from_raw_bytes
<<<<<<< HEAD
from .chunkr_reader import ChunkrReader, ChunkrReaderConfig
=======
from .chunkr_reader import ChunkrReader
from .crawl4ai_reader import Crawl4AI
>>>>>>> ce8847a1
from .firecrawl_reader import Firecrawl
from .jina_url_reader import JinaURLReader
from .markitdown import MarkItDownLoader
from .mineru_extractor import MinerU
from .pandas_reader import PandasReader
from .scrapegraph_reader import ScrapeGraphAI
from .unstructured_io import UnstructuredIO

__all__ = [
    'File',
    'create_file',
    'create_file_from_raw_bytes',
    'UnstructuredIO',
    'JinaURLReader',
    'Firecrawl',
    'Apify',
    'ChunkrReader',
<<<<<<< HEAD
    'ChunkrReaderConfig',
    'PandaReader',
=======
    'PandasReader',
>>>>>>> ce8847a1
    'MinerU',
    'Crawl4AI',
    'MarkItDownLoader',
    'ScrapeGraphAI',
]<|MERGE_RESOLUTION|>--- conflicted
+++ resolved
@@ -14,12 +14,8 @@
 
 from .apify_reader import Apify
 from .base_io import File, create_file, create_file_from_raw_bytes
-<<<<<<< HEAD
 from .chunkr_reader import ChunkrReader, ChunkrReaderConfig
-=======
-from .chunkr_reader import ChunkrReader
 from .crawl4ai_reader import Crawl4AI
->>>>>>> ce8847a1
 from .firecrawl_reader import Firecrawl
 from .jina_url_reader import JinaURLReader
 from .markitdown import MarkItDownLoader
@@ -37,12 +33,7 @@
     'Firecrawl',
     'Apify',
     'ChunkrReader',
-<<<<<<< HEAD
     'ChunkrReaderConfig',
-    'PandaReader',
-=======
-    'PandasReader',
->>>>>>> ce8847a1
     'MinerU',
     'Crawl4AI',
     'MarkItDownLoader',
