# =========== Copyright 2023 @ CAMEL-AI.org. All Rights Reserved. ===========
# Licensed under the Apache License, Version 2.0 (the “License”);
# you may not use this file except in compliance with the License.
# You may obtain a copy of the License at
#
#     http://www.apache.org/licenses/LICENSE-2.0
#
# Unless required by applicable law or agreed to in writing, software
# distributed under the License is distributed on an “AS IS” BASIS,
# WITHOUT WARRANTIES OR CONDITIONS OF ANY KIND, either express or implied.
# See the License for the specific language governing permissions and
# limitations under the License.
# =========== Copyright 2023 @ CAMEL-AI.org. All Rights Reserved. ===========
<<<<<<< HEAD
from .discord_bot import DiscordBot
from .slack.models import (
    SlackAppMentionEventBody,
    SlackAppMentionEventProfile,
    SlackAuthProfile,
    SlackEventBody,
    SlackEventProfile,
)
from .slack.slack_app import SlackApp
from .telegram_bot import TelegramBot

__all__ = [
    'DiscordBot',
    'SlackApp',
    'SlackAppMentionEventBody',
    'SlackAppMentionEventProfile',
    'SlackAuthProfile',
    'SlackEventBody',
    'SlackEventProfile',
=======
from .discord_app import DiscordApp
from .telegram_bot import TelegramBot

__all__ = [
    'DiscordApp',
>>>>>>> 679dd28d
    'TelegramBot',
]<|MERGE_RESOLUTION|>--- conflicted
+++ resolved
@@ -11,8 +11,7 @@
 # See the License for the specific language governing permissions and
 # limitations under the License.
 # =========== Copyright 2023 @ CAMEL-AI.org. All Rights Reserved. ===========
-<<<<<<< HEAD
-from .discord_bot import DiscordBot
+from .discord_app import DiscordApp
 from .slack.models import (
     SlackAppMentionEventBody,
     SlackAppMentionEventProfile,
@@ -24,19 +23,12 @@
 from .telegram_bot import TelegramBot
 
 __all__ = [
-    'DiscordBot',
+    'DiscordApp',
     'SlackApp',
     'SlackAppMentionEventBody',
     'SlackAppMentionEventProfile',
     'SlackAuthProfile',
     'SlackEventBody',
     'SlackEventProfile',
-=======
-from .discord_app import DiscordApp
-from .telegram_bot import TelegramBot
-
-__all__ = [
-    'DiscordApp',
->>>>>>> 679dd28d
     'TelegramBot',
 ]