--- conflicted
+++ resolved
@@ -70,15 +70,11 @@
             images associated with the message. (default: :obj:`auto`)
         video_detail (Literal["auto", "low", "high"]): Detail level of the
             videos associated with the message. (default: :obj:`auto`)
-<<<<<<< HEAD
         audio_bytes (Optional[bytes]): Optional bytes of audio associated
             with the message. (default: :obj:`None`)
         audio_transcript (Optional[str]): Optional transcript of the audio.
             (default: :obj:`None`)
-        parsed: Optional[Union[Type[BaseModel], dict]]: Optional object which
-=======
         parsed (Optional[Union[Type[BaseModel], dict]]): Optional object which
->>>>>>> 88e65435
             is parsed from the content. (default: :obj:`None`)
         reasoning_content (Optional[str]): Optional reasoning trace associated
             with the message. (default: :obj:`None`)
