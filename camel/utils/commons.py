# =========== Copyright 2023 @ CAMEL-AI.org. All Rights Reserved. ===========
# Licensed under the Apache License, Version 2.0 (the “License”);
# you may not use this file except in compliance with the License.
# You may obtain a copy of the License at
#
#     http://www.apache.org/licenses/LICENSE-2.0
#
# Unless required by applicable law or agreed to in writing, software
# distributed under the License is distributed on an “AS IS” BASIS,
# WITHOUT WARRANTIES OR CONDITIONS OF ANY KIND, either express or implied.
# See the License for the specific language governing permissions and
# limitations under the License.
# =========== Copyright 2023 @ CAMEL-AI.org. All Rights Reserved. ===========
import os
import platform
import re
import socket
import time
import zipfile
from functools import wraps
from typing import Any, Callable, List, Optional, Set, TypeVar, cast
from urllib.parse import urlparse

import pydantic
import requests

from camel.types import TaskType

F = TypeVar('F', bound=Callable[..., Any])


# Set lazy import
def get_lazy_imported_functions_module():
    from camel.functions import MATH_FUNCS, SEARCH_FUNCS, WEATHER_FUNCS
    return [*MATH_FUNCS, *SEARCH_FUNCS, *WEATHER_FUNCS]


def get_lazy_imported_types_module():
    from camel.types import ModelType
    return ModelType.GPT_4_TURBO


def openai_api_key_required(func: F) -> F:
    r"""Decorator that checks if the OpenAI API key is available in the
    environment variables.

    Args:
        func (callable): The function to be wrapped.

    Returns:
        callable: The decorated function.

    Raises:
        ValueError: If the OpenAI API key is not found in the environment
            variables.
    """

    @wraps(func)
    def wrapper(self, *args, **kwargs):
        if 'OPENAI_API_KEY' in os.environ:
            return func(self, *args, **kwargs)
        else:
            raise ValueError('OpenAI API key not found.')

    return cast(F, wrapper)


def print_text_animated(text, delay: float = 0.02, end: str = ""):
    r"""Prints the given text with an animated effect.

    Args:
        text (str): The text to print.
        delay (float, optional): The delay between each character printed.
            (default: :obj:`0.02`)
        end (str, optional): The end character to print after each
            character of text. (default: :obj:`""`)
    """
    for char in text:
        print(char, end=end, flush=True)
        time.sleep(delay)
    print('\n')


def get_prompt_template_key_words(template: str) -> Set[str]:
    r"""Given a string template containing curly braces {}, return a set of
    the words inside the braces.

    Args:
        template (str): A string containing curly braces.

    Returns:
        List[str]: A list of the words inside the curly braces.

    Example:
        >>> get_prompt_template_key_words('Hi, {name}! How are you {status}?')
        {'name', 'status'}
    """
    return set(re.findall(r'{([^}]*)}', template))


def get_first_int(string: str) -> Optional[int]:
    r"""Returns the first integer number found in the given string.

    If no integer number is found, returns None.

    Args:
        string (str): The input string.

    Returns:
        int or None: The first integer number found in the string, or None if
            no integer number is found.
    """
    match = re.search(r'\d+', string)
    if match:
        return int(match.group())
    else:
        return None


def download_tasks(task: TaskType, folder_path: str) -> None:
    r"""Downloads task-related files from a specified URL and extracts them.

    This function downloads a zip file containing tasks based on the specified
    `task` type from a predefined URL, saves it to `folder_path`, and then
    extracts the contents of the zip file into the same folder. After
    extraction, the zip file is deleted.

    Args:
        task (TaskType): An enum representing the type of task to download.
        folder_path (str): The path of the folder where the zip file will be
                           downloaded and extracted.
    """
    # Define the path to save the zip file
    zip_file_path = os.path.join(folder_path, "tasks.zip")

    # Download the zip file from the Google Drive link
    response = requests.get("https://huggingface.co/datasets/camel-ai/"
                            f"metadata/resolve/main/{task.value}_tasks.zip")

    # Save the zip file
    with open(zip_file_path, "wb") as f:
        f.write(response.content)

    with zipfile.ZipFile(zip_file_path, "r") as zip_ref:
        zip_ref.extractall(folder_path)

    # Delete the zip file
    os.remove(zip_file_path)


def get_task_list(task_response: str) -> List[str]:
    r"""Parse the response of the Agent and return task list.

    Args:
        task_response (str): The string response of the Agent.

    Returns:
        List[str]: A list of the string tasks.
    """

    new_tasks_list = []
    task_string_list = task_response.strip().split('\n')
    # each task starts with #.
    for task_string in task_string_list:
        task_parts = task_string.strip().split(".", 1)
        if len(task_parts) == 2:
            task_id = ''.join(s for s in task_parts[0] if s.isnumeric())
            task_name = re.sub(r'[^\w\s_]+', '', task_parts[1]).strip()
            if task_name.strip() and task_id.isnumeric():
                new_tasks_list.append(task_name)
    return new_tasks_list


def check_server_running(server_url: str) -> bool:
    r"""Check whether the port refered by the URL to the server
    is open.

    Args:
        server_url (str): The URL to the server running LLM inference
            service.

    Returns:
        bool: Whether the port is open for packets (server is running).
    """
    parsed_url = urlparse(server_url)
    url_tuple = (parsed_url.hostname, parsed_url.port)

    sock = socket.socket(socket.AF_INET, socket.SOCK_STREAM)
    result = sock.connect_ex(url_tuple)
    sock.close()

    # if the port is open, the result should be 0.
    return result == 0


<<<<<<< HEAD
def role_playing_with_function(
    task_prompt: str = ("Assume now is 2024 in the Gregorian calendar, "
                        "estimate the current age of University of Oxford "
                        "and then add 10 more years to this age, "
                        "and get the current weather of the city where "
                        "the University is located."),
    function_list: Optional[List] = None,
    model_type=None,
    chat_turn_limit=10,
    assistant_role_name: str = "Searcher",
    user_role_name: str = "Professor",
) -> None:
    r"""Initializes and conducts a `RolePlaying` with `FunctionCallingConfig`
    session. The function creates an interactive and dynamic role-play session
    where the AI Assistant and User engage based on the given task, roles, and
    available functions. It demonstrates the versatility of AI in handling
    diverse tasks and user interactions within a structured `RolePlaying`
    framework.

    Args:
        task_prompt (str): The initial task or scenario description to start
            the `RolePlaying` session. Defaults to a prompt involving the
            estimation of KAUST's age and weather information.
        function_list (list): A list of functions that the agent can utilize
            during the session. Defaults to a combination of math, search, and
            weather functions.
        model_type (ModelType): The type of chatbot model used for both the
            assistant and the user. Defaults to `GPT-4 Turbo`.
        chat_turn_limit (int): The maximum number of turns (exchanges) in the
            chat session. Defaults to 10.
        assistant_role_name (str): The role name assigned to the AI Assistant.
            Defaults to 'Searcher'.
        user_role_name (str): The role name assigned to the User. Defaults to
            'Professor'.

    Returns:
        None: This function does not return any value but prints out the
            session's dialogues and outputs.
    """

    # Run lazy import
    if function_list is None:
        function_list = get_lazy_imported_functions_module()
    if model_type is None:
        model_type = get_lazy_imported_types_module()

    from colorama import Fore

    from camel.agents.chat_agent import FunctionCallingRecord
    from camel.configs import ChatGPTConfig, FunctionCallingConfig
    from camel.societies import RolePlaying

    task_prompt = task_prompt
    user_model_config = ChatGPTConfig(temperature=0.0)

    function_list = function_list
    assistant_model_config = FunctionCallingConfig.from_openai_function_list(
        function_list=function_list,
        kwargs=dict(temperature=0.0),
    )

    role_play_session = RolePlaying(
        assistant_role_name=assistant_role_name,
        user_role_name=user_role_name,
        assistant_agent_kwargs=dict(
            model_type=model_type,
            model_config=assistant_model_config,
            function_list=function_list,
        ),
        user_agent_kwargs=dict(
            model_type=model_type,
            model_config=user_model_config,
        ),
        task_prompt=task_prompt,
        with_task_specify=False,
    )

    print(
        Fore.GREEN +
        f"AI Assistant sys message:\n{role_play_session.assistant_sys_msg}\n")
    print(Fore.BLUE +
          f"AI User sys message:\n{role_play_session.user_sys_msg}\n")

    print(Fore.YELLOW + f"Original task prompt:\n{task_prompt}\n")
    print(
        Fore.CYAN +
        f"Specified task prompt:\n{role_play_session.specified_task_prompt}\n")
    print(Fore.RED + f"Final task prompt:\n{role_play_session.task_prompt}\n")

    n = 0
    input_assistant_msg, _ = role_play_session.init_chat()
    while n < chat_turn_limit:
        n += 1
        assistant_response, user_response = role_play_session.step(
            input_assistant_msg)

        if assistant_response.terminated:
            print(Fore.GREEN +
                  ("AI Assistant terminated. Reason: "
                   f"{assistant_response.info['termination_reasons']}."))
            break
        if user_response.terminated:
            print(Fore.GREEN +
                  ("AI User terminated. "
                   f"Reason: {user_response.info['termination_reasons']}."))
            break

        # Print output from the user
        print_text_animated(Fore.BLUE +
                            f"AI User:\n\n{user_response.msg.content}\n")

        # Print output from the assistant, including any function
        # execution information
        print_text_animated(Fore.GREEN + "AI Assistant:")
        called_functions: List[
            FunctionCallingRecord] = assistant_response.info[
                'called_functions']
        for func_record in called_functions:
            print_text_animated(f"{func_record}")
        print_text_animated(f"{assistant_response.msg.content}\n")

        if "CAMEL_TASK_DONE" in user_response.msg.content:
            break

        input_assistant_msg = assistant_response.msg
=======
def get_system_information():
    r"""Gathers information about the operating system.

    Returns:
        dict: A dictionary containing various pieces of OS information.
    """
    sys_info = {
        "OS Name": os.name,
        "System": platform.system(),
        "Release": platform.release(),
        "Version": platform.version(),
        "Machine": platform.machine(),
        "Processor": platform.processor(),
        "Platform": platform.platform(),
    }

    return sys_info


def to_pascal(snake: str) -> str:
    """Convert a snake_case string to PascalCase.

    Args:
        snake (str): The snake_case string to be converted.

    Returns:
        str: The converted PascalCase string.
    """
    # Check if the string is already in PascalCase
    if re.match(r'^[A-Z][a-zA-Z0-9]*([A-Z][a-zA-Z0-9]*)*$', snake):
        return snake
    # Remove leading and trailing underscores
    snake = snake.strip('_')
    # Replace multiple underscores with a single one
    snake = re.sub('_+', '_', snake)
    # Convert to PascalCase
    return re.sub(
        '_([0-9A-Za-z])',
        lambda m: m.group(1).upper(),
        snake.title(),
    )


PYDANTIC_V2 = pydantic.VERSION.startswith("2.")
>>>>>>> 9c0f5987
<|MERGE_RESOLUTION|>--- conflicted
+++ resolved
@@ -193,7 +193,52 @@
     return result == 0
 
 
-<<<<<<< HEAD
+def get_system_information():
+    r"""Gathers information about the operating system.
+
+    Returns:
+        dict: A dictionary containing various pieces of OS information.
+    """
+    sys_info = {
+        "OS Name": os.name,
+        "System": platform.system(),
+        "Release": platform.release(),
+        "Version": platform.version(),
+        "Machine": platform.machine(),
+        "Processor": platform.processor(),
+        "Platform": platform.platform(),
+    }
+
+    return sys_info
+
+
+def to_pascal(snake: str) -> str:
+    """Convert a snake_case string to PascalCase.
+
+    Args:
+        snake (str): The snake_case string to be converted.
+
+    Returns:
+        str: The converted PascalCase string.
+    """
+    # Check if the string is already in PascalCase
+    if re.match(r'^[A-Z][a-zA-Z0-9]*([A-Z][a-zA-Z0-9]*)*$', snake):
+        return snake
+    # Remove leading and trailing underscores
+    snake = snake.strip('_')
+    # Replace multiple underscores with a single one
+    snake = re.sub('_+', '_', snake)
+    # Convert to PascalCase
+    return re.sub(
+        '_([0-9A-Za-z])',
+        lambda m: m.group(1).upper(),
+        snake.title(),
+    )
+
+
+PYDANTIC_V2 = pydantic.VERSION.startswith("2.")
+
+
 def role_playing_with_function(
     task_prompt: str = ("Assume now is 2024 in the Gregorian calendar, "
                         "estimate the current age of University of Oxford "
@@ -284,11 +329,10 @@
     print(Fore.RED + f"Final task prompt:\n{role_play_session.task_prompt}\n")
 
     n = 0
-    input_assistant_msg, _ = role_play_session.init_chat()
+    input_msg = role_play_session.init_chat()
     while n < chat_turn_limit:
         n += 1
-        assistant_response, user_response = role_play_session.step(
-            input_assistant_msg)
+        assistant_response, user_response = role_play_session.step(input_msg)
 
         if assistant_response.terminated:
             print(Fore.GREEN +
@@ -318,50 +362,4 @@
         if "CAMEL_TASK_DONE" in user_response.msg.content:
             break
 
-        input_assistant_msg = assistant_response.msg
-=======
-def get_system_information():
-    r"""Gathers information about the operating system.
-
-    Returns:
-        dict: A dictionary containing various pieces of OS information.
-    """
-    sys_info = {
-        "OS Name": os.name,
-        "System": platform.system(),
-        "Release": platform.release(),
-        "Version": platform.version(),
-        "Machine": platform.machine(),
-        "Processor": platform.processor(),
-        "Platform": platform.platform(),
-    }
-
-    return sys_info
-
-
-def to_pascal(snake: str) -> str:
-    """Convert a snake_case string to PascalCase.
-
-    Args:
-        snake (str): The snake_case string to be converted.
-
-    Returns:
-        str: The converted PascalCase string.
-    """
-    # Check if the string is already in PascalCase
-    if re.match(r'^[A-Z][a-zA-Z0-9]*([A-Z][a-zA-Z0-9]*)*$', snake):
-        return snake
-    # Remove leading and trailing underscores
-    snake = snake.strip('_')
-    # Replace multiple underscores with a single one
-    snake = re.sub('_+', '_', snake)
-    # Convert to PascalCase
-    return re.sub(
-        '_([0-9A-Za-z])',
-        lambda m: m.group(1).upper(),
-        snake.title(),
-    )
-
-
-PYDANTIC_V2 = pydantic.VERSION.startswith("2.")
->>>>>>> 9c0f5987
+        input_msg = assistant_response.msg