# =========== Copyright 2023 @ CAMEL-AI.org. All Rights Reserved. ===========
# Licensed under the Apache License, Version 2.0 (the “License”);
# you may not use this file except in compliance with the License.
# You may obtain a copy of the License at
#
#     http://www.apache.org/licenses/LICENSE-2.0
#
# Unless required by applicable law or agreed to in writing, software
# distributed under the License is distributed on an “AS IS” BASIS,
# WITHOUT WARRANTIES OR CONDITIONS OF ANY KIND, either express or implied.
# See the License for the specific language governing permissions and
# limitations under the License.
# =========== Copyright 2023 @ CAMEL-AI.org. All Rights Reserved. ===========
import importlib
import os
import platform
import re
import socket
import subprocess
import time
import zipfile
from functools import wraps
from typing import Any, Callable, List, Optional, Set, TypeVar, cast
from urllib.parse import urlparse

import pydantic
import requests

from camel.types import TaskType

F = TypeVar('F', bound=Callable[..., Any])


<<<<<<< HEAD
def model_api_key_required(func: F) -> F:
    r"""Decorator that checks if the API key is available either as an
    environment variable or passed directly for a model.

    Args:
        func (callable): The function to be wrapped.

    Returns:
        callable: The decorated function.

    Raises:
        ValueError: If the API key is not found, either as an environment
            variable or directly passed.

    Note:
        Supported model type: `OpenAI` and `Anthropic`.
    """

    @wraps(func)
    def wrapper(self, *args, **kwargs):
        if self.model_type.is_openai:
            if not self._api_key and 'OPENAI_API_KEY' not in os.environ:
                raise ValueError('OpenAI API key not found.')
            return func(self, *args, **kwargs)
        elif self.model_type.is_zhipuai:
            if 'ZHIPUAI_API_KEY' not in os.environ:
                raise ValueError('ZhiPuAI API key not found.')
            return func(self, *args, **kwargs)
        elif self.model_type.is_anthropic:
            if not self._api_key and 'ANTHROPIC_API_KEY' not in os.environ:
                raise ValueError('Anthropic API key not found.')
            return func(self, *args, **kwargs)
        elif self.model_type.is_nvidia:
            if not self._api_key and 'NVIDIA_API_KEY' not in os.environ:
                raise ValueError('NVIDIA API key not found.')
            return func(self, *args, **kwargs)
        elif self.model_type.is_gemini:
            if not self._api_key and 'GOOGLE_API_KEY' not in os.environ:
                raise ValueError('Gemini API key not found.')
            return func(self, *args, **kwargs)
        else:
            raise ValueError('Unsupported model type.')

    return cast(F, wrapper)


=======
>>>>>>> 8efc5d78
def print_text_animated(text, delay: float = 0.02, end: str = ""):
    r"""Prints the given text with an animated effect.

    Args:
        text (str): The text to print.
        delay (float, optional): The delay between each character printed.
            (default: :obj:`0.02`)
        end (str, optional): The end character to print after each
            character of text. (default: :obj:`""`)
    """
    for char in text:
        print(char, end=end, flush=True)
        time.sleep(delay)
    print('\n')


def get_prompt_template_key_words(template: str) -> Set[str]:
    r"""Given a string template containing curly braces {}, return a set of
    the words inside the braces.

    Args:
        template (str): A string containing curly braces.

    Returns:
        List[str]: A list of the words inside the curly braces.

    Example:
        >>> get_prompt_template_key_words('Hi, {name}! How are you {status}?')
        {'name', 'status'}
    """
    return set(re.findall(r'{([^}]*)}', template))


def get_first_int(string: str) -> Optional[int]:
    r"""Returns the first integer number found in the given string.

    If no integer number is found, returns None.

    Args:
        string (str): The input string.

    Returns:
        int or None: The first integer number found in the string, or None if
            no integer number is found.
    """
    match = re.search(r'\d+', string)
    if match:
        return int(match.group())
    else:
        return None


def download_tasks(task: TaskType, folder_path: str) -> None:
    r"""Downloads task-related files from a specified URL and extracts them.

    This function downloads a zip file containing tasks based on the specified
    `task` type from a predefined URL, saves it to `folder_path`, and then
    extracts the contents of the zip file into the same folder. After
    extraction, the zip file is deleted.

    Args:
        task (TaskType): An enum representing the type of task to download.
        folder_path (str): The path of the folder where the zip file will be
                           downloaded and extracted.
    """
    # Define the path to save the zip file
    zip_file_path = os.path.join(folder_path, "tasks.zip")

    # Download the zip file from the Google Drive link
    response = requests.get(
        "https://huggingface.co/datasets/camel-ai/"
        f"metadata/resolve/main/{task.value}_tasks.zip"
    )

    # Save the zip file
    with open(zip_file_path, "wb") as f:
        f.write(response.content)

    with zipfile.ZipFile(zip_file_path, "r") as zip_ref:
        zip_ref.extractall(folder_path)

    # Delete the zip file
    os.remove(zip_file_path)


def get_task_list(task_response: str) -> List[str]:
    r"""Parse the response of the Agent and return task list.

    Args:
        task_response (str): The string response of the Agent.

    Returns:
        List[str]: A list of the string tasks.
    """

    new_tasks_list = []
    task_string_list = task_response.strip().split('\n')
    # each task starts with #.
    for task_string in task_string_list:
        task_parts = task_string.strip().split(".", 1)
        if len(task_parts) == 2:
            task_id = ''.join(s for s in task_parts[0] if s.isnumeric())
            task_name = re.sub(r'[^\w\s_]+', '', task_parts[1]).strip()
            if task_name.strip() and task_id.isnumeric():
                new_tasks_list.append(task_name)
    return new_tasks_list


def check_server_running(server_url: str) -> bool:
    r"""Check whether the port refered by the URL to the server
    is open.

    Args:
        server_url (str): The URL to the server running LLM inference
            service.

    Returns:
        bool: Whether the port is open for packets (server is running).
    """
    parsed_url = urlparse(server_url)
    url_tuple = (parsed_url.hostname, parsed_url.port)

    sock = socket.socket(socket.AF_INET, socket.SOCK_STREAM)
    result = sock.connect_ex(url_tuple)
    sock.close()

    # if the port is open, the result should be 0.
    return result == 0


def dependencies_required(*required_modules: str) -> Callable[[F], F]:
    r"""A decorator to ensure that specified Python modules
    are available before a function executes.

    Args:
        required_modules (str): The required modules to be checked for
            availability.

    Returns:
        Callable[[F], F]: The original function with the added check for
            required module dependencies.

    Raises:
        ImportError: If any of the required modules are not available.

    Example:
        ::

            @dependencies_required('numpy', 'pandas')
            def data_processing_function():
                # Function implementation...
    """

    def decorator(func: F) -> F:
        @wraps(func)
        def wrapper(*args: Any, **kwargs: Any) -> Any:
            missing_modules = [
                m for m in required_modules if not is_module_available(m)
            ]
            if missing_modules:
                raise ImportError(
                    f"Missing required modules: {', '.join(missing_modules)}"
                )
            return func(*args, **kwargs)

        return cast(F, wrapper)

    return decorator


def is_module_available(module_name: str) -> bool:
    r"""Check if a module is available for import.

    Args:
        module_name (str): The name of the module to check for availability.

    Returns:
        bool: True if the module can be imported, False otherwise.
    """
    try:
        importlib.import_module(module_name)
        return True
    except ImportError:
        return False


def api_keys_required(*required_keys: str) -> Callable[[F], F]:
    r"""A decorator to check if the required API keys are
    presented in the environment variables or as an instance attribute.

    Args:
        required_keys (str): The required API keys to be checked.

    Returns:
        Callable[[F], F]: The original function with the added check
            for required API keys.

    Raises:
        ValueError: If any of the required API keys are missing in the
            environment variables and the instance attribute.

    Example:
        ::

            @api_keys_required('API_KEY_1', 'API_KEY_2')
            def some_api_function():
                # Function implementation...
    """

    def decorator(func: F) -> F:
        @wraps(func)
        def wrapper(self, *args: Any, **kwargs: Any) -> Any:
            missing_environment_keys = [
                k for k in required_keys if k not in os.environ
            ]
            if (
                not getattr(self, '_api_key', None)
                and missing_environment_keys
            ):
                raise ValueError(
                    f"Missing API keys: {', '.join(missing_environment_keys)}"
                )
            return func(self, *args, **kwargs)

        return cast(F, wrapper)

    return decorator


def get_system_information():
    r"""Gathers information about the operating system.

    Returns:
        dict: A dictionary containing various pieces of OS information.
    """
    sys_info = {
        "OS Name": os.name,
        "System": platform.system(),
        "Release": platform.release(),
        "Version": platform.version(),
        "Machine": platform.machine(),
        "Processor": platform.processor(),
        "Platform": platform.platform(),
    }

    return sys_info


def to_pascal(snake: str) -> str:
    """Convert a snake_case string to PascalCase.

    Args:
        snake (str): The snake_case string to be converted.

    Returns:
        str: The converted PascalCase string.
    """
    # Check if the string is already in PascalCase
    if re.match(r'^[A-Z][a-zA-Z0-9]*([A-Z][a-zA-Z0-9]*)*$', snake):
        return snake
    # Remove leading and trailing underscores
    snake = snake.strip('_')
    # Replace multiple underscores with a single one
    snake = re.sub('_+', '_', snake)
    # Convert to PascalCase
    return re.sub(
        '_([0-9A-Za-z])',
        lambda m: m.group(1).upper(),
        snake.title(),
    )


PYDANTIC_V2 = pydantic.VERSION.startswith("2.")


def text_extract_from_web(url: str) -> str:
    r"""Get the text information from given url.

    Args:
        url (str): The website you want to search.

    Returns:
        str: All texts extract from the web.
    """
    try:
        import requests
        from newspaper import Article

        # Request the target page
        article = Article(url)
        article.download()
        article.parse()
        text = article.text

    except requests.RequestException as e:
        text = f"Can't access {url}, error: {e}"

    except Exception as e:
        text = f"Can't extract text from {url}, error: {e}"

    return text


def create_chunks(text: str, n: int) -> List[str]:
    r"""Returns successive n-sized chunks from provided text. Split a text
    into smaller chunks of size n".

    Args:
        text (str): The text to be split.
        n (int): The max length of a single chunk.

    Returns:
        List[str]: A list of split texts.
    """

    chunks = []
    i = 0
    while i < len(text):
        # Find the nearest end of sentence within a range of 0.5 * n
        # and 1.5 * n tokens
        j = min(i + int(1.2 * n), len(text))
        while j > i + int(0.8 * n):
            # Decode the tokens and check for full stop or newline
            chunk = text[i:j]
            if chunk.endswith(".") or chunk.endswith("\n"):
                break
            j -= 1
        # If no end of sentence found, use n tokens as the chunk size
        if j == i + int(0.8 * n):
            j = min(i + n, len(text))
        chunks.append(text[i:j])
        i = j
    return chunks


def is_docker_running() -> bool:
    r"""Check if the Docker daemon is running.

    Returns:
        bool: True if the Docker daemon is running, False otherwise.
    """
    try:
        result = subprocess.run(
            ["docker", "info"],
            check=True,
            stdout=subprocess.PIPE,
            stderr=subprocess.PIPE,
        )
        return result.returncode == 0
    except (subprocess.CalledProcessError, FileNotFoundError):
        return False<|MERGE_RESOLUTION|>--- conflicted
+++ resolved
@@ -31,55 +31,6 @@
 F = TypeVar('F', bound=Callable[..., Any])
 
 
-<<<<<<< HEAD
-def model_api_key_required(func: F) -> F:
-    r"""Decorator that checks if the API key is available either as an
-    environment variable or passed directly for a model.
-
-    Args:
-        func (callable): The function to be wrapped.
-
-    Returns:
-        callable: The decorated function.
-
-    Raises:
-        ValueError: If the API key is not found, either as an environment
-            variable or directly passed.
-
-    Note:
-        Supported model type: `OpenAI` and `Anthropic`.
-    """
-
-    @wraps(func)
-    def wrapper(self, *args, **kwargs):
-        if self.model_type.is_openai:
-            if not self._api_key and 'OPENAI_API_KEY' not in os.environ:
-                raise ValueError('OpenAI API key not found.')
-            return func(self, *args, **kwargs)
-        elif self.model_type.is_zhipuai:
-            if 'ZHIPUAI_API_KEY' not in os.environ:
-                raise ValueError('ZhiPuAI API key not found.')
-            return func(self, *args, **kwargs)
-        elif self.model_type.is_anthropic:
-            if not self._api_key and 'ANTHROPIC_API_KEY' not in os.environ:
-                raise ValueError('Anthropic API key not found.')
-            return func(self, *args, **kwargs)
-        elif self.model_type.is_nvidia:
-            if not self._api_key and 'NVIDIA_API_KEY' not in os.environ:
-                raise ValueError('NVIDIA API key not found.')
-            return func(self, *args, **kwargs)
-        elif self.model_type.is_gemini:
-            if not self._api_key and 'GOOGLE_API_KEY' not in os.environ:
-                raise ValueError('Gemini API key not found.')
-            return func(self, *args, **kwargs)
-        else:
-            raise ValueError('Unsupported model type.')
-
-    return cast(F, wrapper)
-
-
-=======
->>>>>>> 8efc5d78
 def print_text_animated(text, delay: float = 0.02, end: str = ""):
     r"""Prints the given text with an animated effect.
 
