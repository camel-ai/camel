--- conflicted
+++ resolved
@@ -38,14 +38,14 @@
         TWITTER_FUNCS,
         WEATHER_FUNCS,
     )
-<<<<<<< HEAD
-
-    return [*MATH_FUNCS, *SEARCH_FUNCS, *WEATHER_FUNCS, *MAP_FUNCS]
-=======
+
     return [
-        *MATH_FUNCS, *SEARCH_FUNCS, *WEATHER_FUNCS, *MAP_FUNCS, *TWITTER_FUNCS
+        *MATH_FUNCS,
+        *SEARCH_FUNCS,
+        *WEATHER_FUNCS,
+        *MAP_FUNCS,
+        *TWITTER_FUNCS,
     ]
->>>>>>> 378e6249
 
 
 # Set lazy import
@@ -263,24 +263,15 @@
 
 
 def role_playing_with_function(
-<<<<<<< HEAD
     task_prompt: str = (
         "Assume now is 2024 in the Gregorian calendar, "
         "estimate the current age of University of Oxford "
         "and then add 10 more years to this age, "
         "and get the current weather of the city where "
         "the University is located. And tell me what time "
-        "zone University of Oxford is in."
+        "zone University of Oxford is in. And use my twitter "
+        "account infomation to create a tweet. "
     ),
-=======
-    task_prompt: str = ("Assume now is 2024 in the Gregorian calendar, "
-                        "estimate the current age of University of Oxford "
-                        "and then add 10 more years to this age, "
-                        "and get the current weather of the city where "
-                        "the University is located. And tell me what time "
-                        "zone University of Oxford is in. And use my twitter "
-                        "account infomation to create a tweet. "),
->>>>>>> 378e6249
     function_list: Optional[List] = None,
     model_type=None,
     chat_turn_limit=10,
