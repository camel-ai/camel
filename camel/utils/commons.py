--- conflicted
+++ resolved
@@ -31,12 +31,7 @@
 
 
 def api_key_required(func: F) -> F:
-<<<<<<< HEAD
-    r"""Decorator that checks if the LLM API key is available in the
-    environment variables.
-=======
     r"""Decorator that checks if the API key is available either as an environment variable or passed directly.
->>>>>>> 5496f638
 
     Args:
         func (callable): The function to be wrapped.
@@ -45,13 +40,8 @@
         callable: The decorated function.
 
     Raises:
-<<<<<<< HEAD
-        ValueError: If the LLM API key is not found in the environment
-            variables.
-=======
         ValueError: If the API key is not found, either as an environment
             variable or directly passed.
->>>>>>> 5496f638
     """
 
     @wraps(func)
