--- conflicted
+++ resolved
@@ -29,9 +29,6 @@
 F = TypeVar('F', bound=Callable[..., Any])
 
 
-<<<<<<< HEAD
-def api_key_required(func: F) -> F:
-=======
 # Set lazy import
 def get_lazy_imported_functions_module():
     from camel.functions import (
@@ -49,8 +46,7 @@
     return ModelType.GPT_4_TURBO
 
 
-def openai_api_key_required(func: F) -> F:
->>>>>>> 2f5d17fa
+def api_key_required(func: F) -> F:
     r"""Decorator that checks if the OpenAI API key is available in the
     environment variables.
 
