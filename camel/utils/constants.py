# =========== Copyright 2023 @ CAMEL-AI.org. All Rights Reserved. ===========
# Licensed under the Apache License, Version 2.0 (the “License”);
# you may not use this file except in compliance with the License.
# You may obtain a copy of the License at
#
#     http://www.apache.org/licenses/LICENSE-2.0
#
# Unless required by applicable law or agreed to in writing, software
# distributed under the License is distributed on an “AS IS” BASIS,
# WITHOUT WARRANTIES OR CONDITIONS OF ANY KIND, either express or implied.
# See the License for the specific language governing permissions and
# limitations under the License.
# =========== Copyright 2023 @ CAMEL-AI.org. All Rights Reserved. ===========


class Constants:
    # This value defines the default size (both width and height) for images
    # extracted from a video.
    VIDEO_DEFAULT_IMAGE_SIZE = 768

    # This value defines the interval (in number of frames) at which images
    # are extracted from the video.
    VIDEO_IMAGE_EXTRACTION_INTERVAL = 50

    # Default plug of imageio to read video
    VIDEO_DEFAULT_PLUG_PYAV = "pyav"

<<<<<<< HEAD
    # return response with json format
    FUNC_NAME_FOR_STRUCTURED_OUTPUT = "return_json_response"
=======
    # Return response with json format
    FUNC_NAME_FOR_STRUCTURE_OUTPUT = "return_json_response"

    # Default top k vaule for RAG
    DEFAULT_TOP_K_RESULTS = 1

    # Default similarity threshold vaule for RAG
    DEFAULT_SIMILARITY_THRESHOLD = 0.7
>>>>>>> 38ffe735
<|MERGE_RESOLUTION|>--- conflicted
+++ resolved
@@ -25,16 +25,11 @@
     # Default plug of imageio to read video
     VIDEO_DEFAULT_PLUG_PYAV = "pyav"
 
-<<<<<<< HEAD
-    # return response with json format
+    # Return response with json format
     FUNC_NAME_FOR_STRUCTURED_OUTPUT = "return_json_response"
-=======
-    # Return response with json format
-    FUNC_NAME_FOR_STRUCTURE_OUTPUT = "return_json_response"
 
     # Default top k vaule for RAG
     DEFAULT_TOP_K_RESULTS = 1
 
     # Default similarity threshold vaule for RAG
-    DEFAULT_SIMILARITY_THRESHOLD = 0.7
->>>>>>> 38ffe735
+    DEFAULT_SIMILARITY_THRESHOLD = 0.7