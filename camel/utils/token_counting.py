--- conflicted
+++ resolved
@@ -38,12 +38,6 @@
 EXTRA_TOKENS = 85
 
 
-<<<<<<< HEAD
-def get_fschat_tokens(
-    server_url: str, model_name: str, prompt: str = ""
-) -> Tuple[int, int]:
-    token_check_url = server_url.replace("v1", "api/v1/token_check")
-=======
 def get_fschat_tokens_check(
     server_url: str, model_name: str, messages: List[OpenAIMessage]
 ) -> Tuple[int, int]:
@@ -61,7 +55,6 @@
             prompt += role + ": " + content + "\n"
         else:
             prompt += role + ":"
->>>>>>> d142d9ed
     r = requests.post(
         token_check_url,
         json={
@@ -137,22 +130,6 @@
             else:
                 ret += role + ":"
         return ret
-    elif model == ModelType.FSCHAT:
-        # Simple processing and return
-        ret = ""
-        for msg in messages:
-            role = msg["role"]
-            content = msg["content"]
-            if not isinstance(content, str):
-                raise ValueError(
-                    "Currently multimodal context is not "
-                    "supported by the token counter."
-                )
-            if content:
-                ret += role + ": " + content + "\n"
-            else:
-                ret += role + ":"
-        return ret
     else:
         raise ValueError(f"Invalid model type: {model}")
 
@@ -191,31 +168,6 @@
             int: Number of tokens in the messages.
         """
         pass
-
-
-class FsChatTokenCounter(BaseTokenCounter):
-    def __init__(self, model_type: ModelType, model_name: str, server_url: str):
-        self.model_type = model_type
-        self.model_name = model_name
-        self.server_url = server_url
-
-    def count_tokens_from_messages(self, messages: List[OpenAIMessage]) -> int:
-        r"""Count number of tokens in the provided message list.
-
-        Args:
-            messages (List[OpenAIMessage]): Message list with the chat history
-                in OpenAI API format.
-
-        Returns:
-            int: Number of tokens in the messages.
-        """
-        # In general, the system placeholder 1 token
-        placeholder_tokens = len(messages) * 3
-        prompt = messages_to_prompt(messages, self.model_type)
-        tokens_length, _ = get_fschat_tokens(
-            self.server_url, self.model_name, prompt
-        )
-        return tokens_length + placeholder_tokens
 
 
 class OpenSourceTokenCounter(BaseTokenCounter):
