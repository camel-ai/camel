--- conflicted
+++ resolved
@@ -33,11 +33,7 @@
     'get_prompt_template_key_words',
     'get_first_int',
     'download_tasks',
-<<<<<<< HEAD
     'parse_doc',
-=======
-    'PythonInterpreter',
->>>>>>> 067b558d
     'get_task_list',
     'check_server_running',
     'get_model_encoding',
