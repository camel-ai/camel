--- conflicted
+++ resolved
@@ -12,13 +12,8 @@
 # limitations under the License.
 # =========== Copyright 2023 @ CAMEL-AI.org. All Rights Reserved. ===========
 from .python_interpreter import PythonInterpreter
-<<<<<<< HEAD
-from .functions import (
+from .commons import (
     api_key_required,
-=======
-from .commons import (
-    openai_api_key_required,
->>>>>>> 35b36737
     print_text_animated,
     get_prompt_template_key_words,
     get_first_int,
@@ -32,13 +27,6 @@
                              AnthropicTokenCounter)
 
 __all__ = [
-<<<<<<< HEAD
-    'count_tokens_openai_chat_models', 'api_key_required',
-    'print_text_animated', 'get_prompt_template_key_words', 'get_first_int',
-    'download_tasks', 'PythonInterpreter', 'parse_doc', 'get_task_list',
-    'get_model_encoding', 'BaseTokenCounter', 'OpenAITokenCounter',
-    'OpenSourceTokenCounter', 'AnthropicTokenCounter'
-=======
     'count_tokens_openai_chat_models',
     'openai_api_key_required',
     'print_text_animated',
@@ -53,5 +41,4 @@
     'BaseTokenCounter',
     'OpenAITokenCounter',
     'OpenSourceTokenCounter',
->>>>>>> 35b36737
 ]