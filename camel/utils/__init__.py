# =========== Copyright 2023 @ CAMEL-AI.org. All Rights Reserved. ===========
# Licensed under the Apache License, Version 2.0 (the “License”);
# you may not use this file except in compliance with the License.
# You may obtain a copy of the License at
#
#     http://www.apache.org/licenses/LICENSE-2.0
#
# Unless required by applicable law or agreed to in writing, software
# distributed under the License is distributed on an “AS IS” BASIS,
# WITHOUT WARRANTIES OR CONDITIONS OF ANY KIND, either express or implied.
# See the License for the specific language governing permissions and
# limitations under the License.
# =========== Copyright 2023 @ CAMEL-AI.org. All Rights Reserved. ===========
from .python_interpreter import PythonInterpreter
<<<<<<< HEAD
from .commons import (openai_api_key_required, print_text_animated,
                      get_prompt_template_key_words, get_first_int,
                      download_tasks, parse_doc, get_task_list,
                      check_server_running, role_playing_with_function)
=======
from .commons import (
    openai_api_key_required,
    print_text_animated,
    get_prompt_template_key_words,
    get_first_int,
    download_tasks,
    get_task_list,
    check_server_running,
)
>>>>>>> 067b558d
from .token_counting import (
    get_model_encoding,
    BaseTokenCounter,
    OpenAITokenCounter,
    OpenSourceTokenCounter,
)

__all__ = [
    'openai_api_key_required',
    'print_text_animated',
    'get_prompt_template_key_words',
    'get_first_int',
    'download_tasks',
    'PythonInterpreter',
    'get_task_list',
    'check_server_running',
    'get_model_encoding',
    'BaseTokenCounter',
    'OpenAITokenCounter',
    'OpenSourceTokenCounter',
    'role_playing_with_function',
]<|MERGE_RESOLUTION|>--- conflicted
+++ resolved
@@ -12,22 +12,10 @@
 # limitations under the License.
 # =========== Copyright 2023 @ CAMEL-AI.org. All Rights Reserved. ===========
 from .python_interpreter import PythonInterpreter
-<<<<<<< HEAD
 from .commons import (openai_api_key_required, print_text_animated,
                       get_prompt_template_key_words, get_first_int,
                       download_tasks, parse_doc, get_task_list,
                       check_server_running, role_playing_with_function)
-=======
-from .commons import (
-    openai_api_key_required,
-    print_text_animated,
-    get_prompt_template_key_words,
-    get_first_int,
-    download_tasks,
-    get_task_list,
-    check_server_running,
-)
->>>>>>> 067b558d
 from .token_counting import (
     get_model_encoding,
     BaseTokenCounter,
