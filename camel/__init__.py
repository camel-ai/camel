# ========= Copyright 2023-2024 @ CAMEL-AI.org. All Rights Reserved. =========
# Licensed under the Apache License, Version 2.0 (the "License");
# you may not use this file except in compliance with the License.
# You may obtain a copy of the License at
#
#     http://www.apache.org/licenses/LICENSE-2.0
#
# Unless required by applicable law or agreed to in writing, software
# distributed under the License is distributed on an "AS IS" BASIS,
# WITHOUT WARRANTIES OR CONDITIONS OF ANY KIND, either express or implied.
# See the License for the specific language governing permissions and
# limitations under the License.
# ========= Copyright 2023-2024 @ CAMEL-AI.org. All Rights Reserved. =========

from camel.logger import disable_logging, enable_logging, set_log_level

<<<<<<< HEAD
__version__ = '0.2.10'
=======
__version__ = '0.2.11'
>>>>>>> d9fec49a

__all__ = [
    '__version__',
    'camel',
    'disable_logging',
    'enable_logging',
    'set_log_level',
]<|MERGE_RESOLUTION|>--- conflicted
+++ resolved
@@ -14,11 +14,7 @@
 
 from camel.logger import disable_logging, enable_logging, set_log_level
 
-<<<<<<< HEAD
-__version__ = '0.2.10'
-=======
 __version__ = '0.2.11'
->>>>>>> d9fec49a
 
 __all__ = [
     '__version__',
