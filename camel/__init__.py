# =========== Copyright 2023 @ CAMEL-AI.org. All Rights Reserved. ===========
# Licensed under the Apache License, Version 2.0 (the “License”);
# you may not use this file except in compliance with the License.
# You may obtain a copy of the License at
#
#     http://www.apache.org/licenses/LICENSE-2.0
#
# Unless required by applicable law or agreed to in writing, software
# distributed under the License is distributed on an “AS IS” BASIS,
# WITHOUT WARRANTIES OR CONDITIONS OF ANY KIND, either express or implied.
# See the License for the specific language governing permissions and
# limitations under the License.
# =========== Copyright 2023 @ CAMEL-AI.org. All Rights Reserved. ===========

<<<<<<< HEAD
__version__ = '0.2.7'
=======
__version__ = '0.2.9'
>>>>>>> 260407d6

__all__ = [
    '__version__',
    'camel',
]<|MERGE_RESOLUTION|>--- conflicted
+++ resolved
@@ -12,11 +12,7 @@
 # limitations under the License.
 # =========== Copyright 2023 @ CAMEL-AI.org. All Rights Reserved. ===========
 
-<<<<<<< HEAD
-__version__ = '0.2.7'
-=======
 __version__ = '0.2.9'
->>>>>>> 260407d6
 
 __all__ = [
     '__version__',
