--- conflicted
+++ resolved
@@ -10,13 +10,9 @@
 # WITHOUT WARRANTIES OR CONDITIONS OF ANY KIND, either express or implied.
 # See the License for the specific language governing permissions and
 # limitations under the License.
-<<<<<<< HEAD
-# ========= Copyright 2023-2024 @ CAMEL-AI.org. All Rights Reserved. =========
+# ========= Copyright 2023-2025 @ CAMEL-AI.org. All Rights Reserved. =========
 import asyncio
 import concurrent.futures
-=======
-# ========= Copyright 2023-2025 @ CAMEL-AI.org. All Rights Reserved. =========
->>>>>>> 6b58e8a1
 import importlib
 import io
 import json
