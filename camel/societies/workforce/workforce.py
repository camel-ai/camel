--- conflicted
+++ resolved
@@ -319,21 +319,9 @@
         self._last_snapshot_time: float = 0.0
         # Minimum seconds between automatic snapshots
         self.snapshot_interval: float = 30.0
-<<<<<<< HEAD
-        self._initialize_callbacks(callbacks)
-=======
         # Shared memory UUID tracking to prevent re-sharing duplicates
         self._shared_memory_uuids: Set[str] = set()
-        if self.metrics_logger:
-            for child in self._children:
-                worker_type = type(child).__name__
-                role_or_desc = child.description
-                self.metrics_logger.log_worker_created(
-                    worker_id=child.node_id,
-                    worker_type=worker_type,
-                    role=role_or_desc,
-                )
->>>>>>> 14bee3b9
+        self._initialize_callbacks(callbacks)
 
         # Set up coordinator agent with default system message
         coord_agent_sys_msg = BaseMessage.make_assistant_message(
@@ -493,7 +481,6 @@
         # Helper for propagating pause control to externally supplied agents
         # ------------------------------------------------------------------
 
-<<<<<<< HEAD
     def _initialize_callbacks(
         self, callbacks: Optional[List[WorkforceCallback]]
     ) -> None:
@@ -542,13 +529,10 @@
         for cb in self._callbacks:
             cb.log_worker_created(event)
 
-    def _get_or_create_shared_context_utility(self) -> "ContextUtility":
-=======
     def _get_or_create_shared_context_utility(
         self,
         session_id: Optional[str] = None,
     ) -> "ContextUtility":
->>>>>>> 14bee3b9
         r"""Get or create the shared context utility for workflow management.
 
         This method creates the context utility only when needed, avoiding
@@ -3582,101 +3566,9 @@
 
         # Apply recovery strategy
         try:
-<<<<<<< HEAD
-            if recovery_decision.strategy == RecoveryStrategy.RETRY:
-                # Simply retry the task by reposting it
-                if task.id in self._assignees:
-                    assignee_id = self._assignees[task.id]
-                    await self._post_task(task, assignee_id)
-                    action_taken = f"retried with same worker {assignee_id}"
-                else:
-                    # Find a new assignee and retry
-                    batch_result = await self._find_assignee([task])
-                    assignment = batch_result.assignments[0]
-                    self._assignees[task.id] = assignment.assignee_id
-                    await self._post_task(task, assignment.assignee_id)
-                    action_taken = (
-                        f"retried with new worker {assignment.assignee_id}"
-                    )
-
-            elif recovery_decision.strategy == RecoveryStrategy.REPLAN:
-                # Modify the task content and retry
-                if recovery_decision.modified_task_content:
-                    task.content = recovery_decision.modified_task_content
-                    logger.info(f"Task {task.id} content modified for replan")
-
-                # Repost the modified task
-                if task.id in self._assignees:
-                    assignee_id = self._assignees[task.id]
-                    await self._post_task(task, assignee_id)
-                    action_taken = (
-                        f"replanned and retried with worker {assignee_id}"
-                    )
-                else:
-                    # Find a new assignee for the replanned task
-                    batch_result = await self._find_assignee([task])
-                    assignment = batch_result.assignments[0]
-                    self._assignees[task.id] = assignment.assignee_id
-                    await self._post_task(task, assignment.assignee_id)
-                    action_taken = (
-                        f"replanned and assigned to "
-                        f"worker {assignment.assignee_id}"
-                    )
-
-            elif recovery_decision.strategy == RecoveryStrategy.DECOMPOSE:
-                # Decompose the task into subtasks
-                subtasks_result = self._decompose_task(task)
-
-                # Handle both streaming and non-streaming results
-                if isinstance(subtasks_result, Generator):
-                    # This is a generator (streaming mode)
-                    subtasks = []
-                    for new_tasks in subtasks_result:
-                        subtasks.extend(new_tasks)
-                else:
-                    # This is a regular list (non-streaming mode)
-                    subtasks = subtasks_result
-                if subtasks:
-                    task_decomposed_event = TaskDecomposedEvent(
-                        parent_task_id=task.id,
-                        subtask_ids=[st.id for st in subtasks],
-                    )
-                    for cb in self._callbacks:
-                        cb.log_task_decomposed(task_decomposed_event)
-                    for subtask in subtasks:
-                        task_created_event = TaskCreatedEvent(
-                            task_id=subtask.id,
-                            description=subtask.content,
-                            parent_task_id=task.id,
-                            task_type=subtask.type,
-                            metadata=subtask.additional_info,
-                        )
-                        for cb in self._callbacks:
-                            cb.log_task_created(task_created_event)
-
-                # Insert packets at the head of the queue
-                self._pending_tasks.extendleft(reversed(subtasks))
-
-                await self._post_ready_tasks()
-                action_taken = f"decomposed into {len(subtasks)} subtasks"
-
-                logger.debug(
-                    f"Task {task.id} failed and was {action_taken}. "
-                    f"Dependencies updated for subtasks."
-                )
-
-                # Sync shared memory after task decomposition
-                if self.share_memory:
-                    logger.info(
-                        f"Syncing shared memory after "
-                        f"task {task.id} decomposition"
-                    )
-                    self._sync_shared_memory()
-=======
             is_decompose = await self._apply_recovery_strategy(
                 task, recovery_decision
             )
->>>>>>> 14bee3b9
 
             # For decompose, we handle it specially
             if is_decompose:
