# ========= Copyright 2023-2024 @ CAMEL-AI.org. All Rights Reserved. =========
# Licensed under the Apache License, Version 2.0 (the "License");
# you may not use this file except in compliance with the License.
# You may obtain a copy of the License at
#
#     http://www.apache.org/licenses/LICENSE-2.0
#
# Unless required by applicable law or agreed to in writing, software
# distributed under the License is distributed on an "AS IS" BASIS,
# WITHOUT WARRANTIES OR CONDITIONS OF ANY KIND, either express or implied.
# See the License for the specific language governing permissions and
# limitations under the License.
# ========= Copyright 2023-2024 @ CAMEL-AI.org. All Rights Reserved. =========
from __future__ import annotations

import asyncio
import json
import time
import uuid
from collections import deque
from enum import Enum
from typing import Any, Coroutine, Deque, Dict, List, Optional

from colorama import Fore

from camel.agents import ChatAgent, MCPAgent
from camel.logger import get_logger
from camel.messages.base import BaseMessage
from camel.models import ModelFactory
from camel.societies.workforce.base import BaseNode
from camel.societies.workforce.prompts import (
    ASSIGN_TASK_PROMPT,
    CREATE_NODE_PROMPT,
    WF_TASK_DECOMPOSE_PROMPT,
)
from camel.societies.workforce.role_playing_worker import RolePlayingWorker
from camel.societies.workforce.single_agent_worker import SingleAgentWorker
from camel.societies.workforce.task_channel import TaskChannel
from camel.societies.workforce.utils import (
    TaskAssignResult,
    WorkerConf,
    check_if_running,
)
from camel.societies.workforce.worker import Worker
from camel.tasks.task import Task, TaskState, validate_task_content
<<<<<<< HEAD
=======
from camel.toolkits import (
    CodeExecutionToolkit,
    SearchToolkit,
    TaskPlanningToolkit,
    ThinkingToolkit,
)
>>>>>>> 3ff9a2bd
from camel.types import ModelPlatformType, ModelType
from camel.utils import dependencies_required

from .workforce_logger import WorkforceLogger

logger = get_logger(__name__)


class WorkforceState(Enum):
    r"""Workforce execution state for human intervention support."""

    IDLE = "idle"
    RUNNING = "running"
    PAUSED = "paused"
    STOPPED = "stopped"


class WorkforceSnapshot:
    r"""Snapshot of workforce state for resuming execution."""

    def __init__(
        self,
        main_task: Optional[Task] = None,
        pending_tasks: Optional[Deque[Task]] = None,
        completed_tasks: Optional[List[Task]] = None,
        task_dependencies: Optional[Dict[str, List[str]]] = None,
        assignees: Optional[Dict[str, str]] = None,
        current_task_index: int = 0,
        description: str = "",
    ):
        self.main_task = main_task
        self.pending_tasks = pending_tasks.copy() if pending_tasks else deque()
        self.completed_tasks = (
            completed_tasks.copy() if completed_tasks else []
        )
        self.task_dependencies = (
            task_dependencies.copy() if task_dependencies else {}
        )
        self.assignees = assignees.copy() if assignees else {}
        self.current_task_index = current_task_index
        self.description = description
        self.timestamp = time.time()


class Workforce(BaseNode):
    r"""A system where multiple worker nodes (agents) cooperate together
    to solve tasks. It can assign tasks to worker nodes and also take
    strategies such as create new worker, decompose tasks, etc. to handle
    situations when the task fails.

    The workforce uses three specialized ChatAgents internally:
    - Coordinator Agent: Assigns tasks to workers based on their
      capabilities
    - Task Planner Agent: Decomposes complex tasks and composes results
    - Dynamic Workers: Created at runtime when tasks fail repeatedly.
      By default, these workers use MCPAgent for dynamic MCP server/tool
      discovery based on task requirements.

    Args:
        description (str): Description of the workforce.
        children (Optional[List[BaseNode]], optional): List of child nodes
            under this node. Each child node can be a worker node or
            another workforce node. (default: :obj:`None`)
        coordinator_agent_kwargs (Optional[Dict], optional): Keyword
            arguments passed directly to the coordinator :obj:`ChatAgent`
            constructor. The coordinator manages task assignment and failure
            handling strategies. See :obj:`ChatAgent` documentation
            for all available parameters.
            (default: :obj:`None` - uses ModelPlatformType.DEFAULT,
            ModelType.DEFAULT)
        task_agent_kwargs (Optional[Dict], optional): Keyword arguments
            passed directly to the task planning :obj:`ChatAgent` constructor.
            The task agent handles task decomposition into subtasks and result
            composition. See :obj:`ChatAgent` documentation for all
            available parameters.
            (default: :obj:`None` - uses ModelPlatformType.DEFAULT,
            ModelType.DEFAULT)
        new_worker_agent_kwargs (Optional[Dict], optional): Keyword arguments
            passed directly to the new worker agent constructor when creating
            dynamic worker agents. Can include 'registry_configs' and 'model'
            to override defaults. See :obj:`MCPAgent` documentation for all
            available parameters. (default: :obj:`None`)
        graceful_shutdown_timeout (float, optional): The timeout in seconds
            for graceful shutdown when a task fails 3 times. During this
            period, the workforce remains active for debugging.
            Set to 0 for immediate shutdown. (default: :obj:`15.0`)
        share_memory (bool, optional): Whether to enable shared memory across
            SingleAgentWorker instances in the workforce. When enabled, all
            SingleAgentWorker instances, coordinator agent, and task planning
            agent will share their complete conversation history and
            function-calling trajectory, providing better context for task
            handoffs and continuity. Note: Currently only supports
            SingleAgentWorker instances; RolePlayingWorker and nested
            Workforce instances do not participate in memory sharing.
            (default: :obj:`False`)

    Example:
        >>> # Configure with custom model and shared memory
        >>> import asyncio
        >>> model = ModelFactory.create(
        ...     ModelPlatformType.OPENAI, ModelType.GPT_4O
        ... )
        >>> workforce = Workforce(
        ...     "Research Team",
        ...     coordinator_agent_kwargs={"model": model, "token_limit": 4000},
        ...     task_agent_kwargs={"model": model, "token_limit": 8000},
        ...     share_memory=True  # Enable shared memory
        ... )
        >>>
        >>> # Process a task
        >>> async def main():
        ...     task = Task(content="Research AI trends", id="1")
        ...     result = workforce.process_task(task)
        ...     return result
        >>> asyncio.run(main())
    """

    def __init__(
        self,
        description: str,
        children: Optional[List[BaseNode]] = None,
        coordinator_agent_kwargs: Optional[Dict] = None,
        task_agent_kwargs: Optional[Dict] = None,
        new_worker_agent_kwargs: Optional[Dict] = None,
        graceful_shutdown_timeout: float = 15.0,
        share_memory: bool = False,
    ) -> None:
        super().__init__(description)
        self._child_listening_tasks: Deque[asyncio.Task] = deque()
        self._children = children or []
        self.new_worker_agent_kwargs = new_worker_agent_kwargs or {}
        self.graceful_shutdown_timeout = graceful_shutdown_timeout
        self.share_memory = share_memory
        self.metrics_logger = WorkforceLogger(workforce_id=self.node_id)
        self._task: Optional[Task] = None
        self._pending_tasks: Deque[Task] = deque()
        self._task_dependencies: Dict[str, List[str]] = {}
        self._assignees: Dict[str, str] = {}
        self._in_flight_tasks: int = 0
        # Dictionary to track task start times
        self._task_start_times: Dict[str, float] = {}
        # Human intervention support
        self._state = WorkforceState.IDLE
        self._pause_event = asyncio.Event()
        self._pause_event.set()  # Initially not paused
        self._stop_requested = False
        self._snapshots: List[WorkforceSnapshot] = []
        self._completed_tasks: List[Task] = []
        self._loop: Optional[asyncio.AbstractEventLoop] = None
        self._main_task_future: Optional[asyncio.Future] = None
        # Snapshot throttle support
        self._last_snapshot_time: float = 0.0
        # Minimum seconds between automatic snapshots
        self.snapshot_interval: float = 30.0
        if self.metrics_logger:
            for child in self._children:
                worker_type = type(child).__name__
                role_or_desc = child.description
                self.metrics_logger.log_worker_created(
                    worker_id=child.node_id,
                    worker_type=worker_type,
                    role=role_or_desc,
                )

        # Warning messages for default model usage
        if coordinator_agent_kwargs is None:
            logger.warning(
                "No coordinator_agent_kwargs provided. Using default "
                "ChatAgent settings (ModelPlatformType.DEFAULT, "
                "ModelType.DEFAULT). To customize the coordinator agent "
                "that assigns tasks and handles failures, pass a dictionary "
                "with ChatAgent parameters, e.g.: {'model': your_model, "
                "'tools': your_tools, 'token_limit': 8000}. See ChatAgent "
                "documentation for all available options."
            )
        if task_agent_kwargs is None:
            logger.warning(
                "No task_agent_kwargs provided. Using default ChatAgent "
                "settings (ModelPlatformType.DEFAULT, ModelType.DEFAULT). "
                "To customize the task planning agent that "
                "decomposes/composes tasks, pass a dictionary with "
                "ChatAgent parameters, e.g.: {'model': your_model, "
                "'token_limit': 16000}. See ChatAgent documentation for "
                "all available options."
            )

        if self.share_memory:
            logger.info(
                "Shared memory enabled. All agents will share their complete "
                "conversation history and function-calling trajectory for "
                "better context continuity during task handoffs."
            )

        coord_agent_sys_msg = BaseMessage.make_assistant_message(
            role_name="Workforce Manager",
            content="You are coordinating a group of workers. A worker can be "
            "a group of agents or a single agent. Each worker is "
            "created to solve a specific kind of task. Your job "
            "includes assigning tasks to a existing worker, creating "
            "a new worker for a task, etc.",
        )
        self.coordinator_agent = ChatAgent(
            coord_agent_sys_msg,
            **(coordinator_agent_kwargs or {}),
        )

        task_sys_msg = BaseMessage.make_assistant_message(
            role_name="Task Planner",
            content="You are going to compose and decompose tasks. Keep "
            "tasks that are sequential and require the same type of "
            "agent together in one agent process. Only decompose tasks "
            "that can be handled in parallel and require different types "
            "of agents. This ensures efficient execution by minimizing "
            "context switching between agents.",
        )
        _task_agent_kwargs = dict(task_agent_kwargs or {})
        extra_tools = TaskPlanningToolkit().get_tools()
        _task_agent_kwargs["tools"] = [
            *_task_agent_kwargs.get("tools", []),
            *extra_tools,
        ]
        self.task_agent = ChatAgent(task_sys_msg, **_task_agent_kwargs)

    def __repr__(self):
        return (
            f"Workforce {self.node_id} ({self.description}) - "
            f"State: {self._state.value}"
        )

    def _collect_shared_memory(self) -> Dict[str, List]:
        r"""Collect memory from all SingleAgentWorker instances for sharing.

        Returns:
            Dict[str, List]: A dictionary mapping agent types to their memory
                records. Contains entries for 'coordinator', 'task_agent',
                and 'workers'.
        """
        # TODO: add memory collection for RolePlayingWorker and nested
        # Workforce instances
        if not self.share_memory:
            return {}

        shared_memory: Dict[str, List] = {
            'coordinator': [],
            'task_agent': [],
            'workers': [],
        }

        try:
            # Collect coordinator agent memory
            coord_records = self.coordinator_agent.memory.retrieve()
            shared_memory['coordinator'] = [
                record.memory_record.to_dict() for record in coord_records
            ]

            # Collect task agent memory
            task_records = self.task_agent.memory.retrieve()
            shared_memory['task_agent'] = [
                record.memory_record.to_dict() for record in task_records
            ]

            # Collect worker memory only from SingleAgentWorker instances
            for child in self._children:
                if isinstance(child, SingleAgentWorker):
                    worker_records = child.worker.memory.retrieve()
                    worker_memory = [
                        record.memory_record.to_dict()
                        for record in worker_records
                    ]
                    shared_memory['workers'].extend(worker_memory)

        except Exception as e:
            logger.warning(f"Error collecting shared memory: {e}")

        return shared_memory

    def _share_memory_with_agents(
        self, shared_memory: Dict[str, List]
    ) -> None:
        r"""Share collected memory with coordinator, task agent, and
        SingleAgentWorker instances.

        Args:
            shared_memory (Dict[str, List]): Memory records collected from
                all agents to be shared.
        """
        if not self.share_memory or not shared_memory:
            return

        try:
            # Create a consolidated memory from all collected records
            all_records = []
            for _memory_type, records in shared_memory.items():
                all_records.extend(records)

            if not all_records:
                return

            # Import necessary classes for memory record reconstruction
            from camel.memories.records import MemoryRecord

            # Create consolidated memory objects from records
            memory_records: List[MemoryRecord] = []
            for record_dict in all_records:
                try:
                    memory_record = MemoryRecord.from_dict(record_dict)
                    memory_records.append(memory_record)
                except Exception as e:
                    logger.warning(f"Failed to reconstruct memory record: {e}")
                    continue

            if not memory_records:
                return

            # Share with coordinator agent
            for record in memory_records:
                # Only add records from other agents to avoid duplication
                if record.agent_id != self.coordinator_agent.agent_id:
                    self.coordinator_agent.memory.write_record(record)

            # Share with task agent
            for record in memory_records:
                if record.agent_id != self.task_agent.agent_id:
                    self.task_agent.memory.write_record(record)

            # Share with SingleAgentWorker instances only
            single_agent_workers = [
                child
                for child in self._children
                if isinstance(child, SingleAgentWorker)
            ]

            for worker in single_agent_workers:
                for record in memory_records:
                    if record.agent_id != worker.worker.agent_id:
                        worker.worker.memory.write_record(record)

            logger.info(
                f"Shared {len(memory_records)} memory records across "
                f"{len(single_agent_workers) + 2} agents in workforce "
                f"{self.node_id}"
            )

        except Exception as e:
            logger.warning(f"Error sharing memory with agents: {e}")

    def _sync_shared_memory(self) -> None:
        r"""Synchronize memory across all agents by collecting and sharing."""
        if not self.share_memory:
            return

        try:
            shared_memory = self._collect_shared_memory()
            self._share_memory_with_agents(shared_memory)
        except Exception as e:
            logger.warning(f"Error synchronizing shared memory: {e}")

    def _decompose_task(self, task: Task) -> List[Task]:
        r"""Decompose the task into subtasks. This method will also set the
        relationship between the task and its subtasks.

        Returns:
            List[Task]: The subtasks.
        """
        decompose_prompt = WF_TASK_DECOMPOSE_PROMPT.format(
            content=task.content,
            child_nodes_info=self._get_child_nodes_info(),
            additional_info=task.additional_info,
        )
        self.task_agent.reset()
        subtasks = task.decompose(self.task_agent, decompose_prompt)
        task.subtasks = subtasks
        for subtask in subtasks:
            subtask.parent = task

        return subtasks

    # Human intervention methods
    async def _async_pause(self) -> None:
        r"""Async implementation of pause to run on the event loop."""
        if self._state == WorkforceState.RUNNING:
            self._state = WorkforceState.PAUSED
            self._pause_event.clear()
            logger.info(f"Workforce {self.node_id} paused.")

    def pause(self) -> None:
        r"""Pause the workforce execution.
        If the internal event-loop is already running we schedule the
        asynchronous pause coroutine onto it.  When the loop has not yet
        been created (e.g. the caller presses the hot-key immediately after
        workforce start-up) we fall back to a synchronous state change so
        that no tasks will be scheduled until the loop is ready.
        """

        if self._loop and not self._loop.is_closed():
            self._submit_coro_to_loop(self._async_pause())
        else:
            # Loop not yet created, just mark state so when loop starts it
            # will proceed.
            if self._state == WorkforceState.RUNNING:
                self._state = WorkforceState.PAUSED
                self._pause_event.clear()
                logger.info(
                    f"Workforce {self.node_id} paused "
                    f"(event-loop not yet started)."
                )

    async def _async_resume(self) -> None:
        r"""Async implementation of resume to run on the event loop."""
        if self._state == WorkforceState.PAUSED:
            self._state = WorkforceState.RUNNING
            self._pause_event.set()
            logger.info(f"Workforce {self.node_id} resumed.")

            # Re-post ready tasks (if any)
            if self._pending_tasks:
                await self._post_ready_tasks()

    def resume(self) -> None:
        r"""Resume execution after a manual pause."""

        if self._loop and not self._loop.is_closed():
            self._submit_coro_to_loop(self._async_resume())
        else:
            # Loop not running yet, just mark state so when loop starts it
            # will proceed.
            if self._state == WorkforceState.PAUSED:
                self._state = WorkforceState.RUNNING
                self._pause_event.set()
                logger.info(
                    f"Workforce {self.node_id} resumed "
                    f"(event-loop not yet started)."
                )

    async def _async_stop_gracefully(self) -> None:
        r"""Async implementation of stop_gracefully to run on the event
        loop.
        """
        self._stop_requested = True
        if self._pause_event.is_set() is False:
            self._pause_event.set()  # Resume if paused to process stop
        logger.info(f"Workforce {self.node_id} stop requested.")

    def stop_gracefully(self) -> None:
        r"""Request workforce to finish current in-flight work then halt.

        Works both when the internal event-loop is alive and when it has not
        yet been started.  In the latter case we simply mark the stop flag so
        that the loop (when it eventually starts) will exit immediately after
        initialisation.
        """

        if self._loop and not self._loop.is_closed():
            self._submit_coro_to_loop(self._async_stop_gracefully())
        else:
            # Loop not yet created, set the flag synchronously so later
            # startup will respect it.
            self._stop_requested = True
            # Ensure any pending pause is released so that when the loop does
            # start it can see the stop request and exit.
            self._pause_event.set()
            logger.info(
                f"Workforce {self.node_id} stop requested "
                f"(event-loop not yet started)."
            )

    def save_snapshot(self, description: str = "") -> None:
        r"""Save current state as a snapshot."""
        snapshot = WorkforceSnapshot(
            main_task=self._task,
            pending_tasks=self._pending_tasks,
            completed_tasks=self._completed_tasks,
            task_dependencies=self._task_dependencies,
            assignees=self._assignees,
            current_task_index=len(self._completed_tasks),
            description=description or f"Snapshot at {time.time()}",
        )
        self._snapshots.append(snapshot)
        logger.info(f"Snapshot saved: {description}")

    def list_snapshots(self) -> List[str]:
        r"""List all available snapshots."""
        snapshots_info = []
        for i, snapshot in enumerate(self._snapshots):
            desc_part = (
                f" - {snapshot.description}" if snapshot.description else ""
            )
            info = (
                f"Snapshot {i}: {len(snapshot.completed_tasks)} completed, "
                f"{len(snapshot.pending_tasks)} pending{desc_part}"
            )
            snapshots_info.append(info)
        return snapshots_info

    def get_pending_tasks(self) -> List[Task]:
        r"""Get current pending tasks for human review."""
        return list(self._pending_tasks)

    def get_completed_tasks(self) -> List[Task]:
        r"""Get completed tasks."""
        return self._completed_tasks.copy()

    def modify_task_content(self, task_id: str, new_content: str) -> bool:
        r"""Modify the content of a pending task."""
        # Validate the new content first
        if not validate_task_content(new_content, task_id):
            logger.warning(
                f"Task {task_id} content modification rejected: "
                f"Invalid content. Content preview: '{new_content[:50]}...'"
            )
            return False

        for task in self._pending_tasks:
            if task.id == task_id:
                task.content = new_content
                logger.info(f"Task {task_id} content modified.")
                return True
        logger.warning(f"Task {task_id} not found in pending tasks.")
        return False

    def add_task(
        self,
        content: str,
        task_id: Optional[str] = None,
        additional_info: Optional[Dict[str, Any]] = None,
        insert_position: int = -1,
    ) -> Task:
        r"""Add a new task to the pending queue."""
        new_task = Task(
            content=content,
            id=task_id or f"human_added_{len(self._pending_tasks)}",
            additional_info=additional_info,
        )
        if insert_position == -1:
            self._pending_tasks.append(new_task)
        else:
            # Convert deque to list, insert, then back to deque
            tasks_list = list(self._pending_tasks)
            tasks_list.insert(insert_position, new_task)
            self._pending_tasks = deque(tasks_list)

        logger.info(f"New task added: {new_task.id}")
        return new_task

    def remove_task(self, task_id: str) -> bool:
        r"""Remove a task from the pending queue."""
        # Convert to list to find and remove
        tasks_list = list(self._pending_tasks)
        for i, task in enumerate(tasks_list):
            if task.id == task_id:
                tasks_list.pop(i)
                self._pending_tasks = deque(tasks_list)
                logger.info(f"Task {task_id} removed.")
                return True
        logger.warning(f"Task {task_id} not found in pending tasks.")
        return False

    def reorder_tasks(self, task_ids: List[str]) -> bool:
        r"""Reorder pending tasks according to the provided task IDs list."""
        # Create a mapping of task_id to task
        tasks_dict = {task.id: task for task in self._pending_tasks}

        # Check if all provided IDs exist
        if not all(task_id in tasks_dict for task_id in task_ids):
            logger.warning("Some task IDs not found in pending tasks.")
            return False

        # Check if we have the same number of tasks
        if len(task_ids) != len(self._pending_tasks):
            logger.warning(
                "Number of task IDs doesn't match pending tasks count."
            )
            return False

        # Reorder tasks
        reordered_tasks = deque([tasks_dict[task_id] for task_id in task_ids])
        self._pending_tasks = reordered_tasks

        logger.info("Tasks reordered successfully.")
        return True

    def resume_from_task(self, task_id: str) -> bool:
        r"""Resume execution from a specific task."""
        if self._state != WorkforceState.PAUSED:
            logger.warning(
                "Workforce must be paused to resume from specific task."
            )
            return False

        # Find the task in pending tasks
        tasks_list = list(self._pending_tasks)
        target_index = -1

        for i, task in enumerate(tasks_list):
            if task.id == task_id:
                target_index = i
                break

        if target_index == -1:
            logger.warning(f"Task {task_id} not found in pending tasks.")
            return False

        # Move completed tasks that come after the target task back to pending
        tasks_to_move_back = tasks_list[:target_index]
        remaining_tasks = tasks_list[target_index:]

        # Update pending tasks to start from the target task
        self._pending_tasks = deque(remaining_tasks)

        # Move previously "completed" tasks that are after target back to
        # pending and reset their state
        if tasks_to_move_back:
            # Reset state for tasks being moved back to pending
            for task in tasks_to_move_back:
                # Handle all possible task states
                if task.state in [TaskState.DONE, TaskState.OPEN]:
                    task.state = TaskState.FAILED  # TODO: Add logic for OPEN
                    # Clear result to avoid confusion
                    task.result = None
                    # Reset failure count to give task a fresh start
                    task.failure_count = 0

            logger.info(
                f"Moving {len(tasks_to_move_back)} tasks back to pending "
                f"state."
            )

        logger.info(f"Ready to resume from task: {task_id}")
        return True

    def restore_from_snapshot(self, snapshot_index: int) -> bool:
        r"""Restore workforce state from a snapshot."""
        if not (0 <= snapshot_index < len(self._snapshots)):
            logger.warning(f"Invalid snapshot index: {snapshot_index}")
            return False

        if self._state == WorkforceState.RUNNING:
            logger.warning(
                "Cannot restore snapshot while workforce is running. "
                "Pause first."
            )
            return False

        snapshot = self._snapshots[snapshot_index]
        self._task = snapshot.main_task
        self._pending_tasks = snapshot.pending_tasks.copy()
        self._completed_tasks = snapshot.completed_tasks.copy()
        self._task_dependencies = snapshot.task_dependencies.copy()
        self._assignees = snapshot.assignees.copy()

        logger.info(f"Workforce state restored from snapshot {snapshot_index}")
        return True

    def get_workforce_status(self) -> Dict:
        r"""Get current workforce status for human review."""
        return {
            "state": self._state.value,
            "pending_tasks_count": len(self._pending_tasks),
            "completed_tasks_count": len(self._completed_tasks),
            "snapshots_count": len(self._snapshots),
            "children_count": len(self._children),
            "main_task_id": self._task.id if self._task else None,
        }

    @check_if_running(False)
    async def process_task_async(
        self, task: Task, interactive: bool = False
    ) -> Task:
        r"""Main entry point to process a task asynchronously.

        Args:
            task (Task): The task to be processed.
            interactive (bool, optional): If True, enables human-intervention
                workflow (pause/resume/snapshot). Defaults to False, which
                runs the task in a blocking one-shot manner.

        Returns:
            Task: The updated task.
        """
        # Delegate to intervention pipeline when requested to keep
        # backward-compat.
        if interactive:
            return await self._process_task_with_snapshot(task)

        if not validate_task_content(task.content, task.id):
            task.state = TaskState.FAILED
            task.result = "Task failed: Invalid or empty content provided"
            logger.warning(
                f"Task {task.id} rejected: Invalid or empty content. "
                f"Content preview: '{task.content[:50]}...'"
            )
            return task

        self.reset()
        self._task = task
        if self.metrics_logger:
            self.metrics_logger.log_task_created(
                task_id=task.id,
                description=task.content,
                task_type=task.type,
                metadata=task.additional_info,
            )
        task.state = TaskState.FAILED
        # The agent tend to be overconfident on the whole task, so we
        # decompose the task into subtasks first
        subtasks = self._decompose_task(task)
        if self.metrics_logger and subtasks:
            self.metrics_logger.log_task_decomposed(
                parent_task_id=task.id, subtask_ids=[st.id for st in subtasks]
            )
            for subtask in subtasks:
                self.metrics_logger.log_task_created(
                    task_id=subtask.id,
                    description=subtask.content,
                    parent_task_id=task.id,
                    task_type=subtask.type,
                    metadata=subtask.additional_info,
                )
        if subtasks:
            # If decomposition happened, the original task becomes a container.
            # We only execute its subtasks.
            self._pending_tasks.extendleft(reversed(subtasks))
        else:
            # If no decomposition, execute the original task.
            self._pending_tasks.append(task)

        self.set_channel(TaskChannel())

        await self.start()

        if subtasks:
            task.result = "\n\n".join(
                f"--- Subtask {sub.id} Result ---\n{sub.result}"
                for sub in task.subtasks
                if sub.result
            )
            if task.subtasks and all(
                sub.state == TaskState.DONE for sub in task.subtasks
            ):
                task.state = TaskState.DONE
            else:
                task.state = TaskState.FAILED

        return task

    def process_task(self, task: Task) -> Task:
        r"""Synchronous wrapper for process_task that handles async operations
        internally.

        Args:
            task (Task): The task to be processed.

        Returns:
            Task: The updated task.

        Example:
            >>> workforce = Workforce("My Team")
            >>> task = Task(content="Analyze data", id="1")
            >>> result = workforce.process_task(task)  # No async/await
            needed
            >>> print(result.result)
        """
        import asyncio
        import concurrent.futures

        # Check if we're already in an event loop
        try:
            current_loop = asyncio.get_running_loop()
            # Store the current loop for potential reuse by async tools
            self._loop = current_loop

            logger.info(
                "Running in active event loop context. "
                "Consider using process_task_async() directly for better "
                "async tool compatibility."
            )

            # Create a new thread with a fresh event loop
            def run_in_thread():
                # Create new event loop for this thread
                new_loop = asyncio.new_event_loop()
                asyncio.set_event_loop(new_loop)
                try:
                    return new_loop.run_until_complete(
                        self.process_task_async(task)
                    )
                finally:
                    new_loop.close()
                    # Restore original loop reference
                    self._loop = current_loop

            with concurrent.futures.ThreadPoolExecutor() as executor:
                future = executor.submit(run_in_thread)
                return future.result()

        except RuntimeError:
            # No event loop running, we can create one
            return asyncio.run(self.process_task_async(task))

    async def _process_task_with_snapshot(self, task: Task) -> Task:
        r"""Async version of process_task that supports human intervention.
        This method can be paused, resumed, and allows task modification.

        Args:
            task (Task): The task to be processed.

        Returns:
            Task: The updated task.
        """

        if not validate_task_content(task.content, task.id):
            task.state = TaskState.FAILED
            task.result = "Task failed: Invalid or empty content provided"
            logger.warning(
                f"Task {task.id} rejected: Invalid or empty content. "
                f"Content preview: '{task.content[:50]}...'"
            )
            return task

        self.reset()
        self._task = task
        self._state = WorkforceState.RUNNING
        task.state = TaskState.FAILED  # TODO: Add logic for OPEN
        self._pending_tasks.append(task)

        # Decompose the task into subtasks first
        subtasks = self._decompose_task(task)
        self._pending_tasks.extendleft(reversed(subtasks))
        self.set_channel(TaskChannel())

        # Save initial snapshot
        self.save_snapshot("Initial task decomposition")

        try:
            await self.start()
        except Exception as e:
            logger.error(f"Error in workforce execution: {e}")
            self._state = WorkforceState.STOPPED
            raise
        finally:
            if self._state != WorkforceState.STOPPED:
                self._state = WorkforceState.IDLE

        return task

    def _process_task_with_intervention(self, task: Task) -> Task:
        r"""Process task with human intervention support. This creates and
        manages its own event loop to allow for pausing/resuming functionality.

        Args:
            task (Task): The task to be processed.

        Returns:
            Task: The updated task.
        """
        # Create new event loop if none exists or if we need a fresh one
        try:
            self._loop = asyncio.get_event_loop()
            if self._loop.is_closed():
                self._loop = asyncio.new_event_loop()
                asyncio.set_event_loop(self._loop)
        except RuntimeError:
            self._loop = asyncio.new_event_loop()
            asyncio.set_event_loop(self._loop)

        try:
            return self._loop.run_until_complete(
                self._process_task_with_snapshot(task)
            )
        finally:
            # Decide whether to keep or close the loop
            if self._loop and not self._loop.is_closed():
                if self._state == WorkforceState.PAUSED:
                    # Keep alive to support resume()
                    logger.info(
                        "Event loop kept alive for potential resume "
                        "operations."
                    )
                else:
                    # No more tasks; shut everything down cleanly
                    try:
                        # Ensure all async generators are finished
                        self._loop.run_until_complete(
                            self._loop.shutdown_asyncgens()
                        )
                    except RuntimeError:
                        # Loop already running elsewhere
                        pass
                    self._loop.close()

    def continue_from_pause(self) -> Optional[Task]:
        r"""Continue execution from a paused state. This reuses the
        existing event loop.

        Returns:
            Optional[Task]: The completed task if execution finishes, None if
                still running/paused.
        """
        if self._state != WorkforceState.PAUSED:
            logger.warning("Workforce is not in paused state.")
            return None

        if self._loop is None or self._loop.is_closed():
            logger.error("No active event loop available for resuming.")
            return None

        # Resume execution
        self.resume()

        try:
            # Continue the existing async task
            remaining_task = self._loop.run_until_complete(
                self._continue_execution()
            )
            return remaining_task
        except Exception as e:
            logger.error(f"Error continuing execution: {e}")
            self._state = WorkforceState.STOPPED
            return None

    async def _continue_execution(self) -> Optional[Task]:
        r"""Internal method to continue execution after pause."""
        try:
            await self._listen_to_channel()
        except Exception as e:
            logger.error(f"Error in continued execution: {e}")
            self._state = WorkforceState.STOPPED
            raise
        finally:
            if self._state != WorkforceState.STOPPED:
                self._state = WorkforceState.IDLE

        return self._task

    @check_if_running(False)
    def add_single_agent_worker(
        self,
        description: str,
        worker: ChatAgent,
        pool_max_size: int = 10,
    ) -> Workforce:
        r"""Add a worker node to the workforce that uses a single agent.

        Args:
            description (str): Description of the worker node.
            worker (ChatAgent): The agent to be added.
            pool_max_size (int): Maximum size of the agent pool.
                (default: :obj:`10`)

        Returns:
            Workforce: The workforce node itself.
        """
        worker_node = SingleAgentWorker(
            description=description,
            worker=worker,
            pool_max_size=pool_max_size,
        )
        self._children.append(worker_node)
        if self.metrics_logger:
            self.metrics_logger.log_worker_created(
                worker_id=worker_node.node_id,
                worker_type='SingleAgentWorker',
                role=worker_node.description,
            )
        return self

    @check_if_running(False)
    def add_role_playing_worker(
        self,
        description: str,
        assistant_role_name: str,
        user_role_name: str,
        assistant_agent_kwargs: Optional[Dict] = None,
        user_agent_kwargs: Optional[Dict] = None,
        summarize_agent_kwargs: Optional[Dict] = None,
        chat_turn_limit: int = 3,
    ) -> Workforce:
        r"""Add a worker node to the workforce that uses `RolePlaying` system.

        Args:
            description (str): Description of the node.
            assistant_role_name (str): The role name of the assistant agent.
            user_role_name (str): The role name of the user agent.
            assistant_agent_kwargs (Optional[Dict]): The keyword arguments to
                initialize the assistant agent in the role playing, like the
                model name, etc. (default: :obj:`None`)
            user_agent_kwargs (Optional[Dict]): The keyword arguments to
                initialize the user agent in the role playing, like the
                model name, etc. (default: :obj:`None`)
            summarize_agent_kwargs (Optional[Dict]): The keyword arguments to
                initialize the summarize agent, like the model name, etc.
                (default: :obj:`None`)
            chat_turn_limit (int): The maximum number of chat turns in the
                role playing. (default: :obj:`3`)

        Returns:
            Workforce: The workforce node itself.
        """
        worker_node = RolePlayingWorker(
            description=description,
            assistant_role_name=assistant_role_name,
            user_role_name=user_role_name,
            assistant_agent_kwargs=assistant_agent_kwargs,
            user_agent_kwargs=user_agent_kwargs,
            summarize_agent_kwargs=summarize_agent_kwargs,
            chat_turn_limit=chat_turn_limit,
        )
        self._children.append(worker_node)
        if self.metrics_logger:
            self.metrics_logger.log_worker_created(
                worker_id=worker_node.node_id,
                worker_type='RolePlayingWorker',
                role=worker_node.description,
            )
        return self

    @check_if_running(False)
    def add_workforce(self, workforce: Workforce) -> Workforce:
        r"""Add a workforce node to the workforce.

        Args:
            workforce (Workforce): The workforce node to be added.

        Returns:
            Workforce: The workforce node itself.
        """
        self._children.append(workforce)
        return self

    async def _async_reset(self) -> None:
        r"""Async implementation of reset to run on the event loop."""
        self._pause_event.set()

    @check_if_running(False)
    def reset(self) -> None:
        r"""Reset the workforce and all the child nodes under it. Can only
        be called when the workforce is not running.
        """
        super().reset()
        self._task = None
        self._pending_tasks.clear()
        self._child_listening_tasks.clear()
        # Clear dependency tracking
        self._task_dependencies.clear()
        self._completed_tasks = []
        self._assignees.clear()
        self._in_flight_tasks = 0
        self.coordinator_agent.reset()
        self.task_agent.reset()
        self._task_start_times.clear()
        for child in self._children:
            child.reset()

        # Reset intervention state
        self._state = WorkforceState.IDLE
        self._stop_requested = False
        # Handle asyncio.Event in a thread-safe way
        if self._loop and not self._loop.is_closed():
            # If we have a loop, use it to set the event safely
            asyncio.run_coroutine_threadsafe(
                self._async_reset(), self._loop
            ).result()
        else:
            try:
                self._reset_task = asyncio.create_task(self._async_reset())
            except RuntimeError:
                asyncio.run(self._async_reset())

        if hasattr(self, 'logger') and self.metrics_logger is not None:
            self.metrics_logger.reset_task_data()
        else:
            self.metrics_logger = WorkforceLogger(workforce_id=self.node_id)

    @check_if_running(False)
    def set_channel(self, channel: TaskChannel) -> None:
        r"""Set the channel for the node and all the child nodes under it."""
        self._channel = channel
        for child in self._children:
            child.set_channel(channel)

    def _get_child_nodes_info(self) -> str:
        r"""Get the information of all the child nodes under this node."""
        info = ""
        for child in self._children:
            if isinstance(child, Workforce):
                additional_info = "A Workforce node"
            elif isinstance(child, SingleAgentWorker):
                additional_info = "tools: " + (
                    ", ".join(child.worker.tool_dict.keys())
                )
            elif isinstance(child, RolePlayingWorker):
                additional_info = "A Role playing node"
            else:
                additional_info = "Unknown node"
            info += (
                f"<{child.node_id}>:<{child.description}>:<"
                f"{additional_info}>\n"
            )
        return info

    def _find_assignee(
        self,
        tasks: List[Task],
    ) -> TaskAssignResult:
        r"""Assigns multiple tasks to worker nodes with the best capabilities.

        Parameters:
            tasks (List[Task]): The tasks to be assigned.

        Returns:
            TaskAssignResult: Assignment result containing task assignments
                with their dependencies.
        """
        self.coordinator_agent.reset()

        # Format tasks information for the prompt
        tasks_info = ""
        for task in tasks:
            tasks_info += f"Task ID: {task.id}\n"
            tasks_info += f"Content: {task.content}\n"
            if task.additional_info:
                tasks_info += f"Additional Info: {task.additional_info}\n"
            tasks_info += "---\n"

        prompt = ASSIGN_TASK_PROMPT.format(
            tasks_info=tasks_info,
            child_nodes_info=self._get_child_nodes_info(),
        )

        logger.debug(
            f"Sending batch assignment request to coordinator "
            f"for {len(tasks)} tasks."
        )

        response = self.coordinator_agent.step(
            prompt, response_format=TaskAssignResult
        )
        if response.msg is None or response.msg.content is None:
            logger.error(
                "Coordinator agent returned empty response for task assignment"
            )
            # Return empty result as fallback
            return TaskAssignResult(assignments=[])

        result_dict = json.loads(response.msg.content, parse_int=str)
        task_assign_result = TaskAssignResult(**result_dict)
        return task_assign_result

    async def _post_task(self, task: Task, assignee_id: str) -> None:
        # Record the start time when a task is posted
        self._task_start_times[task.id] = time.time()

        if self.metrics_logger:
            self.metrics_logger.log_task_started(
                task_id=task.id, worker_id=assignee_id
            )
        self._in_flight_tasks += 1
        await self._channel.post_task(task, self.node_id, assignee_id)

    async def _post_dependency(self, dependency: Task) -> None:
        await self._channel.post_dependency(dependency, self.node_id)

    def _create_worker_node_for_task(self, task: Task) -> Worker:
        r"""Creates a new worker node for a given task and add it to the
        children list of this node. This is one of the actions that
        the coordinator can take when a task has failed.

        Args:
            task (Task): The task for which the worker node is created.

        Returns:
            Worker: The created worker node.
        """
        prompt = CREATE_NODE_PROMPT.format(
            content=task.content,
            child_nodes_info=self._get_child_nodes_info(),
            additional_info=task.additional_info,
        )
        response = self.coordinator_agent.step(
            prompt, response_format=WorkerConf
        )
        if response.msg is None or response.msg.content is None:
            logger.error(
                "Coordinator agent returned empty response for worker creation"
            )
            # Create a fallback worker configuration
            new_node_conf = WorkerConf(
                description=f"Fallback worker for "
                f"task: {task.content[:50]}...",
                role="General Assistant",
                sys_msg="You are a general assistant that can help "
                "with various tasks.",
            )
        else:
            result_dict = json.loads(response.msg.content)
            new_node_conf = WorkerConf(**result_dict)

        new_agent = self._create_new_agent(
            new_node_conf.role,
            new_node_conf.sys_msg,
        )

        new_node = SingleAgentWorker(
            description=new_node_conf.description,
            worker=new_agent,
            pool_max_size=10,  # TODO: make this configurable
        )
        new_node.set_channel(self._channel)

        print(f"{Fore.CYAN}{new_node} created.{Fore.RESET}")

        self._children.append(new_node)
        if self.metrics_logger:
            self.metrics_logger.log_worker_created(
                worker_id=new_node.node_id,
                worker_type='SingleAgentWorker',
                role=new_node_conf.role,
                metadata={'description': new_node_conf.description},
            )
        self._child_listening_tasks.append(
            asyncio.create_task(new_node.start())
        )
        return new_node

    def _create_new_agent(self, role: str, sys_msg: str) -> ChatAgent:
        r"""Creates a new agent (MCPAgent by default) for a given task with
        dynamic MCP server/tool capabilities.

        Args:
            role (str): The role name for the agent.
            sys_msg (str): The system message content for the agent.

        Returns:
            ChatAgent: The created agent (MCPAgent or ChatAgent based on
                configuration).
        """
        # Get model from new_worker_agent_kwargs if provided, otherwise use
        # default
        model = self.new_worker_agent_kwargs.get('model')
        if model is None:
            # Default: Create MCPAgent with default model configuration for
            # dynamic tool access
            model = ModelFactory.create(
                model_platform=ModelPlatformType.DEFAULT,
                model_type=ModelType.DEFAULT,
                model_config_dict={"temperature": 0},
            )

        # Get registry_configs from new_worker_agent_kwargs if provided
        registry_configs = self.new_worker_agent_kwargs.get('registry_configs')
        if registry_configs is None:
            return ChatAgent(
                system_message=sys_msg,
                model=model,
            )

        # Enhanced system message for MCP agent with task-aware capabilities
        enhanced_sys_msg = "You have access to dynamic MCP (Model Context "
        "Protocol) servers and tools that can be automatically discovered "
        "and utilized based on the specific requirements of your tasks. "
        "Use these tools effectively to provide comprehensive solutions"
        f".\n\n{sys_msg}"

        enhanced_worker_sys_msg = BaseMessage.make_assistant_message(
            role_name=role,
            content=enhanced_sys_msg,
        )

        # Create MCPAgent kwargs from new_worker_agent_kwargs
        agent_kwargs = self.new_worker_agent_kwargs.copy()
        agent_kwargs.update(
            {
                'system_message': enhanced_worker_sys_msg,
                'registry_configs': registry_configs,
                'model': model,
            }
        )

        # Use MCPAgent to enable dynamic MCP server/tool discovery based on
        # tasks
        return MCPAgent(**agent_kwargs)

    async def _get_returned_task(self) -> Task:
        r"""Get the task that's published by this node and just get returned
        from the assignee. Includes timeout handling to prevent indefinite
        waiting.
        """
        try:
            # Add timeout to prevent indefinite waiting
            return await asyncio.wait_for(
                self._channel.get_returned_task_by_publisher(self.node_id),
                timeout=180.0,  # 3 minute timeout
            )
        except asyncio.TimeoutError:
            logger.warning(
                f"Timeout waiting for returned task in "
                f"workforce {self.node_id}. "
                f"This may indicate an issue with async tool execution. "
                f"Current pending tasks: {len(self._pending_tasks)}, "
                f"In-flight tasks: {self._in_flight_tasks}"
            )
            raise

    async def _post_ready_tasks(self) -> None:
        r"""Checks for unassigned tasks, assigns them, and then posts any
        tasks whose dependencies have been met."""

        # Step 1: Identify and assign any new tasks in the pending queue
        tasks_to_assign = [
            task
            for task in self._pending_tasks
            if task.id not in self._task_dependencies
        ]
        if tasks_to_assign:
            logger.debug(
                f"Found {len(tasks_to_assign)} new tasks. "
                f"Requesting assignment..."
            )
            batch_result = self._find_assignee(tasks_to_assign)
            logger.debug(
                f"Coordinator returned assignments:\n"
                f"{json.dumps(batch_result.dict(), indent=2)}"
            )
            for assignment in batch_result.assignments:
                self._task_dependencies[assignment.task_id] = (
                    assignment.dependencies
                )
                self._assignees[assignment.task_id] = assignment.assignee_id
                if self.metrics_logger:
                    # queue_time_seconds can be derived by logger if task
                    # creation time is logged
                    self.metrics_logger.log_task_assigned(
                        task_id=assignment.task_id,
                        worker_id=assignment.assignee_id,
                        dependencies=assignment.dependencies,
                        queue_time_seconds=None,
                    )

        # Step 2: Iterate through all pending tasks and post those that are
        # ready
        posted_tasks = []
        for task in self._pending_tasks:
            # A task must be assigned to be considered for posting
            if task.id in self._task_dependencies:
                dependencies = self._task_dependencies[task.id]
                # Check if all dependencies for this task are in the completed
                # set
                if all(
                    dep_id in {t.id for t in self._completed_tasks}
                    for dep_id in dependencies
                ):
                    assignee_id = self._assignees[task.id]
                    logger.debug(
                        f"Posting task {task.id} to assignee {assignee_id}. "
                        f"Dependencies met."
                    )
                    await self._post_task(task, assignee_id)
                    posted_tasks.append(task)

        # Step 3: Remove the posted tasks from the pending list
        for task in posted_tasks:
            try:
                self._pending_tasks.remove(task)
            except ValueError:
                # Task might have been removed by another process, which is
                # fine
                pass

    async def _handle_failed_task(self, task: Task) -> bool:
        task.failure_count += 1

        if self.metrics_logger:
            worker_id = self._assignees.get(task.id)
            self.metrics_logger.log_task_failed(
                task_id=task.id,
                worker_id=worker_id,
                error_message=task.result or "Task execution failed",
                error_type="TaskFailure",
                metadata={'failure_count': task.failure_count},
            )

        if task.failure_count > 3:
            return True

        if task.get_depth() > 3:
            # Create a new worker node and reassign
            assignee = self._create_worker_node_for_task(task)

            # Sync shared memory after creating new worker to provide context
            if self.share_memory:
                logger.info(
                    f"Syncing shared memory after creating new worker "
                    f"{assignee.node_id} for failed task {task.id}"
                )
                self._sync_shared_memory()

            await self._post_task(task, assignee.node_id)
            action_taken = f"reassigned to new worker {assignee.node_id}"
        else:
            subtasks = self._decompose_task(task)
            if self.metrics_logger and subtasks:
                self.metrics_logger.log_task_decomposed(
                    parent_task_id=task.id,
                    subtask_ids=[st.id for st in subtasks],
                )
                for subtask in subtasks:
                    self.metrics_logger.log_task_created(
                        task_id=subtask.id,
                        description=subtask.content,
                        parent_task_id=task.id,
                        task_type=subtask.type,
                        metadata=subtask.additional_info,
                    )
            # Insert packets at the head of the queue
            self._pending_tasks.extendleft(reversed(subtasks))

            # Sync shared memory after task decomposition
            if self.share_memory:
                logger.info(
                    f"Syncing shared memory after decomposing failed "
                    f"task {task.id}"
                )
                self._sync_shared_memory()

            await self._post_ready_tasks()
            action_taken = f"decomposed into {len(subtasks)} subtasks"
        if task.id in self._assignees:
            await self._channel.archive_task(task.id)

        logger.debug(
            f"Task {task.id} failed and was {action_taken}. "
            f"Updating dependency state."
        )
        # Mark task as completed for dependency tracking
        self._completed_tasks.append(task)

        # Post next ready tasks

        # Sync shared memory after task completion to share knowledge
        if self.share_memory:
            logger.info(
                f"Syncing shared memory after task {task.id} completion"
            )
            self._sync_shared_memory()

        # Check if any pending tasks are now ready to execute
        await self._post_ready_tasks()
        return False

    async def _handle_completed_task(self, task: Task) -> None:
        if self.metrics_logger:
            worker_id = self._assignees.get(task.id, "unknown")
            processing_time_seconds = None
            token_usage = None

            # Get processing time from task start time or additional info
            if task.id in self._task_start_times:
                processing_time_seconds = (
                    time.time() - self._task_start_times[task.id]
                )
                del self._task_start_times[task.id]  # Prevent memory leaks
            elif (
                task.additional_info is not None
                and 'processing_time_seconds' in task.additional_info
            ):
                processing_time_seconds = task.additional_info[
                    'processing_time_seconds'
                ]

            # Get token usage from task additional info (preferred - actual
            # usage)
            if (
                task.additional_info is not None
                and 'token_usage' in task.additional_info
            ):
                token_usage = task.additional_info['token_usage']
            else:
                # Fallback: Try to get token usage from SingleAgentWorker
                # memory
                assignee_node = next(
                    (
                        child
                        for child in self._children
                        if child.node_id == worker_id
                    ),
                    None,
                )
                if isinstance(assignee_node, SingleAgentWorker):
                    try:
                        _, total_tokens = (
                            assignee_node.worker.memory.get_context()
                        )
                        token_usage = {'total_tokens': total_tokens}
                    except Exception:
                        token_usage = None

            # Log the completed task
            self.metrics_logger.log_task_completed(
                task_id=task.id,
                worker_id=worker_id,
                result_summary=task.result if task.result else "Completed",
                processing_time_seconds=processing_time_seconds,
                token_usage=token_usage,
                metadata={'current_state': task.state.value},
            )

        # Find and remove the completed task from pending tasks
        tasks_list = list(self._pending_tasks)
        found_and_removed = False

        for i, pending_task in enumerate(tasks_list):
            if pending_task.id == task.id:
                # Remove this specific task
                tasks_list.pop(i)
                self._pending_tasks = deque(tasks_list)
                found_and_removed = True
                print(
                    f"{Fore.GREEN}✅ Task {task.id} completed and removed "
                    f"from queue.{Fore.RESET}"
                )
                break

        if not found_and_removed:
            # Task was already removed from pending queue (expected case when
            # it had been popped immediately after posting).  No need to
            # draw user attention with a warning; record at debug level.
            logger.debug(
                f"Completed task {task.id} was already removed from pending "
                "queue."
            )

        # Archive the task and update dependency tracking
        if task.id in self._assignees:
            await self._channel.archive_task(task.id)

        # Ensure it's in completed tasks set
        self._completed_tasks.append(task)

        # Handle parent task completion logic
        parent = task.parent
        if parent and parent.id not in {t.id for t in self._completed_tasks}:
            all_subtasks_done = all(
                sub.id in {t.id for t in self._completed_tasks}
                for sub in parent.subtasks
            )
            if all_subtasks_done:
                # Set the parent task state to done
                parent.state = TaskState.DONE
                logger.debug(
                    f"All subtasks of {parent.id} are done. "
                    f"Marking parent as complete."
                )
                # Treat the parent task as a completed task to unblock
                # its dependents. Since it was never sent to a worker,
                # we call this method recursively.
                await self._handle_completed_task(parent)

        # Sync shared memory after task completion to share knowledge
        if self.share_memory:
            logger.info(
                f"Syncing shared memory after task {task.id} completion"
            )
            self._sync_shared_memory()

        # Check if any pending tasks are now ready to execute
        await self._post_ready_tasks()

    async def _graceful_shutdown(self, failed_task: Task) -> None:
        r"""Handle graceful shutdown with configurable timeout. This is used to
        keep the workforce running for a while to debug the failed task.

        Args:
            failed_task (Task): The task that failed and triggered shutdown.
        """
        if self.graceful_shutdown_timeout <= 0:
            # Immediate shutdown if timeout is 0 or negative
            return

        logger.warning(
            f"Workforce will shutdown in {self.graceful_shutdown_timeout} "
            f"seconds due to failure. You can use this time to inspect the "
            f"current state of the workforce."
        )
        # Wait for the full timeout period
        await asyncio.sleep(self.graceful_shutdown_timeout)

    def get_workforce_log_tree(self) -> str:
        r"""Returns an ASCII tree representation of the task hierarchy and
        worker status.
        """
        if not self.metrics_logger:
            return "Logger not initialized."
        return self.metrics_logger.get_ascii_tree_representation()

    def get_workforce_kpis(self) -> Dict[str, Any]:
        r"""Returns a dictionary of key performance indicators."""
        if not self.metrics_logger:
            return {"error": "Logger not initialized."}
        return self.metrics_logger.get_kpis()

    def dump_workforce_logs(self, file_path: str) -> None:
        r"""Dumps all collected logs to a JSON file.

        Args:
            file_path (str): The path to the JSON file.
        """
        if not self.metrics_logger:
            print("Logger not initialized. Cannot dump logs.")
            return
        self.metrics_logger.dump_to_json(file_path)
        # Use logger.info or print, consistent with existing style
        logger.info(f"Workforce logs dumped to {file_path}")

    @check_if_running(False)
    async def _listen_to_channel(self) -> None:
        r"""Continuously listen to the channel, post task to the channel and
        track the status of posted tasks. Now supports pause/resume and
        graceful stop.
        """

        self._running = True
        self._state = WorkforceState.RUNNING
        logger.info(f"Workforce {self.node_id} started.")

        await self._post_ready_tasks()

        while (
            self._task is None
            or self._pending_tasks
            or self._in_flight_tasks > 0
        ) and not self._stop_requested:
            try:
                # Check for pause request at the beginning of each loop
                # iteration
                await self._pause_event.wait()

                # Check for stop request after potential pause
                if self._stop_requested:
                    logger.info("Stop requested, breaking execution loop.")
                    break

                # Save snapshot before processing next task
                if self._pending_tasks:
                    current_task = self._pending_tasks[0]
                    # Throttled snapshot
                    if (
                        time.time() - self._last_snapshot_time
                        >= self.snapshot_interval
                    ):
                        self.save_snapshot(
                            f"Before processing task: {current_task.id}"
                        )
                        self._last_snapshot_time = time.time()

                # Get returned task (this may block until a task is returned)
                returned_task = await self._get_returned_task()
                self._in_flight_tasks -= 1

                # Check for stop request after getting task
                if self._stop_requested:
                    logger.info("Stop requested after receiving task.")
                    break

                # Process the returned task based on its state
                if returned_task.state == TaskState.DONE:
                    print(
                        f"{Fore.CYAN}🎯 Task {returned_task.id} completed "
                        f"successfully.{Fore.RESET}"
                    )
                    await self._handle_completed_task(returned_task)
                elif returned_task.state == TaskState.FAILED:
                    halt = await self._handle_failed_task(returned_task)
                    if not halt:
                        continue
                    print(
                        f"{Fore.RED}Task {returned_task.id} has failed "
                        f"for 3 times, halting the workforce.{Fore.RESET}"
                    )
                    # Graceful shutdown instead of immediate break
                    await self._graceful_shutdown(returned_task)
                    break
                elif returned_task.state == TaskState.OPEN:
                    # TODO: Add logic for OPEN
                    pass
                else:
                    raise ValueError(
                        f"Task {returned_task.id} has an unexpected state."
                    )

            except Exception as e:
                logger.error(f"Error processing task: {e}")
                if self._stop_requested:
                    break
                # Continue with next iteration unless stop is requested
                continue

        # Handle final state
        if self._stop_requested:
            self._state = WorkforceState.STOPPED
            logger.info("Workforce stopped by user request.")
        elif not self._pending_tasks and self._in_flight_tasks == 0:
            self._state = WorkforceState.IDLE
            logger.info("All tasks completed.")

        # shut down the whole workforce tree
        self.stop()

    def _submit_coro_to_loop(self, coro: 'Coroutine') -> None:
        r"""Thread-safe submission of coroutine to the workforce loop."""

        loop = self._loop
        if loop is None or loop.is_closed():
            logger.warning("Cannot submit coroutine - no active event loop")
            return
        try:
            running_loop = asyncio.get_running_loop()
        except RuntimeError:
            running_loop = None

        if running_loop is loop:
            loop.create_task(coro)
        else:
            asyncio.run_coroutine_threadsafe(coro, loop)

    @check_if_running(False)
    async def start(self) -> None:
        r"""Start itself and all the child nodes under it."""
        # Sync shared memory at the start to ensure all agents have context
        if self.share_memory:
            logger.info(
                f"Syncing shared memory at workforce {self.node_id} startup"
            )
            self._sync_shared_memory()

        for child in self._children:
            child_listening_task = asyncio.create_task(child.start())
            self._child_listening_tasks.append(child_listening_task)
        await self._listen_to_channel()

    @check_if_running(True)
    def stop(self) -> None:
        r"""Stop all the child nodes under it. The node itself will be stopped
        by its parent node.
        """
        for child in self._children:
            if child._running:
                child.stop()
        for child_task in self._child_listening_tasks:
            child_task.cancel()
        self._running = False

    def clone(self, with_memory: bool = False) -> 'Workforce':
        r"""Creates a new instance of Workforce with the same configuration.

        Args:
            with_memory (bool, optional): Whether to copy the memory
                (conversation history) to the new instance. If True, the new
                instance will have the same conversation history. If False,
                the new instance will have a fresh memory.
                (default: :obj:`False`)

        Returns:
            Workforce: A new instance of Workforce with the same configuration.
        """

        # Create a new instance with the same configuration
        # Extract the original kwargs from the agents to properly clone them
        coordinator_kwargs = (
            getattr(self.coordinator_agent, 'init_kwargs', {}) or {}
        )
        task_kwargs = getattr(self.task_agent, 'init_kwargs', {}) or {}

        new_instance = Workforce(
            description=self.description,
            coordinator_agent_kwargs=coordinator_kwargs.copy(),
            task_agent_kwargs=task_kwargs.copy(),
            new_worker_agent_kwargs=self.new_worker_agent_kwargs.copy()
            if self.new_worker_agent_kwargs
            else None,
            graceful_shutdown_timeout=self.graceful_shutdown_timeout,
            share_memory=self.share_memory,
        )

        new_instance.task_agent = self.task_agent.clone(with_memory)
        new_instance.coordinator_agent = self.coordinator_agent.clone(
            with_memory
        )

        for child in self._children:
            if isinstance(child, SingleAgentWorker):
                cloned_worker = child.worker.clone(with_memory)
                new_instance.add_single_agent_worker(
                    child.description,
                    cloned_worker,
                    pool_max_size=10,
                )
            elif isinstance(child, RolePlayingWorker):
                new_instance.add_role_playing_worker(
                    child.description,
                    child.assistant_role_name,
                    child.user_role_name,
                    child.assistant_agent_kwargs,
                    child.user_agent_kwargs,
                    child.summarize_agent_kwargs,
                    child.chat_turn_limit,
                )
            elif isinstance(child, Workforce):
                new_instance.add_workforce(child.clone(with_memory))
            else:
                logger.warning(f"{type(child)} is not being cloned.")
                continue

        return new_instance

    @dependencies_required("mcp")
    def to_mcp(
        self,
        name: str = "CAMEL-Workforce",
        description: str = (
            "A workforce system using the CAMEL AI framework for "
            "multi-agent collaboration."
        ),
        dependencies: Optional[List[str]] = None,
        host: str = "localhost",
        port: int = 8001,
    ):
        r"""Expose this Workforce as an MCP server.

        Args:
            name (str): Name of the MCP server.
                (default: :obj:`CAMEL-Workforce`)
            description (str): Description of the workforce. If
                None, a generic description is used. (default: :obj:`A
                workforce system using the CAMEL AI framework for
                multi-agent collaboration.`)
            dependencies (Optional[List[str]]): Additional
                dependencies for the MCP server. (default: :obj:`None`)
            host (str): Host to bind to for HTTP transport.
                (default: :obj:`localhost`)
            port (int): Port to bind to for HTTP transport.
                (default: :obj:`8001`)

        Returns:
            FastMCP: An MCP server instance that can be run.
        """
        from mcp.server.fastmcp import FastMCP

        # Combine dependencies
        all_dependencies = ["camel-ai[all]"]
        if dependencies:
            all_dependencies.extend(dependencies)

        mcp_server = FastMCP(
            name,
            dependencies=all_dependencies,
            host=host,
            port=port,
        )

        # Store workforce reference
        workforce_instance = self

        # Define functions first
        async def process_task(
            task_content, task_id=None, additional_info=None
        ):
            r"""Process a task using the workforce.

            Args:
                task_content (str): The content of the task to be processed.
                task_id (str, optional): Unique identifier for the task. If
                    None, a UUID will be automatically generated.
                    (default: :obj:`None`)
                additional_info (Optional[Dict[str, Any]]): Additional
                    information or context for the task. (default: :obj:`None`)

            Returns:
                Dict[str, Any]: A dictionary containing the processing result
                    with the following keys:
                    - status (str): "success" or "error"
                    - task_id (str): The ID of the processed task
                    - state (str): Final state of the task
                    - result (str): Task result content
                    - subtasks (List[Dict]): List of subtask information
                    - message (str): Error message if status is "error"

            Example:
                >>> result = await process_task("Analyze market trends",
                "task_001")
                >>> print(result["status"])  # "success" or "error"
            """
            task = Task(
                content=task_content,
                id=task_id or str(uuid.uuid4()),
                additional_info=additional_info,
            )

            try:
                result_task = await workforce_instance.process_task_async(task)
                return {
                    "status": "success",
                    "task_id": result_task.id,
                    "state": str(result_task.state),
                    "result": result_task.result or "",
                    "subtasks": [
                        {
                            "id": subtask.id,
                            "content": subtask.content,
                            "state": str(subtask.state),
                            "result": subtask.result or "",
                        }
                        for subtask in (result_task.subtasks or [])
                    ],
                }
            except Exception as e:
                return {
                    "status": "error",
                    "message": str(e),
                    "task_id": task.id,
                }

        # Reset tool
        def reset():
            r"""Reset the workforce to its initial state.

            Clears all pending tasks, resets all child nodes, and returns
            the workforce to a clean state ready for new task processing.

            Returns:
                Dict[str, str]: A dictionary containing the reset result with:
                    - status (str): "success" or "error"
                    - message (str): Descriptive message about the operation

            Example:
                >>> result = reset()
                >>> print(result["message"])  # "Workforce reset successfully"
            """
            try:
                workforce_instance.reset()
                return {
                    "status": "success",
                    "message": "Workforce reset successfully",
                }
            except Exception as e:
                return {"status": "error", "message": str(e)}

        # Workforce info resource and tool
        def get_workforce_info():
            r"""Get comprehensive information about the workforce.

            Retrieves the current state and configuration of the workforce
            including its ID, description, running status, and task queue
            information.

            Returns:
                Dict[str, Any]: A dictionary containing workforce information:
                    - node_id (str): Unique identifier of the workforce
                    - description (str): Workforce description
                    - mcp_description (str): MCP server description
                    - children_count (int): Number of child workers
                    - is_running (bool): Whether the workforce is active
                    - pending_tasks_count (int): Number of queued tasks
                    - current_task_id (str or None): ID of the active task

            Example:
                >>> info = get_workforce_info()
                >>> print(f"Running: {info['is_running']}")
                >>> print(f"Children: {info['children_count']}")
            """
            info = {
                "node_id": workforce_instance.node_id,
                "description": workforce_instance.description,
                "mcp_description": description,
                "children_count": len(workforce_instance._children),
                "is_running": workforce_instance._running,
                "pending_tasks_count": len(workforce_instance._pending_tasks),
                "current_task_id": (
                    workforce_instance._task.id
                    if workforce_instance._task
                    else None
                ),
            }
            return info

        # Children info resource and tool
        def get_children_info():
            r"""Get information about all child nodes in the workforce.

            Retrieves comprehensive information about each child worker
            including their type, capabilities, and configuration details.

            Returns:
                List[Dict[str, Any]]: A list of dictionaries, each containing
                    child node information with common keys:
                    - node_id (str): Unique identifier of the child
                    - description (str): Child node description
                    - type (str): Type of worker (e.g., "SingleAgentWorker")

                    Additional keys depend on worker type:

                    For SingleAgentWorker:
                    - tools (List[str]): Available tool names
                    - role_name (str): Agent's role name

                    For RolePlayingWorker:
                    - assistant_role (str): Assistant agent role
                    - user_role (str): User agent role
                    - chat_turn_limit (int): Maximum conversation turns

                    For Workforce:
                    - children_count (int): Number of nested children
                    - is_running (bool): Whether the nested workforce is active

            Example:
                >>> children = get_children_info()
                >>> for child in children:
                ...     print(f"{child['type']}: {child['description']}")
            """
            children_info: List[Dict[str, Any]] = []
            for child in workforce_instance._children:
                child_info: Dict[str, Any] = {
                    "node_id": child.node_id,
                    "description": child.description,
                    "type": type(child).__name__,
                }

                if isinstance(child, SingleAgentWorker):
                    child_info["tools"] = list(child.worker.tool_dict.keys())
                    child_info["role_name"] = child.worker.role_name
                elif isinstance(child, RolePlayingWorker):
                    child_info["assistant_role"] = child.assistant_role_name
                    child_info["user_role"] = child.user_role_name
                    child_info["chat_turn_limit"] = child.chat_turn_limit
                elif isinstance(child, Workforce):
                    child_info["children_count"] = len(child._children)
                    child_info["is_running"] = child._running

                children_info.append(child_info)

            return children_info

        # Add single agent worker
        def add_single_agent_worker(
            description,
            system_message=None,
            role_name="Assistant",
            agent_kwargs=None,
        ):
            r"""Add a single agent worker to the workforce.

            Creates and adds a new SingleAgentWorker to the workforce with
            the specified configuration. The worker cannot be added while
            the workforce is currently running.

            Args:
                description (str): Description of the worker's role and
                    capabilities.
                system_message (str, optional): Custom system message for the
                    agent. If None, a default message based on role_name is
                    used. (default: :obj:`None`)
                role_name (str, optional): Name of the agent's role.
                    (default: :obj:`"Assistant"`)
                agent_kwargs (Dict, optional): Additional keyword arguments
                    to pass to the ChatAgent constructor, such as model
                    configuration, tools, etc. (default: :obj:`None`)

            Returns:
                Dict[str, str]: A dictionary containing the operation result:
                    - status (str): "success" or "error"
                    - message (str): Descriptive message about the operation
                    - worker_id (str): ID of the created worker (on success)

            Example:
                >>> result = add_single_agent_worker(
                ...     "Data Analyst",
                ...     "You are a data analysis expert.",
                ...     "Analyst"
                ... )
                >>> print(result["status"])  # "success" or "error"
            """
            try:
                if workforce_instance._running:
                    return {
                        "status": "error",
                        "message": "Cannot add workers while workforce is running",  # noqa: E501
                    }

                # Create agent with provided configuration
                sys_msg = BaseMessage.make_assistant_message(
                    role_name=role_name,
                    content=system_message or f"You are a {role_name}.",
                )

                agent = ChatAgent(sys_msg, **(agent_kwargs or {}))
                workforce_instance.add_single_agent_worker(description, agent)

                return {
                    "status": "success",
                    "message": f"Single agent worker '{description}' added",
                    "worker_id": workforce_instance._children[-1].node_id,
                }
            except Exception as e:
                return {"status": "error", "message": str(e)}

        # Add role playing worker
        def add_role_playing_worker(
            description,
            assistant_role_name,
            user_role_name,
            chat_turn_limit=20,
            assistant_agent_kwargs=None,
            user_agent_kwargs=None,
            summarize_agent_kwargs=None,
        ):
            r"""Add a role playing worker to the workforce.

            Creates and adds a new RolePlayingWorker to the workforce that
            uses two agents in a conversational role-playing setup. The
            worker cannot be added while the workforce is currently running.

            Args:
                description (str): Description of the role playing worker's
                    purpose and capabilities.
                assistant_role_name (str): Name/role of the assistant agent
                    in the role playing scenario.
                user_role_name (str): Name/role of the user agent in the
                    role playing scenario.
                chat_turn_limit (int, optional): Maximum number of
                    conversation turns between the two agents.
                    (default: :obj:`20`)
                assistant_agent_kwargs (Dict, optional): Keyword arguments
                    for configuring the assistant ChatAgent, such as model
                    type, tools, etc. (default: :obj:`None`)
                user_agent_kwargs (Dict, optional): Keyword arguments for
                    configuring the user ChatAgent, such as model type,
                    tools, etc. (default: :obj:`None`)
                summarize_agent_kwargs (Dict, optional): Keyword arguments
                    for configuring the summarization agent used to process
                    the conversation results. (default: :obj:`None`)

            Returns:
                Dict[str, str]: A dictionary containing the operation result:
                    - status (str): "success" or "error"
                    - message (str): Descriptive message about the operation
                    - worker_id (str): ID of the created worker (on success)

            Example:
                >>> result = add_role_playing_worker(
                ...     "Design Review Team",
                ...     "Design Critic",
                ...     "Design Presenter",
                ...     chat_turn_limit=5
                ... )
                >>> print(result["status"])  # "success" or "error"
            """
            try:
                if workforce_instance._running:
                    return {
                        "status": "error",
                        "message": "Cannot add workers while workforce is running",  # noqa: E501
                    }

                workforce_instance.add_role_playing_worker(
                    description=description,
                    assistant_role_name=assistant_role_name,
                    user_role_name=user_role_name,
                    chat_turn_limit=chat_turn_limit,
                    assistant_agent_kwargs=assistant_agent_kwargs,
                    user_agent_kwargs=user_agent_kwargs,
                    summarize_agent_kwargs=summarize_agent_kwargs,
                )

                return {
                    "status": "success",
                    "message": f"Role playing worker '{description}' added",
                    "worker_id": workforce_instance._children[-1].node_id,
                }
            except Exception as e:
                return {"status": "error", "message": str(e)}

        # Now register everything using decorators
        mcp_server.tool()(process_task)
        mcp_server.tool()(reset)
        mcp_server.tool()(add_single_agent_worker)
        mcp_server.tool()(add_role_playing_worker)

        mcp_server.resource("workforce://")(get_workforce_info)
        mcp_server.tool()(get_workforce_info)

        mcp_server.resource("children://")(get_children_info)
        mcp_server.tool()(get_children_info)

        return mcp_server<|MERGE_RESOLUTION|>--- conflicted
+++ resolved
@@ -43,15 +43,9 @@
 )
 from camel.societies.workforce.worker import Worker
 from camel.tasks.task import Task, TaskState, validate_task_content
-<<<<<<< HEAD
-=======
 from camel.toolkits import (
-    CodeExecutionToolkit,
-    SearchToolkit,
     TaskPlanningToolkit,
-    ThinkingToolkit,
 )
->>>>>>> 3ff9a2bd
 from camel.types import ModelPlatformType, ModelType
 from camel.utils import dependencies_required
 
@@ -237,6 +231,16 @@
                 "'token_limit': 16000}. See ChatAgent documentation for "
                 "all available options."
             )
+        if new_worker_agent_kwargs is None:
+            logger.warning(
+                "No new_worker_agent_kwargs provided. Workers created at "
+                "runtime will use default ChatAgent settings with "
+                "SearchToolkit, CodeExecutionToolkit, and ThinkingToolkit. "
+                "To customize runtime worker creation, pass a dictionary "
+                "with ChatAgent parameters, e.g.: {'model': your_model, "
+                "'tools': your_tools}. See ChatAgent documentation for all "
+                "available options."
+            )
 
         if self.share_memory:
             logger.info(
