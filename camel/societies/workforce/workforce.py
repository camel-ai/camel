--- conflicted
+++ resolved
@@ -68,12 +68,8 @@
 )
 from camel.societies.workforce.task_channel import TaskChannel
 from camel.societies.workforce.utils import (
-<<<<<<< HEAD
-=======
     FailureContext,
-    PipelineTaskBuilder,
     RecoveryDecision,
->>>>>>> 9ce04ee3
     RecoveryStrategy,
     TaskAnalysisResult,
     TaskAssignment,
@@ -295,11 +291,6 @@
         share_memory: bool = False,
         use_structured_output_handler: bool = True,
         task_timeout_seconds: Optional[float] = None,
-<<<<<<< HEAD
-        callbacks: Optional[List[WorkforceCallback]] = None,
-=======
-        mode: WorkforceMode = WorkforceMode.AUTO_DECOMPOSE,
->>>>>>> 9ce04ee3
     ) -> None:
         super().__init__(description)
         self._child_listening_tasks: Deque[
@@ -1909,25 +1900,7 @@
             )
             return [task]
 
-        if reset and self._state != WorkforceState.RUNNING:
-            self.reset()
-            logger.info("Workforce reset before handling task.")
-
-<<<<<<< HEAD
-        # Focus on the new task
-=======
-        # Route to appropriate processing method based on mode
-        if self.mode == WorkforceMode.PIPELINE:
-            return await self._process_task_with_pipeline(task)
-        elif self.mode == WorkforceMode.HYBRID:
-            return await self._process_task_with_hybrid(task)
-        else:  # AUTO_DECOMPOSE mode (default)
-            return await self._process_task_with_auto_decompose(task)
-
-    async def _process_task_with_auto_decompose(self, task: Task) -> Task:
-        """Process task using automatic decomposition (original behavior)."""
         self.reset()
->>>>>>> 9ce04ee3
         self._task = task
         task.state = TaskState.FAILED
 
@@ -3571,38 +3544,11 @@
         tasks whose dependencies have been met."""
 
         # Step 1: Identify and assign any new tasks in the pending queue
-<<<<<<< HEAD
         tasks_to_assign = [
             task
             for task in self._pending_tasks
-            if (
-                task.id not in self._task_dependencies
-                and (
-                    task.additional_info is None
-                    or not task.additional_info.get(
-                        "_needs_decomposition", False
-                    )
-                )
-            )
+            if task.id not in self._task_dependencies
         ]
-=======
-        # For pipeline mode, assign all tasks that don't have assignees yet
-        # For other modes, assign tasks that don't have dependencies tracked
-        if self.mode == WorkforceMode.PIPELINE and self._pipeline_tasks_need_assignment:
-            tasks_to_assign = [
-                task
-                for task in self._pending_tasks
-                if task.id not in self._assignees
-            ]
-            # Reset the flag after assignment
-            self._pipeline_tasks_need_assignment = False
-        else:
-            tasks_to_assign = [
-                task
-                for task in self._pending_tasks
-                if task.id not in self._task_dependencies
-            ]
->>>>>>> 9ce04ee3
         if tasks_to_assign:
             logger.debug(
                 f"Found {len(tasks_to_assign)} new tasks. "
