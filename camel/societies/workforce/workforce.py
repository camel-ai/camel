--- conflicted
+++ resolved
@@ -303,6 +303,7 @@
             task_timeout_seconds or TASK_TIMEOUT_SECONDS
         )
         self.mode = mode
+        self._initial_mode = mode  # Store initial mode for reset()
         if self.use_structured_output_handler:
             self.structured_handler = StructuredOutputHandler()
         self._task: Optional[Task] = None
@@ -638,6 +639,37 @@
             f"State: {self._state.value} - Mode: {self.mode.value}"
         )
 
+    def set_mode(self, mode: WorkforceMode) -> Workforce:
+        """Set the execution mode of the workforce.
+        
+        This allows switching between AUTO_DECOMPOSE and PIPELINE modes.
+        Useful when you want to reuse the same workforce instance for 
+        different task processing strategies.
+        
+        Args:
+            mode (WorkforceMode): The desired execution mode.
+                - AUTO_DECOMPOSE: Intelligent task decomposition with recovery
+                - PIPELINE: Predefined task pipeline with simple retry logic
+                
+        Returns:
+            Workforce: Self for method chaining.
+            
+        Example:
+            >>> # Run a pipeline
+            >>> workforce.set_mode(WorkforceMode.PIPELINE)
+            >>> workforce.pipeline_add("Step 1").pipeline_build()
+            >>> workforce.process_task(task)
+            >>> 
+            >>> # Reset to original mode
+            >>> workforce.reset()  # Automatically resets to initial mode
+            >>> # Or manually switch mode
+            >>> workforce.set_mode(WorkforceMode.AUTO_DECOMPOSE)
+            >>> workforce.process_task(another_task)
+        """
+        self.mode = mode
+        logger.info(f"Workforce mode changed to {mode.value}")
+        return self
+    
     def _ensure_pipeline_builder(self):
         """Ensure pipeline builder is initialized and switch to pipeline mode."""
         if self._pipeline_builder is None:
@@ -646,27 +678,38 @@
         
         # Auto-switch to pipeline mode
         if self.mode != WorkforceMode.PIPELINE:
+            logger.info(
+                f"Auto-switching workforce mode from {self.mode.value} to "
+                f"PIPELINE. Use workforce.set_mode() to manually control mode."
+            )
             self.mode = WorkforceMode.PIPELINE
 
     def pipeline_add(
         self,
-        content: str,
+        content: Union[str, Task],
         task_id: Optional[str] = None,
         dependencies: Optional[List[str]] = None,
         additional_info: Optional[Dict[str, Any]] = None,
         auto_depend: bool = True,
-    ) -> 'Workforce':
+    ) -> Workforce:
         """Add a task to the pipeline with support for chaining.
 
+        Accepts either a string for simple tasks or a Task object for 
+        advanced usage with metadata, images, or custom configurations.
+
         Args:
-            content (str): The content/description of the task.
+            content (Union[str, Task]): The task content string or a Task 
+                object. If a Task object is provided, task_id and 
+                additional_info parameters are ignored.
             task_id (str, optional): Unique identifier for the task. If None,
-                a unique ID will be generated. (default: :obj:`None`)
+                a unique ID will be generated. Only used when content is a 
+                string. (default: :obj:`None`)
             dependencies (List[str], optional): List of task IDs that this
                 task depends on. If None and auto_depend=True, will depend on
                 the last added task. (default: :obj:`None`)
             additional_info (Dict[str, Any], optional): Additional information
-                for the task. (default: :obj:`None`)
+                for the task. Only used when content is a string. 
+                (default: :obj:`None`)
             auto_depend (bool, optional): If True and dependencies is None,
                 automatically depend on the last added task. (default: :obj:`True`)
 
@@ -674,95 +717,219 @@
             Workforce: Self for method chaining.
             
         Example:
-            >>> workforce.pipeline_add("Step 1").pipeline_add("Step 2").pipeline_add("Step 3")
+            >>> # Simple usage with strings
+            >>> workforce.pipeline_add("Step 1").pipeline_add("Step 2")
+            >>> 
+            >>> # Advanced usage with Task objects
+            >>> task = Task(
+            ...     content="Complex Task",
+            ...     additional_info={"priority": "high"},
+            ...     image_list=["path/to/image.png"]
+            ... )
+            >>> workforce.pipeline_add(task)
         """
         self._ensure_pipeline_builder()
-        self._pipeline_builder.add(content, task_id, dependencies, additional_info, auto_depend)
+        
+        # Convert Task object to parameters if needed
+        if isinstance(content, Task):
+            task_content = content.content
+            task_id = content.id
+            task_additional_info = content.additional_info
+        else:
+            task_content = content
+            task_additional_info = additional_info
+            
+        self._pipeline_builder.add(
+            task_content, task_id, dependencies, task_additional_info, auto_depend
+        )
         return self
 
     def add_parallel_pipeline_tasks(
         self,
-        task_contents: List[str],
+        task_contents: Union[List[str], List[Task]],
         dependencies: Optional[List[str]] = None,
         task_id_prefix: str = "parallel",
         auto_depend: bool = True,
-    ) -> 'Workforce':
+    ) -> Workforce:
         """Add multiple parallel tasks to the pipeline.
 
+        Accepts either a list of strings for simple tasks or a list of Task 
+        objects for advanced usage with metadata, images, or custom 
+        configurations.
+
         Args:
-            task_contents (List[str]): List of task content strings.
+            task_contents (Union[List[str], List[Task]]): List of task content 
+                strings or Task objects. If Task objects are provided, 
+                task_id_prefix is ignored.
             dependencies (List[str], optional): Common dependencies for all
                 parallel tasks. (default: :obj:`None`)
             task_id_prefix (str, optional): Prefix for generated task IDs.
+                Only used when task_contents contains strings. 
                 (default: :obj:`"parallel"`)
             auto_depend (bool, optional): If True and dependencies is None,
                 automatically depend on the last added task. (default: :obj:`True`)
 
         Returns:
             Workforce: Self for method chaining.
+            
+        Example:
+            >>> # Simple usage with strings
+            >>> workforce.add_parallel_pipeline_tasks([
+            ...     "Task A", "Task B", "Task C"
+            ... ])
+            >>> 
+            >>> # Advanced usage with Task objects
+            >>> tasks = [
+            ...     Task(content="Analysis 1", additional_info={"type": "tech"}),
+            ...     Task(content="Analysis 2", additional_info={"type": "biz"})
+            ... ]
+            >>> workforce.add_parallel_pipeline_tasks(tasks)
         """
         self._ensure_pipeline_builder()
-        self._pipeline_builder.add_parallel_tasks(task_contents, dependencies, task_id_prefix, auto_depend)
+        
+        # Convert Task objects to content strings if needed
+        if task_contents and isinstance(task_contents[0], Task):
+            # Extract content from Task objects
+            content_list = [task.content for task in task_contents]
+            self._pipeline_builder.add_parallel_tasks(
+                content_list, dependencies, task_id_prefix, auto_depend
+            )
+        else:
+            self._pipeline_builder.add_parallel_tasks(
+                task_contents, dependencies, task_id_prefix, auto_depend
+            )
         return self
 
     def add_sync_pipeline_task(
         self,
-        content: str,
+        content: Union[str, Task],
         wait_for: Optional[List[str]] = None,
         task_id: Optional[str] = None,
-    ) -> 'Workforce':
+    ) -> Workforce:
         """Add a synchronization task that waits for multiple tasks.
 
+        Accepts either a string for simple tasks or a Task object for 
+        advanced usage with metadata, images, or custom configurations.
+
         Args:
-            content (str): Content of the synchronization task.
+            content (Union[str, Task]): Content of the synchronization task
+                or a Task object. If a Task object is provided, task_id 
+                parameter is ignored.
             wait_for (List[str], optional): List of task IDs to wait for.
                 If None, will automatically wait for the last parallel tasks.
-            task_id (str, optional): ID for the sync task.
+                (default: :obj:`None`)
+            task_id (str, optional): ID for the sync task. Only used when 
+                content is a string. (default: :obj:`None`)
 
         Returns:
             Workforce: Self for method chaining.
+            
+        Example:
+            >>> # Simple usage
+            >>> workforce.add_sync_pipeline_task("Merge Results")
+            >>> 
+            >>> # Advanced usage with Task object
+            >>> sync_task = Task(
+            ...     content="Combine outputs",
+            ...     additional_info={"type": "aggregation"}
+            ... )
+            >>> workforce.add_sync_pipeline_task(sync_task)
         """
         self._ensure_pipeline_builder()
-        self._pipeline_builder.add_sync_task(content, wait_for, task_id)
+        
+        # Convert Task object to parameters if needed
+        if isinstance(content, Task):
+            task_content = content.content
+            task_id = content.id
+        else:
+            task_content = content
+            
+        self._pipeline_builder.add_sync_task(task_content, wait_for, task_id)
         return self
 
-    def pipeline_fork(self, task_contents: List[str]) -> 'Workforce':
+    def pipeline_fork(
+        self, task_contents: Union[List[str], List[Task]]
+    ) -> Workforce:
         """Create parallel branches from the current task.
         
+        Accepts either a list of strings for simple tasks or a list of Task 
+        objects for advanced usage with metadata, images, or custom 
+        configurations.
+        
         Args:
-            task_contents (List[str]): List of task content strings for parallel execution.
+            task_contents (Union[List[str], List[Task]]): List of task content 
+                strings or Task objects for parallel execution.
             
         Returns:
             Workforce: Self for method chaining.
             
         Example:
+            >>> # Simple usage with strings
             >>> workforce.pipeline_add("Collect Data").pipeline_fork([
             ...     "Technical Analysis", "Fundamental Analysis"
             ... ]).pipeline_join("Generate Report")
+            >>> 
+            >>> # Advanced usage with Task objects
+            >>> tasks = [
+            ...     Task(content="Parse JSON", additional_info={"format": "json"}),
+            ...     Task(content="Parse XML", additional_info={"format": "xml"})
+            ... ]
+            >>> workforce.pipeline_add("Fetch Data").pipeline_fork(tasks)
         """
         self._ensure_pipeline_builder()
-        self._pipeline_builder.fork(task_contents)
+        
+        # Convert Task objects to content strings if needed
+        if task_contents and isinstance(task_contents[0], Task):
+            # Extract content from Task objects
+            content_list = [task.content for task in task_contents]
+            self._pipeline_builder.fork(content_list)
+        else:
+            self._pipeline_builder.fork(task_contents)
         return self
     
-    def pipeline_join(self, content: str, task_id: Optional[str] = None) -> 'Workforce':
+    def pipeline_join(
+        self, content: Union[str, Task], task_id: Optional[str] = None
+    ) -> Workforce:
         """Join parallel branches with a synchronization task.
         
+        Accepts either a string for simple tasks or a Task object for 
+        advanced usage with metadata, images, or custom configurations.
+        
         Args:
-            content (str): Content of the join/sync task.
-            task_id (str, optional): ID for the sync task.
+            content (Union[str, Task]): Content of the join/sync task or a 
+                Task object. If a Task object is provided, task_id parameter 
+                is ignored.
+            task_id (str, optional): ID for the sync task. Only used when 
+                content is a string. (default: :obj:`None`)
             
         Returns:
             Workforce: Self for method chaining.
             
         Example:
+            >>> # Simple usage
             >>> workforce.pipeline_fork(["Task A", "Task B"]).pipeline_join("Merge Results")
+            >>> 
+            >>> # Advanced usage with Task object
+            >>> join_task = Task(
+            ...     content="Aggregate analysis",
+            ...     additional_info={"aggregation_type": "mean"}
+            ... )
+            >>> workforce.pipeline_fork(["A", "B"]).pipeline_join(join_task)
         """
         self._ensure_pipeline_builder()
-        self._pipeline_builder.join(content, task_id)
+        
+        # Convert Task object to parameters if needed
+        if isinstance(content, Task):
+            task_content = content.content
+            task_id = content.id
+        else:
+            task_content = content
+            
+        self._pipeline_builder.join(task_content, task_id)
         return self
     
 
-    def pipeline_build(self) -> 'Workforce':
+    def pipeline_build(self) -> Workforce:
         """Build the pipeline and set up the tasks for execution.
         
         Returns:
@@ -1069,23 +1236,16 @@
             The subtasks or generator of subtasks. Returns empty list for
             PIPELINE mode.
         """
-<<<<<<< HEAD
         # In PIPELINE mode, don't decompose - use predefined tasks
         if self.mode == WorkforceMode.PIPELINE:
             return []
         
-        decompose_prompt = TASK_DECOMPOSE_PROMPT.format(
-            content=task.content,
-            child_nodes_info=self._get_child_nodes_info(),
-            additional_info=task.additional_info,
-=======
         decompose_prompt = str(
             TASK_DECOMPOSE_PROMPT.format(
                 content=task.content,
                 child_nodes_info=self._get_child_nodes_info(),
                 additional_info=task.additional_info,
             )
->>>>>>> d64e6e9c
         )
         self.task_agent.reset()
         result = task.decompose(self.task_agent, decompose_prompt)
@@ -2068,6 +2228,13 @@
             else TaskState.FAILED
         )
         
+        # Log completion and mode info
+        logger.info(
+            f"Pipeline execution completed. Current mode: {self.mode.value}. "
+            f"Use workforce.reset() to reset mode to {self._initial_mode.value}, "
+            f"or workforce.set_mode() to manually change mode."
+        )
+        
         return task
 
     def _collect_pipeline_results(self) -> str:
@@ -2522,6 +2689,10 @@
         # Reset pipeline building state
         self._pipeline_builder = None
         
+        # Reset mode to initial value
+        self.mode = self._initial_mode
+        logger.debug(f"Workforce mode reset to {self._initial_mode.value}")
+        
         for child in self._children:
             child.reset()
 
@@ -3641,7 +3812,15 @@
             tasks_to_assign = [
                 task
                 for task in self._pending_tasks
-                if task.id not in self._task_dependencies
+                if (
+                    task.id not in self._task_dependencies
+                    and (
+                        task.additional_info is None
+                        or not task.additional_info.get(
+                            "_needs_decomposition", False
+                        )
+                    )
+                )
             ]
         if tasks_to_assign:
             logger.debug(
