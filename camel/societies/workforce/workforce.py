# ========= Copyright 2023-2024 @ CAMEL-AI.org. All Rights Reserved. =========
# Licensed under the Apache License, Version 2.0 (the "License");
# you may not use this file except in compliance with the License.
# You may obtain a copy of the License at
#
#     http://www.apache.org/licenses/LICENSE-2.0
#
# Unless required by applicable law or agreed to in writing, software
# distributed under the License is distributed on an "AS IS" BASIS,
# WITHOUT WARRANTIES OR CONDITIONS OF ANY KIND, either express or implied.
# See the License for the specific language governing permissions and
# limitations under the License.
# ========= Copyright 2023-2024 @ CAMEL-AI.org. All Rights Reserved. =========
from __future__ import annotations

import asyncio
import json
import time
import uuid
from collections import deque
from enum import Enum
from typing import Any, Coroutine, Deque, Dict, List, Optional

from colorama import Fore

from camel.agents import ChatAgent
from camel.logger import get_logger
from camel.messages.base import BaseMessage
from camel.models import ModelFactory
from camel.societies.workforce.base import BaseNode
from camel.societies.workforce.prompts import (
    ASSIGN_TASK_PROMPT,
    CREATE_NODE_PROMPT,
    WF_TASK_DECOMPOSE_PROMPT,
)
from camel.societies.workforce.role_playing_worker import RolePlayingWorker
from camel.societies.workforce.single_agent_worker import SingleAgentWorker
from camel.societies.workforce.task_channel import TaskChannel
from camel.societies.workforce.utils import (
    TaskAssignResult,
    WorkerConf,
    check_if_running,
)
from camel.societies.workforce.worker import Worker
from camel.tasks.task import Task, TaskState, validate_task_content
from camel.toolkits import (
    CodeExecutionToolkit,
    SearchToolkit,
    TaskPlanningToolkit,
    ThinkingToolkit,
)
from camel.types import ModelPlatformType, ModelType
from camel.utils import dependencies_required

from .workforce_logger import WorkforceLogger

logger = get_logger(__name__)


class WorkforceState(Enum):
    r"""Workforce execution state for human intervention support."""

    IDLE = "idle"
    RUNNING = "running"
    PAUSED = "paused"
    STOPPED = "stopped"


class WorkforceSnapshot:
    r"""Snapshot of workforce state for resuming execution."""

    def __init__(
        self,
        main_task: Optional[Task] = None,
        pending_tasks: Optional[Deque[Task]] = None,
        completed_tasks: Optional[List[Task]] = None,
        task_dependencies: Optional[Dict[str, List[str]]] = None,
        assignees: Optional[Dict[str, str]] = None,
        current_task_index: int = 0,
        description: str = "",
    ):
        self.main_task = main_task
        self.pending_tasks = pending_tasks.copy() if pending_tasks else deque()
        self.completed_tasks = (
            completed_tasks.copy() if completed_tasks else []
        )
        self.task_dependencies = (
            task_dependencies.copy() if task_dependencies else {}
        )
        self.assignees = assignees.copy() if assignees else {}
        self.current_task_index = current_task_index
        self.description = description
        self.timestamp = time.time()


class Workforce(BaseNode):
    r"""A system where multiple worker nodes (agents) cooperate together
    to solve tasks. It can assign tasks to worker nodes and also take
    strategies such as create new worker, decompose tasks, etc. to handle
    situations when the task fails.

    The workforce uses three specialized ChatAgents internally:
    - Coordinator Agent: Assigns tasks to workers based on their
      capabilities
    - Task Planner Agent: Decomposes complex tasks and composes results
    - Dynamic Workers: Created at runtime when tasks fail repeatedly

    Args:
        description (str): Description of the workforce.
        children (Optional[List[BaseNode]], optional): List of child nodes
            under this node. Each child node can be a worker node or
            another workforce node. (default: :obj:`None`)
        coordinator_agent_kwargs (Optional[Dict], optional): Keyword
            arguments passed directly to the coordinator :obj:`ChatAgent`
            constructor. The coordinator manages task assignment and failure
            handling strategies. See :obj:`ChatAgent` documentation
            for all available parameters.
            (default: :obj:`None` - uses ModelPlatformType.DEFAULT,
            ModelType.DEFAULT)
        task_agent_kwargs (Optional[Dict], optional): Keyword arguments
            passed directly to the task planning :obj:`ChatAgent` constructor.
            The task agent handles task decomposition into subtasks and result
            composition. See :obj:`ChatAgent` documentation for all
            available parameters.
            (default: :obj:`None` - uses ModelPlatformType.DEFAULT,
            ModelType.DEFAULT)
        new_worker_agent_kwargs (Optional[Dict], optional): Default keyword
            arguments passed to :obj:`ChatAgent` constructor for workers
            created dynamically at runtime when existing workers cannot handle
            failed tasks. See :obj:`ChatAgent` documentation for all
            available parameters.
            (default: :obj:`None` - creates workers with SearchToolkit,
            CodeExecutionToolkit, and ThinkingToolkit)
        graceful_shutdown_timeout (float, optional): The timeout in seconds
            for graceful shutdown when a task fails 3 times. During this
            period, the workforce remains active for debugging.
            Set to 0 for immediate shutdown. (default: :obj:`15.0`)
        share_memory (bool, optional): Whether to enable shared memory across
            SingleAgentWorker instances in the workforce. When enabled, all
            SingleAgentWorker instances, coordinator agent, and task planning
            agent will share their complete conversation history and
            function-calling trajectory, providing better context for task
            handoffs and continuity. Note: Currently only supports
            SingleAgentWorker instances; RolePlayingWorker and nested
            Workforce instances do not participate in memory sharing.
            (default: :obj:`False`)

    Example:
        >>> # Configure with custom model and shared memory
        >>> import asyncio
        >>> model = ModelFactory.create(
        ...     ModelPlatformType.OPENAI, ModelType.GPT_4O
        ... )
        >>> workforce = Workforce(
        ...     "Research Team",
        ...     coordinator_agent_kwargs={"model": model, "token_limit": 4000},
        ...     task_agent_kwargs={"model": model, "token_limit": 8000},
        ...     share_memory=True  # Enable shared memory
        ... )
        >>>
        >>> # Process a task
        >>> async def main():
        ...     task = Task(content="Research AI trends", id="1")
        ...     result = workforce.process_task(task)
        ...     return result
        >>> asyncio.run(main())
    """

    def __init__(
        self,
        description: str,
        children: Optional[List[BaseNode]] = None,
        coordinator_agent_kwargs: Optional[Dict] = None,
        task_agent_kwargs: Optional[Dict] = None,
        new_worker_agent_kwargs: Optional[Dict] = None,
        graceful_shutdown_timeout: float = 15.0,
        share_memory: bool = False,
    ) -> None:
        super().__init__(description)
        self._child_listening_tasks: Deque[asyncio.Task] = deque()
        self._children = children or []
        self.new_worker_agent_kwargs = new_worker_agent_kwargs
        self.graceful_shutdown_timeout = graceful_shutdown_timeout
        self.share_memory = share_memory
        self.metrics_logger = WorkforceLogger(workforce_id=self.node_id)
        self._task: Optional[Task] = None
        self._pending_tasks: Deque[Task] = deque()
        self._task_dependencies: Dict[str, List[str]] = {}
        self._assignees: Dict[str, str] = {}
        self._in_flight_tasks: int = 0
        # Dictionary to track task start times
        self._task_start_times: Dict[str, float] = {}
        # Human intervention support
        self._state = WorkforceState.IDLE
        self._pause_event = asyncio.Event()
        self._pause_event.set()  # Initially not paused
        self._stop_requested = False
        self._snapshots: List[WorkforceSnapshot] = []
        self._completed_tasks: List[Task] = []
        self._loop: Optional[asyncio.AbstractEventLoop] = None
        self._main_task_future: Optional[asyncio.Future] = None
        # Snapshot throttle support
        self._last_snapshot_time: float = 0.0
        # Minimum seconds between automatic snapshots
        self.snapshot_interval: float = 30.0
        if self.metrics_logger:
            for child in self._children:
                worker_type = type(child).__name__
                role_or_desc = child.description
                self.metrics_logger.log_worker_created(
                    worker_id=child.node_id,
                    worker_type=worker_type,
                    role=role_or_desc,
                )

        # Warning messages for default model usage
        if coordinator_agent_kwargs is None:
            logger.warning(
                "No coordinator_agent_kwargs provided. Using default "
                "ChatAgent settings (ModelPlatformType.DEFAULT, "
                "ModelType.DEFAULT). To customize the coordinator agent "
                "that assigns tasks and handles failures, pass a dictionary "
                "with ChatAgent parameters, e.g.: {'model': your_model, "
                "'tools': your_tools, 'token_limit': 8000}. See ChatAgent "
                "documentation for all available options."
            )
        if task_agent_kwargs is None:
            logger.warning(
                "No task_agent_kwargs provided. Using default ChatAgent "
                "settings (ModelPlatformType.DEFAULT, ModelType.DEFAULT). "
                "To customize the task planning agent that "
                "decomposes/composes tasks, pass a dictionary with "
                "ChatAgent parameters, e.g.: {'model': your_model, "
                "'token_limit': 16000}. See ChatAgent documentation for "
                "all available options."
            )
        if new_worker_agent_kwargs is None:
            logger.warning(
                "No new_worker_agent_kwargs provided. Workers created at "
                "runtime will use default ChatAgent settings with "
                "SearchToolkit, CodeExecutionToolkit, and ThinkingToolkit. "
                "To customize runtime worker creation, pass a dictionary "
                "with ChatAgent parameters, e.g.: {'model': your_model, "
                "'tools': your_tools}. See ChatAgent documentation for all "
                "available options."
            )

        if self.share_memory:
            logger.info(
                "Shared memory enabled. All agents will share their complete "
                "conversation history and function-calling trajectory for "
                "better context continuity during task handoffs."
            )

        coord_agent_sys_msg = BaseMessage.make_assistant_message(
            role_name="Workforce Manager",
            content="You are coordinating a group of workers. A worker can be "
            "a group of agents or a single agent. Each worker is "
            "created to solve a specific kind of task. Your job "
            "includes assigning tasks to a existing worker, creating "
            "a new worker for a task, etc.",
        )
        self.coordinator_agent = ChatAgent(
            coord_agent_sys_msg,
            **(coordinator_agent_kwargs or {}),
        )

        task_sys_msg = BaseMessage.make_assistant_message(
            role_name="Task Planner",
            content="You are going to compose and decompose tasks. Keep "
            "tasks that are sequential and require the same type of "
            "agent together in one agent process. Only decompose tasks "
            "that can be handled in parallel and require different types "
            "of agents. This ensures efficient execution by minimizing "
            "context switching between agents.",
        )
        _kwargs = dict(task_agent_kwargs or {})
        extra_tools = TaskPlanningToolkit().get_tools()
        _kwargs["tools"] = [*_kwargs.get("tools", []), *extra_tools]
        self.task_agent = ChatAgent(task_sys_msg, **_kwargs)

    def __repr__(self):
        return (
            f"Workforce {self.node_id} ({self.description}) - "
            f"State: {self._state.value}"
        )

    def _collect_shared_memory(self) -> Dict[str, List]:
        r"""Collect memory from all SingleAgentWorker instances for sharing.

        Returns:
            Dict[str, List]: A dictionary mapping agent types to their memory
                records. Contains entries for 'coordinator', 'task_agent',
                and 'workers'.
        """
        # TODO: add memory collection for RolePlayingWorker and nested
        # Workforce instances
        if not self.share_memory:
            return {}

        shared_memory: Dict[str, List] = {
            'coordinator': [],
            'task_agent': [],
            'workers': [],
        }

        try:
            # Collect coordinator agent memory
            coord_records = self.coordinator_agent.memory.retrieve()
            shared_memory['coordinator'] = [
                record.memory_record.to_dict() for record in coord_records
            ]

            # Collect task agent memory
            task_records = self.task_agent.memory.retrieve()
            shared_memory['task_agent'] = [
                record.memory_record.to_dict() for record in task_records
            ]

            # Collect worker memory only from SingleAgentWorker instances
            for child in self._children:
                if isinstance(child, SingleAgentWorker):
                    worker_records = child.worker.memory.retrieve()
                    worker_memory = [
                        record.memory_record.to_dict()
                        for record in worker_records
                    ]
                    shared_memory['workers'].extend(worker_memory)

        except Exception as e:
            logger.warning(f"Error collecting shared memory: {e}")

        return shared_memory

    def _share_memory_with_agents(
        self, shared_memory: Dict[str, List]
    ) -> None:
        r"""Share collected memory with coordinator, task agent, and
        SingleAgentWorker instances.

        Args:
            shared_memory (Dict[str, List]): Memory records collected from
                all agents to be shared.
        """
        if not self.share_memory or not shared_memory:
            return

        try:
            # Create a consolidated memory from all collected records
            all_records = []
            for _memory_type, records in shared_memory.items():
                all_records.extend(records)

            if not all_records:
                return

            # Import necessary classes for memory record reconstruction
            from camel.memories.records import MemoryRecord

            # Create consolidated memory objects from records
            memory_records: List[MemoryRecord] = []
            for record_dict in all_records:
                try:
                    memory_record = MemoryRecord.from_dict(record_dict)
                    memory_records.append(memory_record)
                except Exception as e:
                    logger.warning(f"Failed to reconstruct memory record: {e}")
                    continue

            if not memory_records:
                return

            # Share with coordinator agent
            for record in memory_records:
                # Only add records from other agents to avoid duplication
                if record.agent_id != self.coordinator_agent.agent_id:
                    self.coordinator_agent.memory.write_record(record)

            # Share with task agent
            for record in memory_records:
                if record.agent_id != self.task_agent.agent_id:
                    self.task_agent.memory.write_record(record)

            # Share with SingleAgentWorker instances only
            single_agent_workers = [
                child
                for child in self._children
                if isinstance(child, SingleAgentWorker)
            ]

            for worker in single_agent_workers:
                for record in memory_records:
                    if record.agent_id != worker.worker.agent_id:
                        worker.worker.memory.write_record(record)

            logger.info(
                f"Shared {len(memory_records)} memory records across "
                f"{len(single_agent_workers) + 2} agents in workforce "
                f"{self.node_id}"
            )

        except Exception as e:
            logger.warning(f"Error sharing memory with agents: {e}")

    def _sync_shared_memory(self) -> None:
        r"""Synchronize memory across all agents by collecting and sharing."""
        if not self.share_memory:
            return

        try:
            shared_memory = self._collect_shared_memory()
            self._share_memory_with_agents(shared_memory)
        except Exception as e:
            logger.warning(f"Error synchronizing shared memory: {e}")

    def _decompose_task(self, task: Task) -> List[Task]:
        r"""Decompose the task into subtasks. This method will also set the
        relationship between the task and its subtasks.

        Returns:
            List[Task]: The subtasks.
        """
        decompose_prompt = WF_TASK_DECOMPOSE_PROMPT.format(
            content=task.content,
            child_nodes_info=self._get_child_nodes_info(),
            additional_info=task.additional_info,
        )
        self.task_agent.reset()
        subtasks = task.decompose(self.task_agent, decompose_prompt)
        task.subtasks = subtasks
        for subtask in subtasks:
            subtask.parent = task

        return subtasks

    # Human intervention methods
    async def _async_pause(self) -> None:
        r"""Async implementation of pause to run on the event loop."""
        if self._state == WorkforceState.RUNNING:
            self._state = WorkforceState.PAUSED
            self._pause_event.clear()
            logger.info(f"Workforce {self.node_id} paused.")

    def pause(self) -> None:
        r"""Pause the workforce execution.
        If the internal event-loop is already running we schedule the
        asynchronous pause coroutine onto it.  When the loop has not yet
        been created (e.g. the caller presses the hot-key immediately after
        workforce start-up) we fall back to a synchronous state change so
        that no tasks will be scheduled until the loop is ready.
        """

        if self._loop and not self._loop.is_closed():
            self._submit_coro_to_loop(self._async_pause())
        else:
            # Loop not yet created, just mark state so when loop starts it
            # will proceed.
            if self._state == WorkforceState.RUNNING:
                self._state = WorkforceState.PAUSED
                self._pause_event.clear()
                logger.info(
                    f"Workforce {self.node_id} paused "
                    f"(event-loop not yet started)."
                )

    async def _async_resume(self) -> None:
        r"""Async implementation of resume to run on the event loop."""
        if self._state == WorkforceState.PAUSED:
            self._state = WorkforceState.RUNNING
            self._pause_event.set()
            logger.info(f"Workforce {self.node_id} resumed.")

            # Re-post ready tasks (if any)
            if self._pending_tasks:
                await self._post_ready_tasks()

    def resume(self) -> None:
        r"""Resume execution after a manual pause."""

        if self._loop and not self._loop.is_closed():
            self._submit_coro_to_loop(self._async_resume())
        else:
            # Loop not running yet, just mark state so when loop starts it
            # will proceed.
            if self._state == WorkforceState.PAUSED:
                self._state = WorkforceState.RUNNING
                self._pause_event.set()
                logger.info(
                    f"Workforce {self.node_id} resumed "
                    f"(event-loop not yet started)."
                )

    async def _async_stop_gracefully(self) -> None:
        r"""Async implementation of stop_gracefully to run on the event
        loop.
        """
        self._stop_requested = True
        if self._pause_event.is_set() is False:
            self._pause_event.set()  # Resume if paused to process stop
        logger.info(f"Workforce {self.node_id} stop requested.")

    def stop_gracefully(self) -> None:
        r"""Request workforce to finish current in-flight work then halt.

        Works both when the internal event-loop is alive and when it has not
        yet been started.  In the latter case we simply mark the stop flag so
        that the loop (when it eventually starts) will exit immediately after
        initialisation.
        """

        if self._loop and not self._loop.is_closed():
            self._submit_coro_to_loop(self._async_stop_gracefully())
        else:
            # Loop not yet created, set the flag synchronously so later
            # startup will respect it.
            self._stop_requested = True
            # Ensure any pending pause is released so that when the loop does
            # start it can see the stop request and exit.
            self._pause_event.set()
            logger.info(
                f"Workforce {self.node_id} stop requested "
                f"(event-loop not yet started)."
            )

    def save_snapshot(self, description: str = "") -> None:
        r"""Save current state as a snapshot."""
        snapshot = WorkforceSnapshot(
            main_task=self._task,
            pending_tasks=self._pending_tasks,
            completed_tasks=self._completed_tasks,
            task_dependencies=self._task_dependencies,
            assignees=self._assignees,
            current_task_index=len(self._completed_tasks),
            description=description or f"Snapshot at {time.time()}",
        )
        self._snapshots.append(snapshot)
        logger.info(f"Snapshot saved: {description}")

    def list_snapshots(self) -> List[str]:
        r"""List all available snapshots."""
        snapshots_info = []
        for i, snapshot in enumerate(self._snapshots):
            desc_part = (
                f" - {snapshot.description}" if snapshot.description else ""
            )
            info = (
                f"Snapshot {i}: {len(snapshot.completed_tasks)} completed, "
                f"{len(snapshot.pending_tasks)} pending{desc_part}"
            )
            snapshots_info.append(info)
        return snapshots_info

    def get_pending_tasks(self) -> List[Task]:
        r"""Get current pending tasks for human review."""
        return list(self._pending_tasks)

    def get_completed_tasks(self) -> List[Task]:
        r"""Get completed tasks."""
        return self._completed_tasks.copy()

    def modify_task_content(self, task_id: str, new_content: str) -> bool:
        r"""Modify the content of a pending task."""
        # Validate the new content first
        if not validate_task_content(new_content, task_id):
            logger.warning(
                f"Task {task_id} content modification rejected: "
                f"Invalid content. Content preview: '{new_content[:50]}...'"
            )
            return False

        for task in self._pending_tasks:
            if task.id == task_id:
                task.content = new_content
                logger.info(f"Task {task_id} content modified.")
                return True
        logger.warning(f"Task {task_id} not found in pending tasks.")
        return False

    def add_task(
        self,
        content: str,
        task_id: Optional[str] = None,
        additional_info: Optional[Dict[str, Any]] = None,
        insert_position: int = -1,
    ) -> Task:
        r"""Add a new task to the pending queue."""
        new_task = Task(
            content=content,
            id=task_id or f"human_added_{len(self._pending_tasks)}",
            additional_info=additional_info,
        )
        if insert_position == -1:
            self._pending_tasks.append(new_task)
        else:
            # Convert deque to list, insert, then back to deque
            tasks_list = list(self._pending_tasks)
            tasks_list.insert(insert_position, new_task)
            self._pending_tasks = deque(tasks_list)

        logger.info(f"New task added: {new_task.id}")
        return new_task

    def remove_task(self, task_id: str) -> bool:
        r"""Remove a task from the pending queue."""
        # Convert to list to find and remove
        tasks_list = list(self._pending_tasks)
        for i, task in enumerate(tasks_list):
            if task.id == task_id:
                tasks_list.pop(i)
                self._pending_tasks = deque(tasks_list)
                logger.info(f"Task {task_id} removed.")
                return True
        logger.warning(f"Task {task_id} not found in pending tasks.")
        return False

    def reorder_tasks(self, task_ids: List[str]) -> bool:
        r"""Reorder pending tasks according to the provided task IDs list."""
        # Create a mapping of task_id to task
        tasks_dict = {task.id: task for task in self._pending_tasks}

        # Check if all provided IDs exist
        if not all(task_id in tasks_dict for task_id in task_ids):
            logger.warning("Some task IDs not found in pending tasks.")
            return False

        # Check if we have the same number of tasks
        if len(task_ids) != len(self._pending_tasks):
            logger.warning(
                "Number of task IDs doesn't match pending tasks count."
            )
            return False

        # Reorder tasks
        reordered_tasks = deque([tasks_dict[task_id] for task_id in task_ids])
        self._pending_tasks = reordered_tasks

        logger.info("Tasks reordered successfully.")
        return True

    def resume_from_task(self, task_id: str) -> bool:
        r"""Resume execution from a specific task."""
        if self._state != WorkforceState.PAUSED:
            logger.warning(
                "Workforce must be paused to resume from specific task."
            )
            return False

        # Find the task in pending tasks
        tasks_list = list(self._pending_tasks)
        target_index = -1

        for i, task in enumerate(tasks_list):
            if task.id == task_id:
                target_index = i
                break

        if target_index == -1:
            logger.warning(f"Task {task_id} not found in pending tasks.")
            return False

        # Move completed tasks that come after the target task back to pending
        tasks_to_move_back = tasks_list[:target_index]
        remaining_tasks = tasks_list[target_index:]

        # Update pending tasks to start from the target task
        self._pending_tasks = deque(remaining_tasks)

        # Move previously "completed" tasks that are after target back to
        # pending and reset their state
        if tasks_to_move_back:
            # Reset state for tasks being moved back to pending
            for task in tasks_to_move_back:
                # Handle all possible task states
                if task.state in [TaskState.DONE, TaskState.FAILED]:
                    task.state = TaskState.OPEN
                    # Clear result to avoid confusion
                    task.result = None
                    # Reset failure count to give task a fresh start
                    task.failure_count = 0

            logger.info(
                f"Moving {len(tasks_to_move_back)} tasks back to pending "
                f"state."
            )

        logger.info(f"Ready to resume from task: {task_id}")
        return True

    def restore_from_snapshot(self, snapshot_index: int) -> bool:
        r"""Restore workforce state from a snapshot."""
        if not (0 <= snapshot_index < len(self._snapshots)):
            logger.warning(f"Invalid snapshot index: {snapshot_index}")
            return False

        if self._state == WorkforceState.RUNNING:
            logger.warning(
                "Cannot restore snapshot while workforce is running. "
                "Pause first."
            )
            return False

        snapshot = self._snapshots[snapshot_index]
        self._task = snapshot.main_task
        self._pending_tasks = snapshot.pending_tasks.copy()
        self._completed_tasks = snapshot.completed_tasks.copy()
        self._task_dependencies = snapshot.task_dependencies.copy()
        self._assignees = snapshot.assignees.copy()

        logger.info(f"Workforce state restored from snapshot {snapshot_index}")
        return True

    def get_workforce_status(self) -> Dict:
        r"""Get current workforce status for human review."""
        return {
            "state": self._state.value,
            "pending_tasks_count": len(self._pending_tasks),
            "completed_tasks_count": len(self._completed_tasks),
            "snapshots_count": len(self._snapshots),
            "children_count": len(self._children),
            "main_task_id": self._task.id if self._task else None,
        }

    @check_if_running(False)
    async def process_task_async(
        self, task: Task, interactive: bool = False
    ) -> Task:
        r"""Main entry point to process a task asynchronously.

        Args:
            task (Task): The task to be processed.
            interactive (bool, optional): If True, enables human-intervention
                workflow (pause/resume/snapshot). Defaults to False, which
                runs the task in a blocking one-shot manner.

        Returns:
            Task: The updated task.
        """
        # Delegate to intervention pipeline when requested to keep
        # backward-compat.
        if interactive:
            return await self._process_task_with_snapshot(task)

        if not validate_task_content(task.content, task.id):
            task.state = TaskState.FAILED
            task.result = "Task failed: Invalid or empty content provided"
            logger.warning(
                f"Task {task.id} rejected: Invalid or empty content. "
                f"Content preview: '{task.content[:50]}...'"
            )
            return task

        self.reset()
        self._task = task
        if self.metrics_logger:
            self.metrics_logger.log_task_created(
                task_id=task.id,
                description=task.content,
                task_type=task.type,
                metadata=task.additional_info,
            )
        task.state = TaskState.FAILED
        # The agent tend to be overconfident on the whole task, so we
        # decompose the task into subtasks first
        subtasks = self._decompose_task(task)
        if self.metrics_logger and subtasks:
            self.metrics_logger.log_task_decomposed(
                parent_task_id=task.id, subtask_ids=[st.id for st in subtasks]
            )
            for subtask in subtasks:
                self.metrics_logger.log_task_created(
                    task_id=subtask.id,
                    description=subtask.content,
                    parent_task_id=task.id,
                    task_type=subtask.type,
                    metadata=subtask.additional_info,
                )
        if subtasks:
            # If decomposition happened, the original task becomes a container.
            # We only execute its subtasks.
            self._pending_tasks.extendleft(reversed(subtasks))
        else:
            # If no decomposition, execute the original task.
            self._pending_tasks.append(task)

        self.set_channel(TaskChannel())

        await self.start()

<<<<<<< HEAD
=======
        if subtasks:
            task.result = "\n\n".join(
                f"--- Subtask {sub.id} Result ---\n{sub.result}"
                for sub in task.subtasks
                if sub.result
            )
            if task.subtasks and all(
                sub.state == TaskState.DONE for sub in task.subtasks
            ):
                task.state = TaskState.DONE
            else:
                task.state = TaskState.FAILED

        return task

    def process_task(self, task: Task) -> Task:
        r"""Synchronous wrapper for process_task that handles async operations
        internally.

        Args:
            task (Task): The task to be processed.

        Returns:
            Task: The updated task.

        Example:
            >>> workforce = Workforce("My Team")
            >>> task = Task(content="Analyze data", id="1")
            >>> result = workforce.process_task(task)  # No async/await
            needed
            >>> print(result.result)
        """
        import asyncio
        import concurrent.futures

        # Check if we're already in an event loop
        try:
            asyncio.get_running_loop()

            # If we're in an event loop, we need to run in a thread
            def run_in_thread():
                # Create new event loop for this thread
                new_loop = asyncio.new_event_loop()
                asyncio.set_event_loop(new_loop)
                try:
                    return new_loop.run_until_complete(
                        self.process_task_async(task)
                    )
                finally:
                    new_loop.close()

            with concurrent.futures.ThreadPoolExecutor() as executor:
                future = executor.submit(run_in_thread)
                return future.result()

        except RuntimeError:
            # No event loop running, we can create one
            return asyncio.run(self.process_task_async(task))

    async def _process_task_with_snapshot(self, task: Task) -> Task:
        r"""Async version of process_task that supports human intervention.
        This method can be paused, resumed, and allows task modification.

        Args:
            task (Task): The task to be processed.

        Returns:
            Task: The updated task.
        """

        if not validate_task_content(task.content, task.id):
            task.state = TaskState.FAILED
            task.result = "Task failed: Invalid or empty content provided"
            logger.warning(
                f"Task {task.id} rejected: Invalid or empty content. "
                f"Content preview: '{task.content[:50]}...'"
            )
            return task

        self.reset()
        self._task = task
        self._state = WorkforceState.RUNNING
        task.state = TaskState.OPEN
        self._pending_tasks.append(task)

        # Decompose the task into subtasks first
        subtasks = self._decompose_task(task)
        self._pending_tasks.extendleft(reversed(subtasks))
        self.set_channel(TaskChannel())

        # Save initial snapshot
        self.save_snapshot("Initial task decomposition")

        try:
            await self.start()
        except Exception as e:
            logger.error(f"Error in workforce execution: {e}")
            self._state = WorkforceState.STOPPED
            raise
        finally:
            if self._state != WorkforceState.STOPPED:
                self._state = WorkforceState.IDLE

>>>>>>> fc1f2176
        return task

    def _process_task_with_intervention(self, task: Task) -> Task:
        r"""Process task with human intervention support. This creates and
        manages its own event loop to allow for pausing/resuming functionality.

        Args:
            task (Task): The task to be processed.

        Returns:
            Task: The updated task.
        """
        # Create new event loop if none exists or if we need a fresh one
        try:
            self._loop = asyncio.get_event_loop()
            if self._loop.is_closed():
                self._loop = asyncio.new_event_loop()
                asyncio.set_event_loop(self._loop)
        except RuntimeError:
            self._loop = asyncio.new_event_loop()
            asyncio.set_event_loop(self._loop)

        try:
            return self._loop.run_until_complete(
                self._process_task_with_snapshot(task)
            )
        finally:
            # Decide whether to keep or close the loop
            if self._loop and not self._loop.is_closed():
                if self._state == WorkforceState.PAUSED:
                    # Keep alive to support resume()
                    logger.info(
                        "Event loop kept alive for potential resume "
                        "operations."
                    )
                else:
                    # No more tasks; shut everything down cleanly
                    try:
                        # Ensure all async generators are finished
                        self._loop.run_until_complete(
                            self._loop.shutdown_asyncgens()
                        )
                    except RuntimeError:
                        # Loop already running elsewhere
                        pass
                    self._loop.close()

    def continue_from_pause(self) -> Optional[Task]:
        r"""Continue execution from a paused state. This reuses the
        existing event loop.

        Returns:
            Optional[Task]: The completed task if execution finishes, None if
                still running/paused.
        """
        if self._state != WorkforceState.PAUSED:
            logger.warning("Workforce is not in paused state.")
            return None

        if self._loop is None or self._loop.is_closed():
            logger.error("No active event loop available for resuming.")
            return None

        # Resume execution
        self.resume()

        try:
            # Continue the existing async task
            remaining_task = self._loop.run_until_complete(
                self._continue_execution()
            )
            return remaining_task
        except Exception as e:
            logger.error(f"Error continuing execution: {e}")
            self._state = WorkforceState.STOPPED
            return None

    async def _continue_execution(self) -> Optional[Task]:
        r"""Internal method to continue execution after pause."""
        try:
            await self._listen_to_channel()
        except Exception as e:
            logger.error(f"Error in continued execution: {e}")
            self._state = WorkforceState.STOPPED
            raise
        finally:
            if self._state != WorkforceState.STOPPED:
                self._state = WorkforceState.IDLE

        return self._task

    @check_if_running(False)
    def add_single_agent_worker(
        self, description: str, worker: ChatAgent
    ) -> Workforce:
        r"""Add a worker node to the workforce that uses a single agent.

        Args:
            description (str): Description of the worker node.
            worker (ChatAgent): The agent to be added.

        Returns:
            Workforce: The workforce node itself.
        """
        worker_node = SingleAgentWorker(description, worker)
        self._children.append(worker_node)
        if self.metrics_logger:
            self.metrics_logger.log_worker_created(
                worker_id=worker_node.node_id,
                worker_type='SingleAgentWorker',
                role=worker_node.description,
            )
        return self

    @check_if_running(False)
    def add_role_playing_worker(
        self,
        description: str,
        assistant_role_name: str,
        user_role_name: str,
        assistant_agent_kwargs: Optional[Dict] = None,
        user_agent_kwargs: Optional[Dict] = None,
        summarize_agent_kwargs: Optional[Dict] = None,
        chat_turn_limit: int = 3,
    ) -> Workforce:
        r"""Add a worker node to the workforce that uses `RolePlaying` system.

        Args:
            description (str): Description of the node.
            assistant_role_name (str): The role name of the assistant agent.
            user_role_name (str): The role name of the user agent.
            assistant_agent_kwargs (Optional[Dict]): The keyword arguments to
                initialize the assistant agent in the role playing, like the
                model name, etc. (default: :obj:`None`)
            user_agent_kwargs (Optional[Dict]): The keyword arguments to
                initialize the user agent in the role playing, like the
                model name, etc. (default: :obj:`None`)
            summarize_agent_kwargs (Optional[Dict]): The keyword arguments to
                initialize the summarize agent, like the model name, etc.
                (default: :obj:`None`)
            chat_turn_limit (int): The maximum number of chat turns in the
                role playing. (default: :obj:`3`)

        Returns:
            Workforce: The workforce node itself.
        """
        worker_node = RolePlayingWorker(
            description=description,
            assistant_role_name=assistant_role_name,
            user_role_name=user_role_name,
            assistant_agent_kwargs=assistant_agent_kwargs,
            user_agent_kwargs=user_agent_kwargs,
            summarize_agent_kwargs=summarize_agent_kwargs,
            chat_turn_limit=chat_turn_limit,
        )
        self._children.append(worker_node)
        if self.metrics_logger:
            self.metrics_logger.log_worker_created(
                worker_id=worker_node.node_id,
                worker_type='RolePlayingWorker',
                role=worker_node.description,
            )
        return self

    @check_if_running(False)
    def add_workforce(self, workforce: Workforce) -> Workforce:
        r"""Add a workforce node to the workforce.

        Args:
            workforce (Workforce): The workforce node to be added.

        Returns:
            Workforce: The workforce node itself.
        """
        self._children.append(workforce)
        return self

    async def _async_reset(self) -> None:
        r"""Async implementation of reset to run on the event loop."""
        self._pause_event.set()

    @check_if_running(False)
    def reset(self) -> None:
        r"""Reset the workforce and all the child nodes under it. Can only
        be called when the workforce is not running.
        """
        super().reset()
        self._task = None
        self._pending_tasks.clear()
        self._child_listening_tasks.clear()
        # Clear dependency tracking
        self._task_dependencies.clear()
        self._completed_tasks = []
        self._assignees.clear()
        self._in_flight_tasks = 0
        self.coordinator_agent.reset()
        self.task_agent.reset()
        self._task_start_times.clear()
        for child in self._children:
            child.reset()

        # Reset intervention state
        self._state = WorkforceState.IDLE
        self._stop_requested = False
        # Handle asyncio.Event in a thread-safe way
        if self._loop and not self._loop.is_closed():
            # If we have a loop, use it to set the event safely
            asyncio.run_coroutine_threadsafe(
                self._async_reset(), self._loop
            ).result()
        else:
            try:
                self._reset_task = asyncio.create_task(self._async_reset())
            except RuntimeError:
                asyncio.run(self._async_reset())

        if hasattr(self, 'logger') and self.metrics_logger is not None:
            self.metrics_logger.reset_task_data()
        else:
            self.metrics_logger = WorkforceLogger(workforce_id=self.node_id)

    @check_if_running(False)
    def set_channel(self, channel: TaskChannel) -> None:
        r"""Set the channel for the node and all the child nodes under it."""
        self._channel = channel
        for child in self._children:
            child.set_channel(channel)

    def _get_child_nodes_info(self) -> str:
        r"""Get the information of all the child nodes under this node."""
        info = ""
        for child in self._children:
            if isinstance(child, Workforce):
                additional_info = "A Workforce node"
            elif isinstance(child, SingleAgentWorker):
                additional_info = "tools: " + (
                    ", ".join(child.worker.tool_dict.keys())
                )
            elif isinstance(child, RolePlayingWorker):
                additional_info = "A Role playing node"
            else:
                additional_info = "Unknown node"
            info += (
                f"<{child.node_id}>:<{child.description}>:<"
                f"{additional_info}>\n"
            )
        return info

    def _find_assignee(
        self,
        tasks: List[Task],
    ) -> TaskAssignResult:
        r"""Assigns multiple tasks to worker nodes with the best capabilities.

        Parameters:
            tasks (List[Task]): The tasks to be assigned.

        Returns:
            TaskAssignResult: Assignment result containing task assignments
                with their dependencies.
        """
        self.coordinator_agent.reset()

        # Format tasks information for the prompt
        tasks_info = ""
        for task in tasks:
            tasks_info += f"Task ID: {task.id}\n"
            tasks_info += f"Content: {task.content}\n"
            if task.additional_info:
                tasks_info += f"Additional Info: {task.additional_info}\n"
            tasks_info += "---\n"

        prompt = ASSIGN_TASK_PROMPT.format(
            tasks_info=tasks_info,
            child_nodes_info=self._get_child_nodes_info(),
        )

        logger.debug(
            f"Sending batch assignment request to coordinator "
            f"for {len(tasks)} tasks."
        )

        response = self.coordinator_agent.step(
            prompt, response_format=TaskAssignResult
        )
        result_dict = json.loads(response.msg.content, parse_int=str)
        task_assign_result = TaskAssignResult(**result_dict)
        return task_assign_result

    async def _post_task(self, task: Task, assignee_id: str) -> None:
        # Record the start time when a task is posted
        self._task_start_times[task.id] = time.time()

        if self.metrics_logger:
            self.metrics_logger.log_task_started(
                task_id=task.id, worker_id=assignee_id
            )
        self._in_flight_tasks += 1
        await self._channel.post_task(task, self.node_id, assignee_id)

    async def _post_dependency(self, dependency: Task) -> None:
        await self._channel.post_dependency(dependency, self.node_id)

    def _create_worker_node_for_task(self, task: Task) -> Worker:
        r"""Creates a new worker node for a given task and add it to the
        children list of this node. This is one of the actions that
        the coordinator can take when a task has failed.

        Args:
            task (Task): The task for which the worker node is created.

        Returns:
            Worker: The created worker node.
        """
        prompt = CREATE_NODE_PROMPT.format(
            content=task.content,
            child_nodes_info=self._get_child_nodes_info(),
            additional_info=task.additional_info,
        )
        response = self.coordinator_agent.step(
            prompt, response_format=WorkerConf
        )
        result_dict = json.loads(response.msg.content)
        new_node_conf = WorkerConf(**result_dict)

        new_agent = self._create_new_agent(
            new_node_conf.role,
            new_node_conf.sys_msg,
        )

        new_node = SingleAgentWorker(
            description=new_node_conf.description,
            worker=new_agent,
        )
        new_node.set_channel(self._channel)

        print(f"{Fore.CYAN}{new_node} created.{Fore.RESET}")

        self._children.append(new_node)
        if self.metrics_logger:
            self.metrics_logger.log_worker_created(
                worker_id=new_node.node_id,
                worker_type='SingleAgentWorker',
                role=new_node_conf.role,
                metadata={'description': new_node_conf.description},
            )
        self._child_listening_tasks.append(
            asyncio.create_task(new_node.start())
        )
        return new_node

    def _create_new_agent(self, role: str, sys_msg: str) -> ChatAgent:
        worker_sys_msg = BaseMessage.make_assistant_message(
            role_name=role,
            content=sys_msg,
        )

        if self.new_worker_agent_kwargs is not None:
            return ChatAgent(worker_sys_msg, **self.new_worker_agent_kwargs)

        # Default tools for a new agent
        function_list = [
            SearchToolkit().search_duckduckgo,
            *CodeExecutionToolkit().get_tools(),
            *ThinkingToolkit().get_tools(),
        ]

        model = ModelFactory.create(
            model_platform=ModelPlatformType.DEFAULT,
            model_type=ModelType.DEFAULT,
            model_config_dict={"temperature": 0},
        )

        return ChatAgent(worker_sys_msg, model=model, tools=function_list)  # type: ignore[arg-type]

    async def _get_returned_task(self) -> Task:
        r"""Get the task that's published by this node and just get returned
        from the assignee. Includes timeout handling to prevent indefinite
        waiting.
        """
        try:
            # Add timeout to prevent indefinite waiting
            return await asyncio.wait_for(
                self._channel.get_returned_task_by_publisher(self.node_id),
                timeout=300.0,  # 5 minute timeout
            )
        except asyncio.TimeoutError:
            logger.warning(
                f"Timeout waiting for returned task in "
                f"workforce {self.node_id}"
            )
            raise

    async def _post_ready_tasks(self) -> None:
        r"""Checks for unassigned tasks, assigns them, and then posts any
        tasks whose dependencies have been met."""

        # Step 1: Identify and assign any new tasks in the pending queue
        tasks_to_assign = [
            task
            for task in self._pending_tasks
            if task.id not in self._task_dependencies
        ]
        if tasks_to_assign:
            logger.debug(
                f"Found {len(tasks_to_assign)} new tasks. "
                f"Requesting assignment..."
            )
            batch_result = self._find_assignee(tasks_to_assign)
            logger.debug(
                f"Coordinator returned assignments:\n"
                f"{json.dumps(batch_result.dict(), indent=2)}"
            )
            for assignment in batch_result.assignments:
                self._task_dependencies[assignment.task_id] = (
                    assignment.dependencies
                )
                self._assignees[assignment.task_id] = assignment.assignee_id
                if self.metrics_logger:
                    # queue_time_seconds can be derived by logger if task
                    # creation time is logged
                    self.metrics_logger.log_task_assigned(
                        task_id=assignment.task_id,
                        worker_id=assignment.assignee_id,
                        dependencies=assignment.dependencies,
                        queue_time_seconds=None,
                    )

        # Step 2: Iterate through all pending tasks and post those that are
        # ready
        posted_tasks = []
        for task in self._pending_tasks:
            # A task must be assigned to be considered for posting
            if task.id in self._task_dependencies:
                dependencies = self._task_dependencies[task.id]
                # Check if all dependencies for this task are in the completed
                # set
                if all(
                    dep_id in {t.id for t in self._completed_tasks}
                    for dep_id in dependencies
                ):
                    assignee_id = self._assignees[task.id]
                    logger.debug(
                        f"Posting task {task.id} to assignee {assignee_id}. "
                        f"Dependencies met."
                    )
                    await self._post_task(task, assignee_id)
                    posted_tasks.append(task)

        # Step 3: Remove the posted tasks from the pending list
        for task in posted_tasks:
            try:
                self._pending_tasks.remove(task)
            except ValueError:
                # Task might have been removed by another process, which is
                # fine
                pass

    async def _handle_failed_task(self, task: Task) -> bool:
        task.failure_count += 1

        if self.metrics_logger:
            worker_id = self._assignees.get(task.id)
            self.metrics_logger.log_task_failed(
                task_id=task.id,
                worker_id=worker_id,
                error_message=task.result or "Task execution failed",
                error_type="TaskFailure",
                metadata={'failure_count': task.failure_count},
            )

        if task.failure_count >= 3:
            return True

        if task.get_depth() >= 3:
            # Create a new worker node and reassign
            assignee = self._create_worker_node_for_task(task)

            # Sync shared memory after creating new worker to provide context
            if self.share_memory:
                logger.info(
                    f"Syncing shared memory after creating new worker "
                    f"{assignee.node_id} for failed task {task.id}"
                )
                self._sync_shared_memory()

            await self._post_task(task, assignee.node_id)
            action_taken = f"reassigned to new worker {assignee.node_id}"
        else:
            subtasks = self._decompose_task(task)
            if self.metrics_logger and subtasks:
                self.metrics_logger.log_task_decomposed(
                    parent_task_id=task.id,
                    subtask_ids=[st.id for st in subtasks],
                )
                for subtask in subtasks:
                    self.metrics_logger.log_task_created(
                        task_id=subtask.id,
                        description=subtask.content,
                        parent_task_id=task.id,
                        task_type=subtask.type,
                        metadata=subtask.additional_info,
                    )
            # Insert packets at the head of the queue
            self._pending_tasks.extendleft(reversed(subtasks))

            # Sync shared memory after task decomposition
            if self.share_memory:
                logger.info(
                    f"Syncing shared memory after decomposing failed "
                    f"task {task.id}"
                )
                self._sync_shared_memory()

            await self._post_ready_tasks()
            action_taken = f"decomposed into {len(subtasks)} subtasks"
        if task.id in self._assignees:
            await self._channel.archive_task(task.id)

        logger.debug(
            f"Task {task.id} failed and was {action_taken}. "
            f"Updating dependency state."
        )
        # Mark task as completed for dependency tracking
        self._completed_tasks.append(task)

        # Post next ready tasks

        # Sync shared memory after task completion to share knowledge
        if self.share_memory:
            logger.info(
                f"Syncing shared memory after task {task.id} completion"
            )
            self._sync_shared_memory()

        # Check if any pending tasks are now ready to execute
        await self._post_ready_tasks()
        return False

    async def _handle_completed_task(self, task: Task) -> None:
        if self.metrics_logger:
            worker_id = self._assignees.get(task.id, "unknown")
            processing_time_seconds = None
            token_usage = None

            # Get processing time from task start time or additional info
            if task.id in self._task_start_times:
                processing_time_seconds = (
                    time.time() - self._task_start_times[task.id]
                )
                del self._task_start_times[task.id]  # Prevent memory leaks
            elif (
                task.additional_info is not None
                and 'processing_time_seconds' in task.additional_info
            ):
                processing_time_seconds = task.additional_info[
                    'processing_time_seconds'
                ]

            # Get token usage from task additional info
            if (
                task.additional_info is not None
                and 'token_usage' in task.additional_info
            ):
                token_usage = task.additional_info['token_usage']

            # Try to get token usage from SingleAgentWorker memory if available
            assignee_node = next(
                (
                    child
                    for child in self._children
                    if child.node_id == worker_id
                ),
                None,
            )
            if isinstance(assignee_node, SingleAgentWorker):
                _, total_tokens = assignee_node.worker.memory.get_context()
                token_usage = {'total_tokens': total_tokens}

            # Log the completed task
            self.metrics_logger.log_task_completed(
                task_id=task.id,
                worker_id=worker_id,
                result_summary=task.result if task.result else "Completed",
                processing_time_seconds=processing_time_seconds,
                token_usage=token_usage,
                metadata={'current_state': task.state.value},
            )

        # Find and remove the completed task from pending tasks
        tasks_list = list(self._pending_tasks)
        found_and_removed = False

        for i, pending_task in enumerate(tasks_list):
            if pending_task.id == task.id:
                # Remove this specific task
                tasks_list.pop(i)
                self._pending_tasks = deque(tasks_list)
                found_and_removed = True
                print(
                    f"{Fore.GREEN}✅ Task {task.id} completed and removed "
                    f"from queue.{Fore.RESET}"
                )
                break

        if not found_and_removed:
            # Task was already removed from pending queue (expected case when
            # it had been popped immediately after posting).  No need to
            # draw user attention with a warning; record at debug level.
            logger.debug(
                f"Completed task {task.id} was already removed from pending "
                "queue."
            )

        # Archive the task and update dependency tracking
        if task.id in self._assignees:
            await self._channel.archive_task(task.id)

        # Ensure it's in completed tasks set
        self._completed_tasks.append(task)

        # Handle parent task completion logic
        parent = task.parent
        if parent and parent.id not in {t.id for t in self._completed_tasks}:
            all_subtasks_done = all(
                sub.id in {t.id for t in self._completed_tasks}
                for sub in parent.subtasks
            )
            if all_subtasks_done:
                # Set the parent task state to done
                parent.state = TaskState.DONE
                logger.debug(
                    f"All subtasks of {parent.id} are done. "
                    f"Marking parent as complete."
                )
                # Treat the parent task as a completed task to unblock
                # its dependents. Since it was never sent to a worker,
                # we call this method recursively.
                await self._handle_completed_task(parent)

        # Sync shared memory after task completion to share knowledge
        if self.share_memory:
            logger.info(
                f"Syncing shared memory after task {task.id} completion"
            )
            self._sync_shared_memory()

        # Check if any pending tasks are now ready to execute
        await self._post_ready_tasks()

    async def _graceful_shutdown(self, failed_task: Task) -> None:
        r"""Handle graceful shutdown with configurable timeout. This is used to
        keep the workforce running for a while to debug the failed task.

        Args:
            failed_task (Task): The task that failed and triggered shutdown.
        """
        if self.graceful_shutdown_timeout <= 0:
            # Immediate shutdown if timeout is 0 or negative
            return

        logger.warning(
            f"Workforce will shutdown in {self.graceful_shutdown_timeout} "
            f"seconds due to failure. You can use this time to inspect the "
            f"current state of the workforce."
        )
        # Wait for the full timeout period
        await asyncio.sleep(self.graceful_shutdown_timeout)

    def get_workforce_log_tree(self) -> str:
        r"""Returns an ASCII tree representation of the task hierarchy and
        worker status.
        """
        if not self.metrics_logger:
            return "Logger not initialized."
        return self.metrics_logger.get_ascii_tree_representation()

    def get_workforce_kpis(self) -> Dict[str, Any]:
        r"""Returns a dictionary of key performance indicators."""
        if not self.metrics_logger:
            return {"error": "Logger not initialized."}
        return self.metrics_logger.get_kpis()

    def dump_workforce_logs(self, file_path: str) -> None:
        r"""Dumps all collected logs to a JSON file.

        Args:
            file_path (str): The path to the JSON file.
        """
        if not self.metrics_logger:
            print("Logger not initialized. Cannot dump logs.")
            return
        self.metrics_logger.dump_to_json(file_path)
        # Use logger.info or print, consistent with existing style
        logger.info(f"Workforce logs dumped to {file_path}")

    @check_if_running(False)
    async def _listen_to_channel(self) -> None:
        r"""Continuously listen to the channel, post task to the channel and
        track the status of posted tasks. Now supports pause/resume and
        graceful stop.
        """

        self._running = True
        self._state = WorkforceState.RUNNING
        logger.info(f"Workforce {self.node_id} started.")

        await self._post_ready_tasks()

        while (
            self._task is None
            or self._pending_tasks
            or self._in_flight_tasks > 0
        ) and not self._stop_requested:
            try:
                # Check for pause request at the beginning of each loop
                # iteration
                await self._pause_event.wait()

                # Check for stop request after potential pause
                if self._stop_requested:
                    logger.info("Stop requested, breaking execution loop.")
                    break

                # Save snapshot before processing next task
                if self._pending_tasks:
                    current_task = self._pending_tasks[0]
                    # Throttled snapshot
                    if (
                        time.time() - self._last_snapshot_time
                        >= self.snapshot_interval
                    ):
                        self.save_snapshot(
                            f"Before processing task: {current_task.id}"
                        )
                        self._last_snapshot_time = time.time()

                # Get returned task (this may block until a task is returned)
                returned_task = await self._get_returned_task()
                self._in_flight_tasks -= 1

                # Check for stop request after getting task
                if self._stop_requested:
                    logger.info("Stop requested after receiving task.")
                    break

                # Process the returned task based on its state
                if returned_task.state == TaskState.DONE:
                    print(
                        f"{Fore.CYAN}🎯 Task {returned_task.id} completed "
                        f"successfully.{Fore.RESET}"
                    )
                    await self._handle_completed_task(returned_task)
                elif returned_task.state == TaskState.FAILED:
                    halt = await self._handle_failed_task(returned_task)
                    if not halt:
                        continue
                    print(
                        f"{Fore.RED}Task {returned_task.id} has failed "
                        f"for 3 times, halting the workforce.{Fore.RESET}"
                    )
                    # Graceful shutdown instead of immediate break
                    await self._graceful_shutdown(returned_task)
                    break
                elif returned_task.state == TaskState.OPEN:
                    # TODO: multi-layer workforce
                    pass
                else:
                    raise ValueError(
                        f"Task {returned_task.id} has an unexpected state."
                    )

            except Exception as e:
                logger.error(f"Error processing task: {e}")
                if self._stop_requested:
                    break
                # Continue with next iteration unless stop is requested
                continue

        # Handle final state
        if self._stop_requested:
            self._state = WorkforceState.STOPPED
            logger.info("Workforce stopped by user request.")
        elif not self._pending_tasks and self._in_flight_tasks == 0:
            self._state = WorkforceState.IDLE
            logger.info("All tasks completed.")

        # shut down the whole workforce tree
        self.stop()

    def _submit_coro_to_loop(self, coro: 'Coroutine') -> None:
        r"""Thread-safe submission of coroutine to the workforce loop."""

        loop = self._loop
        if loop is None or loop.is_closed():
            logger.warning("Cannot submit coroutine - no active event loop")
            return
        try:
            running_loop = asyncio.get_running_loop()
        except RuntimeError:
            running_loop = None

        if running_loop is loop:
            loop.create_task(coro)
        else:
            asyncio.run_coroutine_threadsafe(coro, loop)

    @check_if_running(False)
    async def start(self) -> None:
        r"""Start itself and all the child nodes under it."""
        # Sync shared memory at the start to ensure all agents have context
        if self.share_memory:
            logger.info(
                f"Syncing shared memory at workforce {self.node_id} startup"
            )
            self._sync_shared_memory()

        for child in self._children:
            child_listening_task = asyncio.create_task(child.start())
            self._child_listening_tasks.append(child_listening_task)
        await self._listen_to_channel()

    @check_if_running(True)
    def stop(self) -> None:
        r"""Stop all the child nodes under it. The node itself will be stopped
        by its parent node.
        """
        for child in self._children:
            if child._running:
                child.stop()
        for child_task in self._child_listening_tasks:
            child_task.cancel()
        self._running = False

    def clone(self, with_memory: bool = False) -> 'Workforce':
        r"""Creates a new instance of Workforce with the same configuration.

        Args:
            with_memory (bool, optional): Whether to copy the memory
                (conversation history) to the new instance. If True, the new
                instance will have the same conversation history. If False,
                the new instance will have a fresh memory.
                (default: :obj:`False`)

        Returns:
            Workforce: A new instance of Workforce with the same configuration.
        """

        # Create a new instance with the same configuration
        # Extract the original kwargs from the agents to properly clone them
        coordinator_kwargs = (
            getattr(self.coordinator_agent, 'init_kwargs', {}) or {}
        )
        task_kwargs = getattr(self.task_agent, 'init_kwargs', {}) or {}

        new_instance = Workforce(
            description=self.description,
            coordinator_agent_kwargs=coordinator_kwargs.copy(),
            task_agent_kwargs=task_kwargs.copy(),
            new_worker_agent_kwargs=self.new_worker_agent_kwargs.copy()
            if self.new_worker_agent_kwargs
            else None,
            graceful_shutdown_timeout=self.graceful_shutdown_timeout,
            share_memory=self.share_memory,
        )

        new_instance.task_agent = self.task_agent.clone(with_memory)
        new_instance.coordinator_agent = self.coordinator_agent.clone(
            with_memory
        )

        for child in self._children:
            if isinstance(child, SingleAgentWorker):
                cloned_worker = child.worker.clone(with_memory)
                new_instance.add_single_agent_worker(
                    child.description, cloned_worker
                )
            elif isinstance(child, RolePlayingWorker):
                new_instance.add_role_playing_worker(
                    child.description,
                    child.assistant_role_name,
                    child.user_role_name,
                    child.chat_turn_limit,
                    child.assistant_agent_kwargs,
                    child.user_agent_kwargs,
                    child.summarize_agent_kwargs,
                )
            elif isinstance(child, Workforce):
                new_instance.add_workforce(child.clone(with_memory))
            else:
                logger.warning(f"{type(child)} is not being cloned.")
                continue

        return new_instance

    @dependencies_required("mcp")
    def to_mcp(
        self,
        name: str = "CAMEL-Workforce",
        description: str = (
            "A workforce system using the CAMEL AI framework for "
            "multi-agent collaboration."
        ),
        dependencies: Optional[List[str]] = None,
        host: str = "localhost",
        port: int = 8001,
    ):
        r"""Expose this Workforce as an MCP server.

        Args:
            name (str): Name of the MCP server.
                (default: :obj:`CAMEL-Workforce`)
            description (str): Description of the workforce. If
                None, a generic description is used. (default: :obj:`A
                workforce system using the CAMEL AI framework for
                multi-agent collaboration.`)
            dependencies (Optional[List[str]]): Additional
                dependencies for the MCP server. (default: :obj:`None`)
            host (str): Host to bind to for HTTP transport.
                (default: :obj:`localhost`)
            port (int): Port to bind to for HTTP transport.
                (default: :obj:`8001`)

        Returns:
            FastMCP: An MCP server instance that can be run.
        """
        from mcp.server.fastmcp import FastMCP

        # Combine dependencies
        all_dependencies = ["camel-ai[all]"]
        if dependencies:
            all_dependencies.extend(dependencies)

        mcp_server = FastMCP(
            name,
            dependencies=all_dependencies,
            host=host,
            port=port,
        )

        # Store workforce reference
        workforce_instance = self

        # Define functions first
        async def process_task(
            task_content, task_id=None, additional_info=None
        ):
            r"""Process a task using the workforce.

            Args:
                task_content (str): The content of the task to be processed.
                task_id (str, optional): Unique identifier for the task. If
                    None, a UUID will be automatically generated.
                    (default: :obj:`None`)
                additional_info (Optional[Dict[str, Any]]): Additional
                    information or context for the task. (default: :obj:`None`)

            Returns:
                Dict[str, Any]: A dictionary containing the processing result
                    with the following keys:
                    - status (str): "success" or "error"
                    - task_id (str): The ID of the processed task
                    - state (str): Final state of the task
                    - result (str): Task result content
                    - subtasks (List[Dict]): List of subtask information
                    - message (str): Error message if status is "error"

            Example:
                >>> result = await process_task("Analyze market trends",
                "task_001")
                >>> print(result["status"])  # "success" or "error"
            """
            task = Task(
                content=task_content,
                id=task_id or str(uuid.uuid4()),
                additional_info=additional_info,
            )

            try:
                result_task = await workforce_instance.process_task(task)
                return {
                    "status": "success",
                    "task_id": result_task.id,
                    "state": str(result_task.state),
                    "result": result_task.result or "",
                    "subtasks": [
                        {
                            "id": subtask.id,
                            "content": subtask.content,
                            "state": str(subtask.state),
                            "result": subtask.result or "",
                        }
                        for subtask in (result_task.subtasks or [])
                    ],
                }
            except Exception as e:
                return {
                    "status": "error",
                    "message": str(e),
                    "task_id": task.id,
                }

        # Reset tool
        def reset():
            r"""Reset the workforce to its initial state.

            Clears all pending tasks, resets all child nodes, and returns
            the workforce to a clean state ready for new task processing.

            Returns:
                Dict[str, str]: A dictionary containing the reset result with:
                    - status (str): "success" or "error"
                    - message (str): Descriptive message about the operation

            Example:
                >>> result = reset()
                >>> print(result["message"])  # "Workforce reset successfully"
            """
            try:
                workforce_instance.reset()
                return {
                    "status": "success",
                    "message": "Workforce reset successfully",
                }
            except Exception as e:
                return {"status": "error", "message": str(e)}

        # Workforce info resource and tool
        def get_workforce_info():
            r"""Get comprehensive information about the workforce.

            Retrieves the current state and configuration of the workforce
            including its ID, description, running status, and task queue
            information.

            Returns:
                Dict[str, Any]: A dictionary containing workforce information:
                    - node_id (str): Unique identifier of the workforce
                    - description (str): Workforce description
                    - mcp_description (str): MCP server description
                    - children_count (int): Number of child workers
                    - is_running (bool): Whether the workforce is active
                    - pending_tasks_count (int): Number of queued tasks
                    - current_task_id (str or None): ID of the active task

            Example:
                >>> info = get_workforce_info()
                >>> print(f"Running: {info['is_running']}")
                >>> print(f"Children: {info['children_count']}")
            """
            info = {
                "node_id": workforce_instance.node_id,
                "description": workforce_instance.description,
                "mcp_description": description,
                "children_count": len(workforce_instance._children),
                "is_running": workforce_instance._running,
                "pending_tasks_count": len(workforce_instance._pending_tasks),
                "current_task_id": (
                    workforce_instance._task.id
                    if workforce_instance._task
                    else None
                ),
            }
            return info

        # Children info resource and tool
        def get_children_info():
            r"""Get information about all child nodes in the workforce.

            Retrieves comprehensive information about each child worker
            including their type, capabilities, and configuration details.

            Returns:
                List[Dict[str, Any]]: A list of dictionaries, each containing
                    child node information with common keys:
                    - node_id (str): Unique identifier of the child
                    - description (str): Child node description
                    - type (str): Type of worker (e.g., "SingleAgentWorker")

                    Additional keys depend on worker type:

                    For SingleAgentWorker:
                    - tools (List[str]): Available tool names
                    - role_name (str): Agent's role name

                    For RolePlayingWorker:
                    - assistant_role (str): Assistant agent role
                    - user_role (str): User agent role
                    - chat_turn_limit (int): Maximum conversation turns

                    For Workforce:
                    - children_count (int): Number of nested children
                    - is_running (bool): Whether the nested workforce is active

            Example:
                >>> children = get_children_info()
                >>> for child in children:
                ...     print(f"{child['type']}: {child['description']}")
            """
            children_info: List[Dict[str, Any]] = []
            for child in workforce_instance._children:
                child_info: Dict[str, Any] = {
                    "node_id": child.node_id,
                    "description": child.description,
                    "type": type(child).__name__,
                }

                if isinstance(child, SingleAgentWorker):
                    child_info["tools"] = list(child.worker.tool_dict.keys())
                    child_info["role_name"] = child.worker.role_name
                elif isinstance(child, RolePlayingWorker):
                    child_info["assistant_role"] = child.assistant_role_name
                    child_info["user_role"] = child.user_role_name
                    child_info["chat_turn_limit"] = child.chat_turn_limit
                elif isinstance(child, Workforce):
                    child_info["children_count"] = len(child._children)
                    child_info["is_running"] = child._running

                children_info.append(child_info)

            return children_info

        # Add single agent worker
        def add_single_agent_worker(
            description,
            system_message=None,
            role_name="Assistant",
            agent_kwargs=None,
        ):
            r"""Add a single agent worker to the workforce.

            Creates and adds a new SingleAgentWorker to the workforce with
            the specified configuration. The worker cannot be added while
            the workforce is currently running.

            Args:
                description (str): Description of the worker's role and
                    capabilities.
                system_message (str, optional): Custom system message for the
                    agent. If None, a default message based on role_name is
                    used. (default: :obj:`None`)
                role_name (str, optional): Name of the agent's role.
                    (default: :obj:`"Assistant"`)
                agent_kwargs (Dict, optional): Additional keyword arguments
                    to pass to the ChatAgent constructor, such as model
                    configuration, tools, etc. (default: :obj:`None`)

            Returns:
                Dict[str, str]: A dictionary containing the operation result:
                    - status (str): "success" or "error"
                    - message (str): Descriptive message about the operation
                    - worker_id (str): ID of the created worker (on success)

            Example:
                >>> result = add_single_agent_worker(
                ...     "Data Analyst",
                ...     "You are a data analysis expert.",
                ...     "Analyst"
                ... )
                >>> print(result["status"])  # "success" or "error"
            """
            try:
                if workforce_instance._running:
                    return {
                        "status": "error",
                        "message": "Cannot add workers while workforce is running",  # noqa: E501
                    }

                # Create agent with provided configuration
                sys_msg = BaseMessage.make_assistant_message(
                    role_name=role_name,
                    content=system_message or f"You are a {role_name}.",
                )

                agent = ChatAgent(sys_msg, **(agent_kwargs or {}))
                workforce_instance.add_single_agent_worker(description, agent)

                return {
                    "status": "success",
                    "message": f"Single agent worker '{description}' added",
                    "worker_id": workforce_instance._children[-1].node_id,
                }
            except Exception as e:
                return {"status": "error", "message": str(e)}

        # Add role playing worker
        def add_role_playing_worker(
            description,
            assistant_role_name,
            user_role_name,
            chat_turn_limit=20,
            assistant_agent_kwargs=None,
            user_agent_kwargs=None,
            summarize_agent_kwargs=None,
        ):
            r"""Add a role playing worker to the workforce.

            Creates and adds a new RolePlayingWorker to the workforce that
            uses two agents in a conversational role-playing setup. The
            worker cannot be added while the workforce is currently running.

            Args:
                description (str): Description of the role playing worker's
                    purpose and capabilities.
                assistant_role_name (str): Name/role of the assistant agent
                    in the role playing scenario.
                user_role_name (str): Name/role of the user agent in the
                    role playing scenario.
                chat_turn_limit (int, optional): Maximum number of
                    conversation turns between the two agents.
                    (default: :obj:`20`)
                assistant_agent_kwargs (Dict, optional): Keyword arguments
                    for configuring the assistant ChatAgent, such as model
                    type, tools, etc. (default: :obj:`None`)
                user_agent_kwargs (Dict, optional): Keyword arguments for
                    configuring the user ChatAgent, such as model type,
                    tools, etc. (default: :obj:`None`)
                summarize_agent_kwargs (Dict, optional): Keyword arguments
                    for configuring the summarization agent used to process
                    the conversation results. (default: :obj:`None`)

            Returns:
                Dict[str, str]: A dictionary containing the operation result:
                    - status (str): "success" or "error"
                    - message (str): Descriptive message about the operation
                    - worker_id (str): ID of the created worker (on success)

            Example:
                >>> result = add_role_playing_worker(
                ...     "Design Review Team",
                ...     "Design Critic",
                ...     "Design Presenter",
                ...     chat_turn_limit=5
                ... )
                >>> print(result["status"])  # "success" or "error"
            """
            try:
                if workforce_instance._running:
                    return {
                        "status": "error",
                        "message": "Cannot add workers while workforce is running",  # noqa: E501
                    }

                workforce_instance.add_role_playing_worker(
                    description=description,
                    assistant_role_name=assistant_role_name,
                    user_role_name=user_role_name,
                    chat_turn_limit=chat_turn_limit,
                    assistant_agent_kwargs=assistant_agent_kwargs,
                    user_agent_kwargs=user_agent_kwargs,
                    summarize_agent_kwargs=summarize_agent_kwargs,
                )

                return {
                    "status": "success",
                    "message": f"Role playing worker '{description}' added",
                    "worker_id": workforce_instance._children[-1].node_id,
                }
            except Exception as e:
                return {"status": "error", "message": str(e)}

        # Now register everything using decorators
        mcp_server.tool()(process_task)
        mcp_server.tool()(reset)
        mcp_server.tool()(add_single_agent_worker)
        mcp_server.tool()(add_role_playing_worker)

        mcp_server.resource("workforce://")(get_workforce_info)
        mcp_server.tool()(get_workforce_info)

        mcp_server.resource("children://")(get_children_info)
        mcp_server.tool()(get_children_info)

        return mcp_server<|MERGE_RESOLUTION|>--- conflicted
+++ resolved
@@ -786,8 +786,6 @@
 
         await self.start()
 
-<<<<<<< HEAD
-=======
         if subtasks:
             task.result = "\n\n".join(
                 f"--- Subtask {sub.id} Result ---\n{sub.result}"
@@ -891,7 +889,6 @@
             if self._state != WorkforceState.STOPPED:
                 self._state = WorkforceState.IDLE
 
->>>>>>> fc1f2176
         return task
 
     def _process_task_with_intervention(self, task: Task) -> Task:
