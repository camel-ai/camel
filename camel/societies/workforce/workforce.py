# ========= Copyright 2023-2024 @ CAMEL-AI.org. All Rights Reserved. =========
# Licensed under the Apache License, Version 2.0 (the "License");
# you may not use this file except in compliance with the License.
# You may obtain a copy of the License at
#
#     http://www.apache.org/licenses/LICENSE-2.0
#
# Unless required by applicable law or agreed to in writing, software
# distributed under the License is distributed on an "AS IS" BASIS,
# WITHOUT WARRANTIES OR CONDITIONS OF ANY KIND, either express or implied.
# See the License for the specific language governing permissions and
# limitations under the License.
# ========= Copyright 2023-2024 @ CAMEL-AI.org. All Rights Reserved. =========
from __future__ import annotations

import asyncio
import concurrent.futures
import json
import os
import time
import uuid
from collections import deque
from enum import Enum
from typing import (
    TYPE_CHECKING,
    Any,
    Callable,
    Coroutine,
    Deque,
    Dict,
    Generator,
    List,
    Optional,
    Set,
    Tuple,
    Union,
    cast,
)

from .workforce_callback import WorkforceCallback
from .workforce_metrics import WorkforceMetrics

if TYPE_CHECKING:
    from camel.responses import ChatAgentResponse
    from camel.utils.context_utils import ContextUtility, WorkflowSummary

from colorama import Fore

from camel.agents import ChatAgent
from camel.logger import get_logger
from camel.messages.base import BaseMessage
from camel.models import ModelFactory
from camel.societies.workforce.base import BaseNode
from camel.societies.workforce.prompts import (
    ASSIGN_TASK_PROMPT,
    CREATE_NODE_PROMPT,
    FAILURE_ANALYSIS_RESPONSE_FORMAT,
    QUALITY_EVALUATION_RESPONSE_FORMAT,
    TASK_AGENT_SYSTEM_MESSAGE,
    TASK_ANALYSIS_PROMPT,
    TASK_DECOMPOSE_PROMPT,
)
from camel.societies.workforce.role_playing_worker import RolePlayingWorker
from camel.societies.workforce.single_agent_worker import (
    SingleAgentWorker,
)
from camel.societies.workforce.structured_output_handler import (
    StructuredOutputHandler,
)
from camel.societies.workforce.task_channel import TaskChannel
from camel.societies.workforce.utils import (
    PipelineTaskBuilder,
    RecoveryStrategy,
    TaskAnalysisResult,
    TaskAssignment,
    TaskAssignResult,
    WorkerConf,
    check_if_running,
)
from camel.societies.workforce.worker import Worker
from camel.tasks.task import (
    Task,
    TaskState,
    is_task_result_insufficient,
    validate_task_content,
)
from camel.toolkits import (
    CodeExecutionToolkit,
    FunctionTool,
    SearchToolkit,
    ThinkingToolkit,
)
from camel.types import ModelPlatformType, ModelType
from camel.utils import dependencies_required

from .events import (
    AllTasksCompletedEvent,
    TaskAssignedEvent,
    TaskCompletedEvent,
    TaskCreatedEvent,
    TaskDecomposedEvent,
    TaskFailedEvent,
    TaskStartedEvent,
    WorkerCreatedEvent,
)

if os.environ.get("TRACEROOT_ENABLED", "False").lower() == "true":
    try:
        import traceroot  # type: ignore[import]

        logger = traceroot.get_logger('camel')
    except ImportError:
        logger = get_logger(__name__)
else:
    logger = get_logger(__name__)

# Constants for configuration values
MAX_TASK_RETRIES = 3
MAX_PENDING_TASKS_LIMIT = 20
TASK_TIMEOUT_SECONDS = 600.0
DEFAULT_WORKER_POOL_SIZE = 10


class WorkforceState(Enum):
    r"""Workforce execution state for human intervention support."""

    IDLE = "idle"
    RUNNING = "running"
    PAUSED = "paused"
    STOPPED = "stopped"


class WorkforceMode(Enum):
    r"""Workforce execution mode for different task processing strategies."""

    AUTO_DECOMPOSE = "auto_decompose"  # Automatic task decomposition mode
    PIPELINE = "pipeline"  # Predefined pipeline mode


class WorkforceSnapshot:
    r"""Snapshot of workforce state for resuming execution."""

    def __init__(
        self,
        main_task: Optional[Task] = None,
        pending_tasks: Optional[Deque[Task]] = None,
        completed_tasks: Optional[List[Task]] = None,
        task_dependencies: Optional[Dict[str, List[str]]] = None,
        assignees: Optional[Dict[str, str]] = None,
        current_task_index: int = 0,
        description: str = "",
    ):
        self.main_task = main_task
        self.pending_tasks = pending_tasks.copy() if pending_tasks else deque()
        self.completed_tasks = (
            completed_tasks.copy() if completed_tasks else []
        )
        self.task_dependencies = (
            task_dependencies.copy() if task_dependencies else {}
        )
        self.assignees = assignees.copy() if assignees else {}
        self.current_task_index = current_task_index
        self.description = description
        self.timestamp = time.time()


class Workforce(BaseNode):
    r"""A system where multiple worker nodes (agents) cooperate together
    to solve tasks. It can assign tasks to worker nodes and also take
    strategies such as create new worker, decompose tasks, etc. to handle
    situations when the task fails.

    The workforce uses three specialized ChatAgents internally:
    - Coordinator Agent: Assigns tasks to workers based on their
      capabilities
    - Task Planner Agent: Decomposes complex tasks and composes results
    - Dynamic Workers: Created at runtime when tasks fail repeatedly

    Args:
        description (str): Description of the workforce.
        children (Optional[List[BaseNode]], optional): List of child nodes
            under this node. Each child node can be a worker node or
            another workforce node. (default: :obj:`None`)
        coordinator_agent (Optional[ChatAgent], optional): A custom coordinator
            agent instance for task assignment and worker creation. If
            provided, the workforce will create a new agent using this agent's
            model configuration but with the required system message and
            functionality.
            If None, a default agent will be created using DEFAULT model
            settings. (default: :obj:`None`)
        task_agent (Optional[ChatAgent], optional): A custom task planning
            agent instance for task decomposition and composition. If
            provided, the workforce will create a new agent using this agent's
            model configuration but with the required system message. If None,
            a default agent will be created using DEFAULT model settings.
            (default: :obj:`None`)
        new_worker_agent (Optional[ChatAgent], optional): A template agent for
            workers created dynamically at runtime when existing workers cannot
            handle failed tasks. If None, workers will be created with default
            settings including SearchToolkit, CodeExecutionToolkit, and
            ThinkingToolkit. (default: :obj:`None`)
        graceful_shutdown_timeout (float, optional): The timeout in seconds
            for graceful shutdown when a task fails 3 times. During this
            period, the workforce remains active for debugging.
            Set to 0 for immediate shutdown. (default: :obj:`15.0`)
        task_timeout_seconds (Optional[float], optional): The timeout in
            seconds for waiting for tasks to be returned by workers. If None,
            uses the global TASK_TIMEOUT_SECONDS value (600.0 seconds).
            Increase this value for tasks that require more processing time.
            (default: :obj:`None`)
        share_memory (bool, optional): Whether to enable shared memory across
            SingleAgentWorker instances in the workforce. When enabled, all
            SingleAgentWorker instances, coordinator agent, and task planning
            agent will share their complete conversation history and
            function-calling trajectory, providing better context for task
            handoffs and continuity. Note: Currently only supports
            SingleAgentWorker instances; RolePlayingWorker and nested
            Workforce instances do not participate in memory sharing.
            (default: :obj:`False`)
        use_structured_output_handler (bool, optional): Whether to use the
            structured output handler instead of native structured output.
            When enabled, the workforce will use prompts with structured
            output instructions and regex extraction to parse responses.
            This ensures compatibility with agents that don't reliably
            support native structured output. When disabled, the workforce
            uses the native response_format parameter.
            (default: :obj:`True`)
        callbacks (Optional[List[WorkforceCallback]], optional): A list of
            callback handlers to observe and record workforce lifecycle events
            and metrics (e.g., task creation/assignment/start/completion/
            failure, worker creation/deletion, all-tasks-completed). All
            items must be instances of :class:`WorkforceCallback`, otherwise
            a :class:`ValueError` is raised. If none of the provided
            callbacks implement :class:`WorkforceMetrics`, a built-in
            :class:`WorkforceLogger` (implements both callback and metrics)
            is added automatically. If at least one provided callback
            implements :class:`WorkforceMetrics`, no default logger is added.
            (default: :obj:`None`)
        mode (WorkforceMode, optional): The execution mode for task
            processing. AUTO_DECOMPOSE mode uses intelligent recovery
            strategies (decompose, replan, etc.) when tasks fail.
            PIPELINE mode uses simple retry logic and allows failed
            tasks to continue the workflow, passing error information
            to dependent tasks. (default: :obj:`WorkforceMode.AUTO_DECOMPOSE`)

    Example:
        >>> import asyncio
        >>> from camel.agents import ChatAgent
        >>> from camel.models import ModelFactory
        >>> from camel.types import ModelPlatformType, ModelType
        >>> from camel.tasks import Task
        >>>
        >>> # Simple workforce with default agents
        >>> workforce = Workforce("Research Team")
        >>>
        >>> # Workforce with custom model configuration
        >>> model = ModelFactory.create(
        ...     ModelPlatformType.OPENAI, model_type=ModelType.GPT_4O
        ... )
        >>> coordinator_agent = ChatAgent(model=model)
        >>> task_agent = ChatAgent(model=model)
        >>>
        >>> workforce = Workforce(
        ...     "Research Team",
        ...     coordinator_agent=coordinator_agent,
        ...     task_agent=task_agent,
        ... )
        >>>
        >>> # Process a task
        >>> async def main():
        ...     task = Task(content="Research AI trends", id="1")
        ...     result = await workforce.process_task_async(task)
        ...     return result
        >>>
        >>> result_task = asyncio.run(main())

    Note:
        When custom coordinator_agent or task_agent are provided, the workforce
        will preserve the user's system message and append the required
        workforce coordination or task planning instructions to it. This
        ensures both the user's intent is preserved and proper workforce
        functionality is maintained. All other agent configurations (model,
        memory, tools, etc.) will also be preserved.
    """

    def __init__(
        self,
        description: str,
        children: Optional[List[BaseNode]] = None,
        coordinator_agent: Optional[ChatAgent] = None,
        task_agent: Optional[ChatAgent] = None,
        new_worker_agent: Optional[ChatAgent] = None,
        graceful_shutdown_timeout: float = 15.0,
        share_memory: bool = False,
        use_structured_output_handler: bool = True,
        task_timeout_seconds: Optional[float] = None,
        mode: WorkforceMode = WorkforceMode.AUTO_DECOMPOSE,
        callbacks: Optional[List[WorkforceCallback]] = None,
    ) -> None:
        super().__init__(description)
        self._child_listening_tasks: Deque[
            Union[asyncio.Task, concurrent.futures.Future]
        ] = deque()
        self._children = children or []
        self.new_worker_agent = new_worker_agent
        self.graceful_shutdown_timeout = graceful_shutdown_timeout
        self.share_memory = share_memory
        self.use_structured_output_handler = use_structured_output_handler
        self.task_timeout_seconds = (
            task_timeout_seconds or TASK_TIMEOUT_SECONDS
        )
        self.mode = mode
        self._initial_mode = mode  # Store initial mode for reset()
        if self.use_structured_output_handler:
            self.structured_handler = StructuredOutputHandler()
        self._task: Optional[Task] = None
        self._pending_tasks: Deque[Task] = deque()
        self._task_dependencies: Dict[str, List[str]] = {}
        self._assignees: Dict[str, str] = {}
        self._in_flight_tasks: int = 0

        # Pipeline building state
        self._pipeline_builder: Optional[PipelineTaskBuilder] = None
        # Dictionary to track task start times
        self._task_start_times: Dict[str, float] = {}
        # Human intervention support
        self._state = WorkforceState.IDLE
        self._pause_event = asyncio.Event()
        self._pause_event.set()  # Initially not paused
        self._stop_requested = False
        self._skip_requested = False
        self._snapshots: List[WorkforceSnapshot] = []
        self._completed_tasks: List[Task] = []
        self._loop: Optional[asyncio.AbstractEventLoop] = None
        self._main_task_future: Optional[asyncio.Future] = None
        self._cleanup_task: Optional[asyncio.Task] = None
        # Snapshot throttle support
        self._last_snapshot_time: float = 0.0
        # Minimum seconds between automatic snapshots
        self.snapshot_interval: float = 30.0
        # Shared memory UUID tracking to prevent re-sharing duplicates
        self._shared_memory_uuids: Set[str] = set()
        # Defer initial worker-created callbacks until an event loop is
        # available in async context.
        self._pending_worker_created: Deque[BaseNode] = deque(self._children)
        self._initialize_callbacks(callbacks)

        # Set up coordinator agent with default system message
        coord_agent_sys_msg = BaseMessage.make_assistant_message(
            role_name="Workforce Manager",
            content="You are coordinating a group of workers. A worker "
            "can be a group of agents or a single agent. Each worker is "
            "created to solve a specific kind of task. Your job "
            "includes assigning tasks to a existing worker, creating "
            "a new worker for a task, etc.",
        )

        if coordinator_agent is None:
            logger.warning(
                "No coordinator_agent provided. Using default "
                "ChatAgent settings (ModelPlatformType.DEFAULT, "
                "ModelType.DEFAULT) with default system message."
            )
            self.coordinator_agent = ChatAgent(coord_agent_sys_msg)
        else:
            logger.info(
                "Custom coordinator_agent provided. Preserving user's "
                "system message and appending workforce coordination "
                "instructions to ensure proper functionality."
            )

            if coordinator_agent.system_message is not None:
                user_sys_msg_content = coordinator_agent.system_message.content
                combined_content = (
                    f"{user_sys_msg_content}\n\n{coord_agent_sys_msg.content}"
                )
                combined_sys_msg = BaseMessage.make_assistant_message(
                    role_name=coordinator_agent.system_message.role_name,
                    content=combined_content,
                )
            else:
                combined_sys_msg = coord_agent_sys_msg

            # Create a new agent with the provided agent's configuration
            # but with the combined system message
            self.coordinator_agent = ChatAgent(
                system_message=combined_sys_msg,
                model=coordinator_agent.model_backend,
                memory=coordinator_agent.memory,
                message_window_size=getattr(
                    coordinator_agent.memory, "window_size", None
                ),
                token_limit=getattr(
                    coordinator_agent.memory.get_context_creator(),
                    "token_limit",
                    None,
                ),
                output_language=coordinator_agent.output_language,
                tools=list(coordinator_agent._internal_tools.values()),
                external_tools=[
                    schema
                    for schema in coordinator_agent._external_tool_schemas.values()  # noqa: E501
                ],
                response_terminators=coordinator_agent.response_terminators,
                max_iteration=coordinator_agent.max_iteration,
                stop_event=coordinator_agent.stop_event,
            )

        # Set up task agent with default system message
        task_sys_msg = BaseMessage.make_assistant_message(
            role_name="Task Planner",
            content=TASK_AGENT_SYSTEM_MESSAGE,
        )

        if task_agent is None:
            logger.warning(
                "No task_agent provided. Using default ChatAgent "
                "settings (ModelPlatformType.DEFAULT, ModelType.DEFAULT) "
                "with default system message."
            )
            self.task_agent = ChatAgent(
                task_sys_msg,
            )
        else:
            logger.info(
                "Custom task_agent provided. Preserving user's "
                "system message and appending task planning "
                "instructions to ensure proper functionality."
            )

            if task_agent.system_message is not None:
                user_task_sys_msg_content = task_agent.system_message.content
                combined_task_content = (
                    f"{user_task_sys_msg_content}\n\n{task_sys_msg.content}"
                )
                combined_task_sys_msg = BaseMessage.make_assistant_message(
                    role_name=task_agent.system_message.role_name,
                    content=combined_task_content,
                )
            else:
                combined_task_sys_msg = task_sys_msg

            # Since ChatAgent constructor uses a dictionary with
            # function names as keys, we don't need to manually deduplicate.
            combined_tools: List[Union[FunctionTool, Callable]] = cast(
                List[Union[FunctionTool, Callable]],
                list(task_agent._internal_tools.values()),
            )

            # Create a new agent with the provided agent's configuration
            # but with the combined system message and tools
            self.task_agent = ChatAgent(
                system_message=combined_task_sys_msg,
                model=task_agent.model_backend,
                memory=task_agent.memory,
                message_window_size=getattr(
                    task_agent.memory, "window_size", None
                ),
                token_limit=getattr(
                    task_agent.memory.get_context_creator(),
                    "token_limit",
                    None,
                ),
                output_language=task_agent.output_language,
                tools=combined_tools,
                external_tools=[
                    schema
                    for schema in task_agent._external_tool_schemas.values()
                ],
                response_terminators=task_agent.response_terminators,
                max_iteration=task_agent.max_iteration,
                stop_event=task_agent.stop_event,
            )

        if new_worker_agent is None:
            logger.info(
                "No new_worker_agent provided. Workers created at runtime "
                "will use default ChatAgent settings with SearchToolkit, "
                "CodeExecutionToolkit, and ThinkingToolkit. To customize "
                "runtime worker creation, pass a ChatAgent instance."
            )
        else:
            # Validate new_worker_agent if provided
            self._validate_agent_compatibility(
                new_worker_agent, "new_worker_agent"
            )

        if self.share_memory:
            logger.info(
                "Shared memory enabled. All agents will share their complete "
                "conversation history and function-calling trajectory for "
                "better context continuity during task handoffs."
            )

        # Shared context utility for workflow management (created lazily)
        self._shared_context_utility: Optional["ContextUtility"] = None

        # ------------------------------------------------------------------
        # Helper for propagating pause control to externally supplied agents
        # ------------------------------------------------------------------

    def _initialize_callbacks(
        self, callbacks: Optional[List[WorkforceCallback]]
    ) -> None:
        r"""Validate, register, and prime workforce callbacks."""
        self._callbacks: List[WorkforceCallback] = []

        if callbacks:
            for cb in callbacks:
                if not isinstance(cb, WorkforceCallback):
                    raise ValueError(
                        "All callbacks must be instances of WorkforceCallback"
                    )
                self._callbacks.append(cb)
        # Check if any metrics callback is provided
        has_metrics_callback = any(
            isinstance(cb, WorkforceMetrics) for cb in self._callbacks
        )

        if not has_metrics_callback:
            # Add default WorkforceLogger if no metrics callback provided
            try:
                from camel.societies.workforce.workforce_logger import (
                    WorkforceLogger,
                )

                self._callbacks.append(
                    WorkforceLogger(workforce_id=self.node_id)
                )
            except ImportError:
                # If WorkforceLogger is not available, continue without it
                pass
        else:
            logger.info(
                "WorkforceMetrics implementation detected. Skipping default "
                "WorkforceLogger addition."
            )

<<<<<<< HEAD
        for child in self._children:
            asyncio.run(self._notify_worker_created(child))

=======
>>>>>>> 5f4c5394
    async def _notify_worker_created(
        self,
        worker_node: BaseNode,
        *,
        worker_type: Optional[str] = None,
        role: Optional[str] = None,
        metadata: Optional[Dict[str, Any]] = None,
    ) -> None:
        r"""Emit a worker-created event to all registered callbacks."""
        event = WorkerCreatedEvent(
            worker_id=worker_node.node_id,
            worker_type=worker_type or type(worker_node).__name__,
            role=role or worker_node.description,
            metadata=metadata,
        )
        for cb in self._callbacks:
            await cb.log_worker_created(event)
<<<<<<< HEAD
=======

    async def _flush_initial_worker_created_callbacks(self) -> None:
        r"""Flush pending worker-created callbacks that were queued during
        initialization before an event loop was available."""
        if not self._pending_worker_created:
            return

        pending = list(self._pending_worker_created)
        self._pending_worker_created.clear()

        for child in pending:
            await self._notify_worker_created(child)
>>>>>>> 5f4c5394

    def _get_or_create_shared_context_utility(
        self,
        session_id: Optional[str] = None,
    ) -> "ContextUtility":
        r"""Get or create the shared context utility for workflow management.

        This method creates the context utility only when needed, avoiding
        unnecessary session folder creation during initialization.

        Args:
            session_id (Optional[str]): Custom session ID to use. If None,
                auto-generates a timestamped session ID. (default: :obj:`None`)

        Returns:
            ContextUtility: The shared context utility instance.
        """
        if self._shared_context_utility is None:
            from camel.utils.context_utils import ContextUtility

            self._shared_context_utility = ContextUtility.get_workforce_shared(
                session_id=session_id
            )
        return self._shared_context_utility

    def _get_role_identifier(
        self,
        worker: ChatAgent,
        description: str,
        workflow_summary: Optional['WorkflowSummary'] = None,
    ) -> str:
        r"""Extract role identifier for organizing workflows.

        Uses priority fallback: role_name → agent_title (from
        WorkflowSummary) → sanitized description.

        Args:
            worker (ChatAgent): The worker agent to extract role from.
            description (str): Worker description to use as fallback.
            workflow_summary (Optional[WorkflowSummary]): Optional
                WorkflowSummary object that may contain agent_title field.

        Returns:
            str: Role identifier for organizing workflows.
        """
        from camel.societies.workforce.utils import is_generic_role_name
        from camel.utils.context_utils import ContextUtility

        # try worker.role_name first (if not generic)
        if hasattr(worker, 'role_name') and worker.role_name:
            clean_name = ContextUtility.sanitize_workflow_filename(
                worker.role_name
            )
            if clean_name and not is_generic_role_name(clean_name):
                return clean_name

        # try agent_title from WorkflowSummary (LLM-generated)
        if workflow_summary and hasattr(workflow_summary, 'agent_title'):
            agent_title = workflow_summary.agent_title
            clean_title = ContextUtility.sanitize_workflow_filename(
                agent_title
            )
            if clean_title and not is_generic_role_name(clean_title):
                return clean_title

        # fallback to sanitized truncated description
        # truncate long descriptions
        max_length = 30
        if len(description) > max_length:
            description = description[:max_length]
        clean_desc = ContextUtility.sanitize_workflow_filename(description)
        return clean_desc if clean_desc else "unknown_role"

    def _validate_agent_compatibility(
        self, agent: ChatAgent, agent_context: str = "agent"
    ) -> None:
        r"""Validate that agent configuration is compatible with workforce
        settings.

        Args:
            agent (ChatAgent): The agent to validate.
            agent_context (str): Context description for error messages.

        Raises:
            ValueError: If agent has tools and stream mode enabled but
                use_structured_output_handler is False.
        """
        agent_has_tools = (
            bool(agent.tool_dict) if hasattr(agent, 'tool_dict') else False
        )
        agent_stream_mode = (
            getattr(agent.model_backend, 'stream', False)
            if hasattr(agent, 'model_backend')
            else False
        )

        if (
            agent_has_tools
            and agent_stream_mode
            and not self.use_structured_output_handler
        ):
            raise ValueError(
                f"{agent_context} has tools and stream mode enabled, but "
                "use_structured_output_handler is False. Native structured "
                "output doesn't work with tool calls in stream mode. "
                "Please set use_structured_output_handler=True when creating "
                "the Workforce."
            )

    # ------------------------------------------------------------------
    # Helper for propagating pause control to externally supplied agents
    # ------------------------------------------------------------------
    def _attach_pause_event_to_agent(self, agent: ChatAgent) -> None:
        r"""Ensure the given ChatAgent shares this workforce's pause_event.

        If the agent already has a different pause_event we overwrite it and
        emit a debug log (it is unlikely an agent needs multiple independent
        pause controls once managed by this workforce)."""
        try:
            existing_pause_event = getattr(agent, "pause_event", None)
            if existing_pause_event is not self._pause_event:
                if existing_pause_event is not None:
                    logger.debug(
                        f"Overriding pause_event for agent {agent.agent_id} "
                        f"(had different pause_event: "
                        f"{id(existing_pause_event)} "
                        f"-> {id(self._pause_event)})"
                    )
                agent.pause_event = self._pause_event
        except AttributeError:
            # Should not happen, but guard against unexpected objects
            logger.warning(
                f"Cannot attach pause_event to object {type(agent)} - "
                f"missing pause_event attribute"
            )

    def _ensure_pause_event_in_kwargs(self, kwargs: Optional[Dict]) -> Dict:
        r"""Insert pause_event into kwargs dict for ChatAgent construction."""
        new_kwargs = dict(kwargs) if kwargs else {}
        new_kwargs.setdefault("pause_event", self._pause_event)
        return new_kwargs

    def __repr__(self):
        return (
            f"Workforce {self.node_id} ({self.description}) - "
            f"State: {self._state.value} - Mode: {self.mode.value}"
        )

    def set_mode(self, mode: WorkforceMode) -> Workforce:
        """Set the execution mode of the workforce.

        This allows switching between AUTO_DECOMPOSE and PIPELINE modes.
        Useful when you want to reuse the same workforce instance for
        different task processing strategies.

        Args:
            mode (WorkforceMode): The desired execution mode.
                - AUTO_DECOMPOSE: Intelligent task decomposition with recovery
                - PIPELINE: Predefined task pipeline with simple retry logic

        Returns:
            Workforce: Self for method chaining.

        Example:
            >>> # Run a pipeline
            >>> workforce.set_mode(WorkforceMode.PIPELINE)
            >>> workforce.pipeline_add("Step 1").pipeline_build()
            >>> workforce.process_task(task)
            >>>
            >>> # Reset to original mode
            >>> await workforce.reset()  # Automatically resets to initial mode
            >>> # Or manually switch mode
            >>> workforce.set_mode(WorkforceMode.AUTO_DECOMPOSE)
            >>> workforce.process_task(another_task)
        """
        self.mode = mode
        logger.info(f"Workforce mode changed to {mode.value}")
        return self

    def _ensure_pipeline_builder(self) -> PipelineTaskBuilder:
        """Ensure pipeline builder is initialized and switch to
        pipeline mode.

        Returns:
            PipelineTaskBuilder: The initialized pipeline builder instance.
        """
        if self._pipeline_builder is None:
            from camel.societies.workforce.utils import PipelineTaskBuilder

            self._pipeline_builder = PipelineTaskBuilder()

        # Auto-switch to pipeline mode
        if self.mode != WorkforceMode.PIPELINE:
            logger.info(
                f"Auto-switching workforce mode from {self.mode.value} to "
                f"PIPELINE. Use workforce.set_mode() to manually control mode."
            )
            self.mode = WorkforceMode.PIPELINE

        return self._pipeline_builder

    def pipeline_add(
        self,
        content: Union[str, Task],
        task_id: Optional[str] = None,
        dependencies: Optional[List[str]] = None,
        additional_info: Optional[Dict[str, Any]] = None,
        auto_depend: bool = True,
    ) -> Workforce:
        """Add a task to the pipeline with support for chaining.

        Accepts either a string for simple tasks or a Task object for
        advanced usage with metadata, images, or custom configurations.

        Args:
            content (Union[str, Task]): The task content string or a Task
                object. If a Task object is provided, task_id and
                additional_info parameters are ignored.
            task_id (str, optional): Unique identifier for the task. If None,
                a unique ID will be generated. Only used when content is a
                string. (default: :obj:`None`)
            dependencies (List[str], optional): List of task IDs that this
                task depends on. If None and auto_depend=True, will depend on
                the last added task. (default: :obj:`None`)
            additional_info (Dict[str, Any], optional): Additional information
                for the task. Only used when content is a string.
                (default: :obj:`None`)
            auto_depend (bool, optional): If True and dependencies is None,
                automatically depend on the last added task.
                (default: :obj:`True`)

        Returns:
            Workforce: Self for method chaining.

        Example:
            >>> # Simple usage with strings
            >>> workforce.pipeline_add("Step 1").pipeline_add("Step 2")
            >>>
            >>> # Advanced usage with Task objects
            >>> task = Task(
            ...     content="Complex Task",
            ...     additional_info={"priority": "high"},
            ...     image_list=["path/to/image.png"]
            ... )
            >>> workforce.pipeline_add(task)
        """
        builder = self._ensure_pipeline_builder()

        # Convert Task object to parameters if needed
        if isinstance(content, Task):
            task_content = content.content
            task_id = content.id
            task_additional_info = content.additional_info
        else:
            task_content = content
            task_additional_info = additional_info

        builder.add(
            task_content,
            task_id,
            dependencies,
            task_additional_info,
            auto_depend,
        )
        return self

    def add_parallel_pipeline_tasks(
        self,
        task_contents: Union[List[str], List[Task]],
        dependencies: Optional[List[str]] = None,
        task_id_prefix: str = "parallel",
        auto_depend: bool = True,
    ) -> Workforce:
        """Add multiple parallel tasks to the pipeline.

        Accepts either a list of strings for simple tasks or a list of Task
        objects for advanced usage with metadata, images, or custom
        configurations.

        Args:
            task_contents (Union[List[str], List[Task]]): List of task content
                strings or Task objects. If Task objects are provided,
                task_id_prefix is ignored.
            dependencies (List[str], optional): Common dependencies for all
                parallel tasks. (default: :obj:`None`)
            task_id_prefix (str, optional): Prefix for generated task IDs.
                Only used when task_contents contains strings.
                (default: :obj:`"parallel"`)
            auto_depend (bool, optional): If True and dependencies is None,
                automatically depend on the last added task.
                (default: :obj:`True`)

        Returns:
            Workforce: Self for method chaining.

        Example:
            >>> # Simple usage with strings
            >>> workforce.add_parallel_pipeline_tasks([
            ...     "Task A", "Task B", "Task C"
            ... ])
            >>>
            >>> # Advanced usage with Task objects
            >>> tasks = [
            ...     Task(
            ...         content="Analysis 1",
            ...         additional_info={"type": "tech"},
            ...     ),
            ...     Task(
            ...         content="Analysis 2",
            ...         additional_info={"type": "biz"},
            ...     ),
            ... ]
            >>> workforce.add_parallel_pipeline_tasks(tasks)
        """
        builder = self._ensure_pipeline_builder()

        # Convert Task objects to content strings if needed
        if task_contents and isinstance(task_contents[0], Task):
            # Extract content from Task objects
            task_list = cast(List[Task], task_contents)
            content_list = [task.content for task in task_list]
            builder.add_parallel_tasks(
                content_list, dependencies, task_id_prefix, auto_depend
            )
        else:
            # task_contents is List[str] in else branch
            builder.add_parallel_tasks(
                task_contents,  # type: ignore[arg-type]
                dependencies,
                task_id_prefix,
                auto_depend,
            )
        return self

    def add_sync_pipeline_task(
        self,
        content: Union[str, Task],
        wait_for: Optional[List[str]] = None,
        task_id: Optional[str] = None,
    ) -> Workforce:
        """Add a synchronization task that waits for multiple tasks.

        Accepts either a string for simple tasks or a Task object for
        advanced usage with metadata, images, or custom configurations.

        Args:
            content (Union[str, Task]): Content of the synchronization task
                or a Task object. If a Task object is provided, task_id
                parameter is ignored.
            wait_for (List[str], optional): List of task IDs to wait for.
                If None, will automatically wait for the last parallel tasks.
                (default: :obj:`None`)
            task_id (str, optional): ID for the sync task. Only used when
                content is a string. (default: :obj:`None`)

        Returns:
            Workforce: Self for method chaining.

        Example:
            >>> # Simple usage
            >>> workforce.add_sync_pipeline_task("Merge Results")
            >>>
            >>> # Advanced usage with Task object
            >>> sync_task = Task(
            ...     content="Combine outputs",
            ...     additional_info={"type": "aggregation"}
            ... )
            >>> workforce.add_sync_pipeline_task(sync_task)
        """
        builder = self._ensure_pipeline_builder()

        # Convert Task object to parameters if needed
        if isinstance(content, Task):
            task_content = content.content
            task_id = content.id
        else:
            task_content = content

        builder.add_sync_task(task_content, wait_for, task_id)
        return self

    def pipeline_fork(
        self, task_contents: Union[List[str], List[Task]]
    ) -> Workforce:
        """Create parallel branches from the current task.

        Accepts either a list of strings for simple tasks or a list of Task
        objects for advanced usage with metadata, images, or custom
        configurations.

        Args:
            task_contents (Union[List[str], List[Task]]): List of task content
                strings or Task objects for parallel execution.

        Returns:
            Workforce: Self for method chaining.

        Example:
            >>> # Simple usage with strings
            >>> workforce.pipeline_add("Collect Data").pipeline_fork(
            ...     ["Technical Analysis", "Fundamental Analysis"]
            ... ).pipeline_join("Generate Report")
            >>>
            >>> # Advanced usage with Task objects
            >>> tasks = [
            ...     Task(
            ...         content="Parse JSON",
            ...         additional_info={"format": "json"},
            ...     ),
            ...     Task(
            ...         content="Parse XML",
            ...         additional_info={"format": "xml"},
            ...     ),
            ... ]
            >>> workforce.pipeline_add("Fetch Data").pipeline_fork(tasks)
        """
        builder = self._ensure_pipeline_builder()

        # Convert Task objects to content strings if needed
        if task_contents and isinstance(task_contents[0], Task):
            # Extract content from Task objects
            task_list = cast(List[Task], task_contents)
            content_list = [task.content for task in task_list]
            builder.fork(content_list)
        else:
            # task_contents is List[str] in else branch
            builder.fork(task_contents)  # type: ignore[arg-type]
        return self

    def pipeline_join(
        self, content: Union[str, Task], task_id: Optional[str] = None
    ) -> Workforce:
        """Join parallel branches with a synchronization task.

        Accepts either a string for simple tasks or a Task object for
        advanced usage with metadata, images, or custom configurations.

        Args:
            content (Union[str, Task]): Content of the join/sync task or a
                Task object. If a Task object is provided, task_id parameter
                is ignored.
            task_id (str, optional): ID for the sync task. Only used when
                content is a string. (default: :obj:`None`)

        Returns:
            Workforce: Self for method chaining.

        Example:
            >>> # Simple usage
            >>> workforce.pipeline_fork(["Task A", "Task B"]).pipeline_join(
            ...     "Merge Results"
            ... )
            >>>
            >>> # Advanced usage with Task object
            >>> join_task = Task(
            ...     content="Aggregate analysis",
            ...     additional_info={"aggregation_type": "mean"}
            ... )
            >>> workforce.pipeline_fork(["A", "B"]).pipeline_join(join_task)
        """
        builder = self._ensure_pipeline_builder()

        # Convert Task object to parameters if needed
        if isinstance(content, Task):
            task_content = content.content
            task_id = content.id
        else:
            task_content = content

        builder.join(task_content, task_id)
        return self

    def pipeline_build(self) -> Workforce:
        """Build the pipeline and set up the tasks for execution.

        Returns:
            Workforce: Self for method chaining.

        Example:
            >>> workforce.pipeline_add("Step 1").pipeline_fork(
            ...     ["Task A", "Task B"]
            ... ).pipeline_join("Merge").pipeline_build()
        """
        if self._pipeline_builder is None:
            raise ValueError("No pipeline tasks defined")

        tasks = self._pipeline_builder.build()
        self.set_pipeline_tasks(tasks)

        return self

    def get_pipeline_builder(self) -> PipelineTaskBuilder:
        """Get the underlying PipelineTaskBuilder for advanced usage.

        Returns:
            PipelineTaskBuilder: The pipeline builder instance.

        Example:
            >>> builder = workforce.get_pipeline_builder()
            >>> builder.add("Complex Task").fork(["A", "B"]).join("Merge")
            >>> tasks = builder.build()
            >>> workforce.set_pipeline_tasks(tasks)
        """
        return self._ensure_pipeline_builder()

    def set_pipeline_tasks(self, tasks: List[Task]) -> None:
        """Set predefined pipeline tasks for PIPELINE mode.

        Args:
            tasks (List[Task]): List of tasks with dependencies already set.
                The dependencies should be Task objects in the
                Task.dependencies attribute.

        Raises:
            ValueError: If tasks are invalid.
        """
        if not tasks:
            raise ValueError("Cannot set empty task list for pipeline")

        # Auto-switch to pipeline mode if not already
        if self.mode != WorkforceMode.PIPELINE:
            self.mode = WorkforceMode.PIPELINE

        # Clear existing tasks and dependencies
        self._pending_tasks.clear()
        self._task_dependencies.clear()
        self._assignees.clear()

        # Add tasks and set up dependencies
        for task in tasks:
            self._pending_tasks.append(task)
            if task.dependencies:
                self._task_dependencies[task.id] = [
                    dep.id for dep in task.dependencies
                ]
            else:
                self._task_dependencies[task.id] = []

    def _collect_shared_memory(self) -> Dict[str, List]:
        r"""Collect memory from all SingleAgentWorker instances for sharing.

        Returns:
            Dict[str, List]: A dictionary mapping agent types to their memory
                records. Contains entries for 'coordinator', 'task_agent',
                and 'workers'.
        """
        # TODO: add memory collection for RolePlayingWorker and nested
        # Workforce instances
        if not self.share_memory:
            return {}

        shared_memory: Dict[str, List] = {
            'coordinator': [],
            'task_agent': [],
            'workers': [],
        }

        try:
            # Collect coordinator agent memory
            coord_records = self.coordinator_agent.memory.retrieve()
            shared_memory['coordinator'] = [
                record.memory_record.to_dict() for record in coord_records
            ]

            # Collect task agent memory
            task_records = self.task_agent.memory.retrieve()
            shared_memory['task_agent'] = [
                record.memory_record.to_dict() for record in task_records
            ]

            # Collect worker memory only from SingleAgentWorker instances
            for child in self._children:
                if isinstance(child, SingleAgentWorker):
                    worker_records = child.worker.memory.retrieve()
                    worker_memory = [
                        record.memory_record.to_dict()
                        for record in worker_records
                    ]
                    shared_memory['workers'].extend(worker_memory)

        except Exception as e:
            logger.warning(f"Error collecting shared memory: {e}")

        return shared_memory

    def _share_memory_with_agents(
        self, shared_memory: Dict[str, List]
    ) -> None:
        r"""Share collected memory with coordinator, task agent, and
        SingleAgentWorker instances.

        Args:
            shared_memory (Dict[str, List]): Memory records collected from
                all agents to be shared.
        """
        if not self.share_memory or not shared_memory:
            return

        try:
            # Create a consolidated memory from all collected records
            all_records = []
            for _memory_type, records in shared_memory.items():
                all_records.extend(records)

            if not all_records:
                return

            # Import necessary classes for memory record reconstruction
            from camel.memories.records import MemoryRecord

            # Create consolidated memory objects from records
            memory_records: List[MemoryRecord] = []
            for record_dict in all_records:
                try:
                    memory_record = MemoryRecord.from_dict(record_dict)
                    memory_records.append(memory_record)
                except Exception as e:
                    logger.warning(f"Failed to reconstruct memory record: {e}")
                    continue

            if not memory_records:
                logger.warning(
                    "No valid memory records could be reconstructed "
                    "for sharing"
                )
                return

            # Filter out already-shared records to prevent re-sharing
            # This prevents exponential growth of duplicate records
            new_records = []
            for record in memory_records:
                record_uuid = str(record.uuid)
                if record_uuid not in self._shared_memory_uuids:
                    new_records.append(record)
                    self._shared_memory_uuids.add(record_uuid)

            if not new_records:
                logger.debug(
                    "No new records to share (all were already shared)"
                )
                return

            # Share with coordinator agent
            for record in new_records:
                # Only add records from other agents to avoid duplication
                if record.agent_id != self.coordinator_agent.agent_id:
                    self.coordinator_agent.memory.write_record(record)

            # Share with task agent
            for record in new_records:
                if record.agent_id != self.task_agent.agent_id:
                    self.task_agent.memory.write_record(record)

            # Share with SingleAgentWorker instances only
            single_agent_workers = [
                child
                for child in self._children
                if isinstance(child, SingleAgentWorker)
            ]

            for worker in single_agent_workers:
                for record in new_records:
                    if record.agent_id != worker.worker.agent_id:
                        worker.worker.memory.write_record(record)

            logger.info(
                f"Shared {len(new_records)} new memory records across "
                f"{len(single_agent_workers) + 2} agents in workforce "
                f"{self.node_id}"
            )

        except Exception as e:
            logger.warning(f"Error sharing memory with agents: {e}")

    def _sync_shared_memory(self) -> None:
        r"""Synchronize memory across all agents by collecting and sharing."""
        if not self.share_memory:
            return

        try:
            shared_memory = self._collect_shared_memory()
            self._share_memory_with_agents(shared_memory)
        except Exception as e:
            logger.warning(f"Error synchronizing shared memory: {e}")

    def _update_dependencies_for_decomposition(
        self, original_task: Task, subtasks: List[Task]
    ) -> None:
        r"""Update dependency tracking when a task is decomposed into subtasks.
        Tasks that depended on the original task should now depend on all
        subtasks. The last subtask inherits the original task's dependencies.
        """
        if not subtasks:
            return

        original_task_id = original_task.id
        subtask_ids = [subtask.id for subtask in subtasks]

        # Find tasks that depend on the original task
        dependent_task_ids = [
            task_id
            for task_id, deps in self._task_dependencies.items()
            if original_task_id in deps
        ]

        # Update dependent tasks to depend on all subtasks
        for task_id in dependent_task_ids:
            dependencies = self._task_dependencies[task_id]
            dependencies.remove(original_task_id)
            dependencies.extend(subtask_ids)

        # The last subtask inherits original task's dependencies (if any)
        if original_task_id in self._task_dependencies:
            original_dependencies = self._task_dependencies[original_task_id]
            if original_dependencies:
                # Set dependencies for the last subtask to maintain execution
                # order
                self._task_dependencies[subtask_ids[-1]] = (
                    original_dependencies.copy()
                )
            # Remove original task dependencies as it's now decomposed
            del self._task_dependencies[original_task_id]

    def _increment_in_flight_tasks(self, task_id: str) -> None:
        r"""Safely increment the in-flight tasks counter with logging."""
        self._in_flight_tasks += 1
        logger.debug(
            f"Incremented in-flight tasks for {task_id}. "
            f"Count: {self._in_flight_tasks}"
        )

    def _decrement_in_flight_tasks(
        self, task_id: str, context: str = ""
    ) -> None:
        r"""Safely decrement the in-flight tasks counter with safety checks."""
        if self._in_flight_tasks > 0:
            self._in_flight_tasks -= 1
            logger.debug(
                f"Decremented in-flight tasks for {task_id} ({context}). "
                f"Count: {self._in_flight_tasks}"
            )
        else:
            logger.debug(
                f"Attempted to decrement in-flight tasks for {task_id} "
                f"({context}) but counter is already 0. "
                f"Counter: {self._in_flight_tasks}"
            )

    def _cleanup_task_tracking(self, task_id: str) -> None:
        r"""Clean up tracking data for a task to prevent memory leaks.

        Args:
            task_id (str): The ID of the task to clean up.
        """
        if task_id in self._task_start_times:
            del self._task_start_times[task_id]

        if task_id in self._task_dependencies:
            del self._task_dependencies[task_id]

        if task_id in self._assignees:
            del self._assignees[task_id]

    def _decompose_task(
        self,
        task: Task,
        stream_callback: Optional[
            Callable[["ChatAgentResponse"], None]
        ] = None,
    ) -> Union[List[Task], Generator[List[Task], None, None]]:
        r"""Decompose the task into subtasks. This method will also set the
        relationship between the task and its subtasks.

        Args:
            task (Task): The task to decompose.
            stream_callback (Callable[[ChatAgentResponse], None], optional): A
                callback function that receives each chunk (ChatAgentResponse)
                during streaming decomposition.

        Returns:
            Union[List[Task], Generator[List[Task], None, None]]:
            The subtasks or generator of subtasks. Returns empty list for
            PIPELINE mode.
        """
        # In PIPELINE mode, don't decompose - use predefined tasks
        if self.mode == WorkforceMode.PIPELINE:
            return []

        decompose_prompt = str(
            TASK_DECOMPOSE_PROMPT.format(
                content=task.content,
                child_nodes_info=self._get_child_nodes_info(),
                additional_info=task.additional_info,
            )
        )
        self.task_agent.reset()
        result = task.decompose(
            self.task_agent, decompose_prompt, stream_callback=stream_callback
        )

        # Handle both streaming and non-streaming results
        if isinstance(result, Generator):
            # This is a generator (streaming mode)
            def streaming_with_dependencies():
                all_subtasks = []
                for new_tasks in result:
                    all_subtasks.extend(new_tasks)
                    # Update dependency tracking for each batch of new tasks
                    if new_tasks:
                        self._update_dependencies_for_decomposition(
                            task, all_subtasks
                        )
                    yield new_tasks

            return streaming_with_dependencies()
        else:
            # This is a regular list (non-streaming mode)
            subtasks = result
            # Update dependency tracking for decomposed task
            if subtasks:
                self._update_dependencies_for_decomposition(task, subtasks)
            return subtasks

    def _analyze_task(
        self,
        task: Task,
        *,
        for_failure: bool,
        error_message: Optional[str] = None,
    ) -> TaskAnalysisResult:
        r"""Unified task analysis for both failures and quality evaluation.

        This method consolidates the logic for analyzing task failures and
        evaluating task quality, using the unified TASK_ANALYSIS_PROMPT.

        Args:
            task (Task): The task to analyze
            for_failure (bool): True for failure analysis, False for quality
                evaluation
            error_message (Optional[str]): Error message, required when
                for_failure=True

        Returns:
            TaskAnalysisResult: Unified analysis result with recovery strategy
                and optional quality metrics

        Raises:
            ValueError: If for_failure=True but error_message is None
        """
        # Validate required parameters
        if for_failure and error_message is None:
            raise ValueError("error_message is required when for_failure=True")

        # Determine task result and issue-specific analysis based on context
        if for_failure:
            task_result = "N/A (task failed)"
            issue_type = "Task Failure"
            issue_analysis = f"**Error Message:** {error_message}"
            response_format = FAILURE_ANALYSIS_RESPONSE_FORMAT
            result_schema = TaskAnalysisResult
            fallback_values: Dict[str, Any] = {
                "reasoning": "Defaulting to retry due to parsing error",
                "recovery_strategy": RecoveryStrategy.RETRY,
                "modified_task_content": None,
                "issues": [error_message] if error_message else [],
            }
            examples: List[Dict[str, Any]] = [
                {
                    "reasoning": "Temporary network error, worth retrying",
                    "recovery_strategy": "retry",
                    "modified_task_content": None,
                    "issues": ["Network timeout"],
                }
            ]
        else:
            # Quality evaluation
            task_result = task.result or "No result available"
            issue_type = "Quality Evaluation"
            issue_analysis = (
                "Provide a quality score (0-100) and list any specific "
                "issues found."
            )
            response_format = QUALITY_EVALUATION_RESPONSE_FORMAT
            result_schema = TaskAnalysisResult
            fallback_values = {
                "reasoning": (
                    "Defaulting to acceptable quality due to parsing error"
                ),
                "issues": [],
                "recovery_strategy": None,
                "modified_task_content": None,
                "quality_score": 80,
            }
            examples = [
                {
                    "reasoning": (
                        "Excellent implementation with comprehensive tests"
                    ),
                    "issues": [],
                    "recovery_strategy": None,
                    "modified_task_content": None,
                    "quality_score": 98,
                },
                {
                    "reasoning": (
                        "Implementation incomplete with missing features"
                    ),
                    "issues": [
                        "Incomplete implementation",
                        "Missing error handling",
                    ],
                    "recovery_strategy": "replan",
                    "modified_task_content": (
                        "Previous attempt was incomplete. "
                        "Please implement with: 1) Full feature "
                        "coverage, 2) Proper error handling"
                    ),
                    "quality_score": 45,
                },
            ]

        # Format the unified analysis prompt
        analysis_prompt = str(
            TASK_ANALYSIS_PROMPT.format(
                task_id=task.id,
                task_content=task.content,
                task_result=task_result,
                failure_count=task.failure_count,
                task_depth=task.get_depth(),
                assigned_worker=task.assigned_worker_id or "unknown",
                issue_type=issue_type,
                issue_specific_analysis=issue_analysis,
                response_format=response_format,
            )
        )

        try:
            if self.use_structured_output_handler:
                enhanced_prompt = (
                    self.structured_handler.generate_structured_prompt(
                        base_prompt=analysis_prompt,
                        schema=result_schema,
                        examples=examples,
                    )
                )

                self.task_agent.reset()
                response = self.task_agent.step(enhanced_prompt)

                result = self.structured_handler.parse_structured_response(
                    response.msg.content if response.msg else "",
                    schema=result_schema,
                    fallback_values=fallback_values,
                )

                if isinstance(result, TaskAnalysisResult):
                    return result
                elif isinstance(result, dict):
                    return result_schema(**result)
                else:
                    # Fallback based on context
                    return TaskAnalysisResult(**fallback_values)
            else:
                self.task_agent.reset()
                response = self.task_agent.step(
                    analysis_prompt, response_format=result_schema
                )
                return response.msg.parsed

        except Exception as e:
            logger.warning(
                f"Error during task analysis "
                f"({'failure' if for_failure else 'quality'}): {e}, "
                f"using fallback"
            )
            return TaskAnalysisResult(**fallback_values)

    async def _apply_recovery_strategy(
        self,
        task: Task,
        recovery_decision: TaskAnalysisResult,
    ) -> bool:
        r"""Apply the recovery strategy from a task analysis result.

        This method centralizes the recovery logic for both execution failures
        and quality-based failures.

        Args:
            task (Task): The task that needs recovery
            recovery_decision (TaskAnalysisResult): The analysis result with
                recovery strategy

        Returns:
            bool: True if workforce should halt (e.g., decompose needs
                different handling), False otherwise
        """
        strategy = (
            recovery_decision.recovery_strategy or RecoveryStrategy.RETRY
        )
        action_taken = ""

        try:
            if strategy == RecoveryStrategy.RETRY:
                # Simply retry the task by reposting it to the same worker
                # Check both _assignees dict and task.assigned_worker_id
                assignee_id = (
                    self._assignees.get(task.id) or task.assigned_worker_id
                )

                if assignee_id:
                    # Retry with the same worker - no coordinator call needed
                    await self._post_task(task, assignee_id)
                    action_taken = f"retried with same worker {assignee_id}"
                    logger.info(
                        f"Task {task.id} retrying with same worker "
                        f"{assignee_id} (no coordinator call)"
                    )
                else:
                    # No previous assignment exists - find a new assignee
                    logger.info(
                        f"Task {task.id} has no previous assignee, "
                        f"calling coordinator"
                    )
                    batch_result = await self._find_assignee([task])
                    assignment = batch_result.assignments[0]
                    self._assignees[task.id] = assignment.assignee_id
                    await self._post_task(task, assignment.assignee_id)
                    action_taken = (
                        f"retried with new worker {assignment.assignee_id}"
                    )

            elif strategy == RecoveryStrategy.REPLAN:
                # Modify the task content and retry
                if recovery_decision.modified_task_content:
                    task.content = recovery_decision.modified_task_content
                    logger.info(f"Task {task.id} content modified for replan")

                # Repost the modified task
                if task.id in self._assignees:
                    assignee_id = self._assignees[task.id]
                    await self._post_task(task, assignee_id)
                    action_taken = (
                        f"replanned and retried with worker {assignee_id}"
                    )
                else:
                    # Find a new assignee for the replanned task
                    batch_result = await self._find_assignee([task])
                    assignment = batch_result.assignments[0]
                    self._assignees[task.id] = assignment.assignee_id
                    await self._post_task(task, assignment.assignee_id)
                    action_taken = (
                        f"replanned and assigned to "
                        f"worker {assignment.assignee_id}"
                    )

            elif strategy == RecoveryStrategy.REASSIGN:
                # Reassign to a different worker
                old_worker = task.assigned_worker_id
                logger.info(
                    f"Task {task.id} will be reassigned from worker "
                    f"{old_worker}"
                )

                # Find a different worker
                batch_result = await self._find_assignee([task])
                assignment = batch_result.assignments[0]
                new_worker = assignment.assignee_id

                # If same worker, force find another
                if new_worker == old_worker and len(self._children) > 1:
                    logger.info("Same worker selected, finding alternative")
                    # Try to find different worker by adding note to
                    # task content
                    task.content = (
                        f"{task.content}\n\n"
                        f"Note: Previous worker {old_worker} had quality "
                        f"issues. Needs different approach."
                    )
                    batch_result = await self._find_assignee([task])
                    assignment = batch_result.assignments[0]
                    new_worker = assignment.assignee_id

                self._assignees[task.id] = new_worker
                await self._post_task(task, new_worker)
                action_taken = f"reassigned from {old_worker} to {new_worker}"
                logger.info(
                    f"Task {task.id} reassigned from {old_worker} to "
                    f"{new_worker}"
                )

            elif strategy == RecoveryStrategy.DECOMPOSE:
                # Decompose the task into subtasks
                reason = (
                    "failure"
                    if not recovery_decision.is_quality_evaluation
                    else "quality issues"
                )
                logger.info(
                    f"Task {task.id} will be decomposed due to {reason}"
                )
                subtasks_result = self._decompose_task(task)

                # Handle both streaming and non-streaming results
                if isinstance(subtasks_result, Generator):
                    subtasks = []
                    for new_tasks in subtasks_result:
                        subtasks.extend(new_tasks)
                else:
                    subtasks = subtasks_result

                if subtasks:
                    task_decomposed_event = TaskDecomposedEvent(
                        parent_task_id=task.id,
                        subtask_ids=[st.id for st in subtasks],
                    )
                    for cb in self._callbacks:
                        await cb.log_task_decomposed(task_decomposed_event)
                    for subtask in subtasks:
                        task_created_event = TaskCreatedEvent(
                            task_id=subtask.id,
                            description=subtask.content,
                            parent_task_id=task.id,
                            task_type=subtask.type,
                            metadata=subtask.additional_info,
                        )
                        for cb in self._callbacks:
                            await cb.log_task_created(task_created_event)

                # Insert subtasks at the head of the queue
                self._pending_tasks.extendleft(reversed(subtasks))
                await self._post_ready_tasks()
                action_taken = f"decomposed into {len(subtasks)} subtasks"

                logger.info(
                    f"Task {task.id} decomposed into {len(subtasks)} subtasks"
                )

                # Sync shared memory after task decomposition
                if self.share_memory:
                    logger.info(
                        f"Syncing shared memory after task {task.id} "
                        f"decomposition"
                    )
                    self._sync_shared_memory()

                # For decompose, we return early with special handling
                return True

            elif strategy == RecoveryStrategy.CREATE_WORKER:
                assignee = await self._create_worker_node_for_task(task)
                await self._post_task(task, assignee.node_id)
                action_taken = (
                    f"created new worker {assignee.node_id} and assigned "
                    f"task {task.id} to it"
                )

        except Exception as e:
            logger.error(
                f"Recovery strategy {strategy} failed for task {task.id}: {e}",
                exc_info=True,
            )
            raise

        logger.debug(
            f"Task {task.id} recovery: {action_taken}. "
            f"Strategy: {strategy.value}"
        )

        return False

    # Human intervention methods
    async def _async_pause(self) -> None:
        r"""Async implementation of pause to run on the event loop."""
        if self._state == WorkforceState.RUNNING:
            self._state = WorkforceState.PAUSED
            self._pause_event.clear()
            logger.info(f"Workforce {self.node_id} paused.")

    def pause(self) -> None:
        r"""Pause the workforce execution.
        If the internal event-loop is already running we schedule the
        asynchronous pause coroutine onto it.  When the loop has not yet
        been created (e.g. the caller presses the hot-key immediately after
        workforce start-up) we fall back to a synchronous state change so
        that no tasks will be scheduled until the loop is ready.
        """

        if self._loop and not self._loop.is_closed():
            self._submit_coro_to_loop(self._async_pause())
        else:
            # Loop not yet created, just mark state so when loop starts it
            # will proceed.
            if self._state == WorkforceState.RUNNING:
                self._state = WorkforceState.PAUSED
                self._pause_event.clear()
                logger.info(
                    f"Workforce {self.node_id} paused "
                    f"(event-loop not yet started)."
                )

    async def _async_resume(self) -> None:
        r"""Async implementation of resume to run on the event loop."""
        if self._state == WorkforceState.PAUSED:
            self._state = WorkforceState.RUNNING
            self._pause_event.set()
            logger.info(f"Workforce {self.node_id} resumed.")

            # Re-post ready tasks (if any)
            if self._pending_tasks:
                await self._post_ready_tasks()

    def resume(self) -> None:
        r"""Resume execution after a manual pause."""

        if self._loop and not self._loop.is_closed():
            self._submit_coro_to_loop(self._async_resume())
        else:
            # Loop not running yet, just mark state so when loop starts it
            # will proceed.
            if self._state == WorkforceState.PAUSED:
                self._state = WorkforceState.RUNNING
                self._pause_event.set()
                logger.info(
                    f"Workforce {self.node_id} resumed "
                    f"(event-loop not yet started)."
                )

    async def _async_stop_gracefully(self) -> None:
        r"""Async implementation of stop_gracefully to run on the event
        loop.
        """
        self._stop_requested = True
        if self._pause_event.is_set() is False:
            self._pause_event.set()  # Resume if paused to process stop
        logger.info(f"Workforce {self.node_id} stop requested.")

    def stop_gracefully(self) -> None:
        r"""Request workforce to finish current in-flight work then halt.

        Works both when the internal event-loop is alive and when it has not
        yet been started.  In the latter case we simply mark the stop flag so
        that the loop (when it eventually starts) will exit immediately after
        initialisation.
        """

        if self._loop and not self._loop.is_closed():
            self._submit_coro_to_loop(self._async_stop_gracefully())
        else:
            # Loop not yet created, set the flag synchronously so later
            # startup will respect it.
            self._stop_requested = True
            # Ensure any pending pause is released so that when the loop does
            # start it can see the stop request and exit.
            self._pause_event.set()
            logger.info(
                f"Workforce {self.node_id} stop requested "
                f"(event-loop not yet started)."
            )

    async def _async_stop_immediately(self) -> None:
        r"""Force-stop the workforce without waiting for in-flight tasks.

        Note: This method does not wait for child nodes to fully stop.
        Child nodes will receive stop signals but may still be cleaning up
        when this method returns.
        """
        # Guard against redundant calls
        if not self._running and self._state == WorkforceState.STOPPED:
            logger.debug(
                f"Workforce {self.node_id} already stopped, skipping."
            )
            return

        self._stop_requested = True
        self._pause_event.set()
        logger.info(f"Workforce {self.node_id} force stop requested.")

        # Remove pending tasks and clear channel postings to avoid new work
        self._pending_tasks.clear()

        # Try to clear in-flight tasks from channel
        if self._channel:
            try:
                in_flight = await self._channel.get_in_flight_tasks(
                    self.node_id
                )
                for task in in_flight:
                    await self._channel.remove_task(task.id)
                # Only reset counter if channel cleanup succeeded
                self._in_flight_tasks = 0
            except Exception as e:
                logger.error(
                    f"Failed to clear in-flight tasks during force stop: {e}",
                    exc_info=True,
                )
                # Still reset counter for consistency
                self._in_flight_tasks = 0

        # Stop child nodes and cancel their listening tasks immediately
        for child in self._children:
            if child._running:
                child.stop()
        for listening_task in self._child_listening_tasks:
            if not listening_task.done():
                listening_task.cancel()

        self._running = False
        self._state = WorkforceState.STOPPED

    def stop_immediately(self) -> None:
        r"""Force-stop without waiting for current tasks to finish.

        Note: This method does not wait for child nodes to fully stop.
        Child nodes will receive stop signals but may still be cleaning up
        when this method returns.
        """
        # Guard against redundant calls
        if not self._running and self._state == WorkforceState.STOPPED:
            logger.debug(
                f"Workforce {self.node_id} already stopped, skipping."
            )
            return

        if self._loop and not self._loop.is_closed():
            self._submit_coro_to_loop(self._async_stop_immediately())
        else:
            # No running loop; best-effort synchronous cleanup
            self._stop_requested = True
            self._pause_event.set()
            self._pending_tasks.clear()
            self._in_flight_tasks = 0

            # Stop children
            for child in self._children:
                if child._running:
                    child.stop()
            # Cancel listening tasks
            for task in self._child_listening_tasks:
                if not task.done():
                    task.cancel()

            self._running = False
            self._state = WorkforceState.STOPPED
            logger.info(
                f"Workforce {self.node_id} force stopped "
                f"(event-loop not yet started)."
            )

    async def _async_skip_gracefully(self) -> None:
        r"""Async implementation of skip_gracefully to run on the event
        loop.
        """
        self._skip_requested = True
        if self._pause_event.is_set() is False:
            self._pause_event.set()  # Resume if paused to process skip
        logger.info(f"Workforce {self.node_id} skip requested.")

    def skip_gracefully(self) -> None:
        r"""Request workforce to skip current pending tasks and move to next
        main task from the queue. If no main tasks exist, acts like
        stop_gracefully.

        This method clears the current pending subtasks and moves to the next
        main task in the queue if available. Works both when the internal
        event-loop is alive and when it has not yet been started.
        """

        if self._loop and not self._loop.is_closed():
            self._submit_coro_to_loop(self._async_skip_gracefully())
        else:
            # Loop not yet created, set the flag synchronously so later
            # startup will respect it.
            self._skip_requested = True
            # Ensure any pending pause is released so that when the loop does
            # start it can see the skip request and exit.
            self._pause_event.set()
            logger.info(
                f"Workforce {self.node_id} skip requested "
                f"(event-loop not yet started)."
            )

    def save_snapshot(self, description: str = "") -> None:
        r"""Save current state as a snapshot."""
        snapshot = WorkforceSnapshot(
            main_task=self._task,
            pending_tasks=self._pending_tasks,
            completed_tasks=self._completed_tasks,
            task_dependencies=self._task_dependencies,
            assignees=self._assignees,
            current_task_index=len(self._completed_tasks),
            description=description or f"Snapshot at {time.time()}",
        )
        self._snapshots.append(snapshot)
        logger.info(f"Snapshot saved: {description}")

    def list_snapshots(self) -> List[str]:
        r"""List all available snapshots."""
        snapshots_info = []
        for i, snapshot in enumerate(self._snapshots):
            desc_part = (
                f" - {snapshot.description}" if snapshot.description else ""
            )
            info = (
                f"Snapshot {i}: {len(snapshot.completed_tasks)} completed, "
                f"{len(snapshot.pending_tasks)} pending{desc_part}"
            )
            snapshots_info.append(info)
        return snapshots_info

    def get_pending_tasks(self) -> List[Task]:
        r"""Get current pending tasks for human review."""
        return list(self._pending_tasks)

    def get_completed_tasks(self) -> List[Task]:
        r"""Get completed tasks."""
        return self._completed_tasks.copy()

    def modify_task_content(self, task_id: str, new_content: str) -> bool:
        r"""Modify the content of a pending task."""
        # Validate the new content first
        if not validate_task_content(new_content, task_id):
            logger.warning(
                f"Task {task_id} content modification rejected: "
                f"Invalid content. Content preview: '{new_content}'"
            )
            return False

        for task in self._pending_tasks:
            if task.id == task_id:
                task.content = new_content
                logger.info(f"Task {task_id} content modified.")
                return True
        logger.warning(f"Task {task_id} not found in pending tasks.")
        return False

    def get_main_task_queue(self) -> List[Task]:
        r"""Get current main task queue for human review.
        Returns:
            List[Task]: List of main tasks waiting to be decomposed
                and executed.
        """
        # Return tasks from pending queue that need decomposition
        return [
            t
            for t in self._pending_tasks
            if t.additional_info
            and t.additional_info.get('_needs_decomposition')
        ]

    def add_task(
        self,
        content: str,
        task_id: Optional[str] = None,
        additional_info: Optional[Dict[str, Any]] = None,
        as_subtask: bool = False,
        insert_position: int = -1,
    ) -> Task:
        r"""Add a new task to the workforce.

        By default, this method adds a main task that will be decomposed into
        subtasks. Set `as_subtask=True` to add a task directly to the pending
        subtask queue without decomposition.

        Args:
            content (str): The content of the task.
            task_id (Optional[str], optional): Optional ID for the task.
                If not provided, a unique ID will be generated.
            additional_info (Optional[Dict[str, Any]], optional): Optional
                additional metadata for the task.
            as_subtask (bool, optional): If True, adds the task directly to
                the pending subtask queue. If False, adds as a main task that
                will be decomposed. Defaults to False.
            insert_position (int, optional): Position to insert the task in
                the pending queue. Only applies when as_subtask=True.
                Defaults to -1 (append to end).

        Returns:
            Task: The created task object.
        """
        if as_subtask:
            new_task = Task(
                content=content,
                id=task_id or f"human_added_{len(self._pending_tasks)}",
                additional_info=additional_info,
            )

            # Add directly to current pending subtasks
            if insert_position == -1:
                self._pending_tasks.append(new_task)
            else:
                # Convert deque to list, insert, then back to deque
                tasks_list = list(self._pending_tasks)
                tasks_list.insert(insert_position, new_task)
                self._pending_tasks = deque(tasks_list)

            logger.info(f"New subtask added to pending queue: {new_task.id}")
            return new_task
        else:
            # Add as main task that needs decomposition
            # Use additional_info to mark this task needs decomposition
            # Make a copy to avoid modifying user's dict
            info = additional_info.copy() if additional_info else {}
            info['_needs_decomposition'] = True

            task_count = sum(
                1
                for t in self._pending_tasks
                if t.additional_info
                and t.additional_info.get('_needs_decomposition')
            )

            new_task = Task(
                content=content,
                id=task_id or f"main_task_{task_count}",
                additional_info=info,
            )

            self._pending_tasks.append(new_task)
            logger.info(f"New main task added to pending queue: {new_task.id}")
            return new_task

    def add_main_task(
        self,
        content: str,
        task_id: Optional[str] = None,
        additional_info: Optional[Dict[str, Any]] = None,
    ) -> Task:
        r"""Add a new main task that will be decomposed into subtasks.

        This is an alias for :meth:`add_task` with `as_subtask=False`.

        Args:
            content (str): The content of the main task.
            task_id (Optional[str], optional): Optional ID for the task.
            additional_info (Optional[Dict[str, Any]], optional): Optional
                additional metadata.

        Returns:
            Task: The created main task object.
        """
        return self.add_task(
            content=content,
            task_id=task_id,
            additional_info=additional_info,
            as_subtask=False,
        )

    def add_subtask(
        self,
        content: str,
        task_id: Optional[str] = None,
        additional_info: Optional[Dict[str, Any]] = None,
        insert_position: int = -1,
    ) -> Task:
        r"""Add a new subtask to the current pending queue.

        This is an alias for :meth:`add_task` with `as_subtask=True`.

        Args:
            content (str): The content of the subtask.
            task_id (Optional[str], optional): Optional ID for the task.
            additional_info (Optional[Dict[str, Any]], optional): Optional
                additional metadata.
            insert_position (int, optional): Position to insert the task.
                Defaults to -1 (append to end).

        Returns:
            Task: The created subtask object.
        """
        return self.add_task(
            content=content,
            task_id=task_id,
            additional_info=additional_info,
            as_subtask=True,
            insert_position=insert_position,
        )

    def remove_task(self, task_id: str) -> bool:
        r"""Remove a task from the pending queue or main task queue.

        Args:
            task_id (str): The ID of the task to remove.

        Returns:
            bool: True if task was found and removed, False otherwise.
        """
        # Check main task queue first
        pending_tasks_list = list(self._pending_tasks)
        for i, task in enumerate(pending_tasks_list):
            if task.id == task_id:
                pending_tasks_list.pop(i)
                self._pending_tasks = deque(pending_tasks_list)
                logger.info(f"Task {task_id} removed from pending queue.")
                return True

        logger.warning(f"Task {task_id} not found in any task queue.")
        return False

    def reorder_tasks(self, task_ids: List[str]) -> bool:
        r"""Reorder pending tasks according to the provided task IDs list."""
        # Create a mapping of task_id to task
        tasks_dict = {task.id: task for task in self._pending_tasks}

        # Check if all provided IDs exist
        invalid_ids = [
            task_id for task_id in task_ids if task_id not in tasks_dict
        ]
        if invalid_ids:
            logger.warning(
                f"Task IDs not found in pending tasks: {invalid_ids}"
            )
            return False

        # Check if we have the same number of tasks
        if len(task_ids) != len(self._pending_tasks):
            logger.warning(
                "Number of task IDs doesn't match pending tasks count."
            )
            return False

        # Reorder tasks
        reordered_tasks = deque([tasks_dict[task_id] for task_id in task_ids])
        self._pending_tasks = reordered_tasks

        logger.info("Tasks reordered successfully.")
        return True

    def resume_from_task(self, task_id: str) -> bool:
        r"""Resume execution from a specific task."""
        if self._state != WorkforceState.PAUSED:
            logger.warning(
                "Workforce must be paused to resume from specific task."
            )
            return False

        # Find the task in pending tasks
        tasks_list = list(self._pending_tasks)
        target_index = -1

        for i, task in enumerate(tasks_list):
            if task.id == task_id:
                target_index = i
                break

        if target_index == -1:
            logger.warning(f"Task {task_id} not found in pending tasks.")
            return False

        # Move completed tasks that come after the target task back to pending
        tasks_to_move_back = tasks_list[:target_index]
        remaining_tasks = tasks_list[target_index:]

        # Update pending tasks to start from the target task
        self._pending_tasks = deque(remaining_tasks)

        # Move previously "completed" tasks that are after target back to
        # pending and reset their state
        if tasks_to_move_back:
            # Reset state for tasks being moved back to pending
            for task in tasks_to_move_back:
                # Handle all possible task states
                if task.state in [TaskState.DONE, TaskState.OPEN]:
                    task.state = TaskState.FAILED  # TODO: Add logic for OPEN
                    # Clear result to avoid confusion
                    task.result = None
                    # Reset failure count to give task a fresh start
                    task.failure_count = 0

            logger.info(
                f"Moving {len(tasks_to_move_back)} tasks back to pending "
                f"state."
            )

        logger.info(f"Ready to resume from task: {task_id}")
        return True

    def restore_from_snapshot(self, snapshot_index: int) -> bool:
        r"""Restore workforce state from a snapshot."""
        if not (0 <= snapshot_index < len(self._snapshots)):
            logger.warning(f"Invalid snapshot index: {snapshot_index}")
            return False

        if self._state == WorkforceState.RUNNING:
            logger.warning(
                "Cannot restore snapshot while workforce is running. "
                "Pause first."
            )
            return False

        snapshot = self._snapshots[snapshot_index]
        self._task = snapshot.main_task
        self._pending_tasks = snapshot.pending_tasks.copy()
        self._completed_tasks = snapshot.completed_tasks.copy()
        self._task_dependencies = snapshot.task_dependencies.copy()
        self._assignees = snapshot.assignees.copy()

        logger.info(f"Workforce state restored from snapshot {snapshot_index}")
        return True

    def get_workforce_status(self) -> Dict:
        r"""Get current workforce status for human review."""
        return {
            "state": self._state.value,
            "pending_tasks_count": len(self._pending_tasks),
            "completed_tasks_count": len(self._completed_tasks),
            "snapshots_count": len(self._snapshots),
            "children_count": len(self._children),
            "main_task_id": self._task.id if self._task else None,
        }

    async def handle_decompose_append_task(
        self, task: Task, reset: bool = True
    ) -> List[Task]:
        r"""Handle task decomposition and validation with
        workforce environment functions. Then append to
        pending tasks if decomposition happened.

        Args:
            task (Task): The task to be processed.
            reset (Bool): Should trigger workforce reset (Workforce must not
                be running). Default: True

        Returns:
            List[Task]: The decomposed subtasks or the original task.
        """
        if not validate_task_content(task.content, task.id):
            task.state = TaskState.FAILED
            task.result = "Task failed: Invalid or empty content provided"
            logger.warning(
                f"Task {task.id} rejected: Invalid or empty content. "
                f"Content preview: '{task.content}'"
            )
            return [task]

        if reset and self._state != WorkforceState.RUNNING:
<<<<<<< HEAD
            await self.reset()
=======
            await self.reset_async()
>>>>>>> 5f4c5394
            logger.info("Workforce reset before handling task.")

        # Focus on the new task
        self._task = task
        task.state = TaskState.FAILED

        task_created_event = TaskCreatedEvent(
            task_id=task.id,
            description=task.content,
            task_type=task.type,
            metadata=task.additional_info,
        )
        for cb in self._callbacks:
            await cb.log_task_created(task_created_event)

        # The agent tend to be overconfident on the whole task, so we
        # decompose the task into subtasks first
        subtasks_result = self._decompose_task(task)

        # Handle both streaming and non-streaming results
        if isinstance(subtasks_result, Generator):
            # This is a generator (streaming mode)
            subtasks = []
            for new_tasks in subtasks_result:
                subtasks.extend(new_tasks)
        else:
            # This is a regular list (non-streaming mode)
            subtasks = subtasks_result
        if subtasks:
            task_decomposed_event = TaskDecomposedEvent(
                parent_task_id=task.id,
                subtask_ids=[st.id for st in subtasks],
            )
            for cb in self._callbacks:
                await cb.log_task_decomposed(task_decomposed_event)
            for subtask in subtasks:
                task_created_event = TaskCreatedEvent(
                    task_id=subtask.id,
                    description=subtask.content,
                    parent_task_id=task.id,
                    task_type=subtask.type,
                    metadata=subtask.additional_info,
                )
                for cb in self._callbacks:
                    await cb.log_task_created(task_created_event)

        if subtasks:
            # _pending_tasks will contain both undecomposed
            # and decomposed tasks, so we use additional_info
            # to mark the tasks that need decomposition instead
            self._pending_tasks.extendleft(reversed(subtasks))
        else:
            # If no decomposition, execute the original task.
            self._pending_tasks.append(task)

        return subtasks

    @check_if_running(False)
    async def process_task_async(
        self, task: Task, interactive: bool = False
    ) -> Task:
        r"""Main entry point to process a task asynchronously.

        Args:
            task (Task): The task to be processed.
            interactive (bool, optional): If True, enables human-intervention
                workflow (pause/resume/snapshot). Defaults to False, which
                runs the task in a blocking one-shot manner.

        Returns:
            Task: The updated task.
        """
        # Emit worker-created callbacks lazily once an event loop is present.
        await self._flush_initial_worker_created_callbacks()

        # Delegate to intervention pipeline when requested to keep
        # backward-compat.
        if interactive:
            return await self._process_task_with_snapshot(task)

        # Handle different execution modes
        if self.mode == WorkforceMode.PIPELINE:
            return await self._process_task_with_pipeline(task)
        else:
            # AUTO_DECOMPOSE mode (default)
            subtasks = await self.handle_decompose_append_task(task)

            self.set_channel(TaskChannel())

            await self.start()

            if subtasks:
                task.result = "\n\n".join(
                    f"--- Subtask {sub.id} Result ---\n{sub.result}"
                    for sub in task.subtasks
                    if sub.result
                )
                if task.subtasks and all(
                    sub.state == TaskState.DONE for sub in task.subtasks
                ):
                    task.state = TaskState.DONE
                else:
                    task.state = TaskState.FAILED

            return task

    async def _process_task_with_pipeline(self, task: Task) -> Task:
        """Process task using predefined pipeline tasks."""
        if not self._pending_tasks:
            raise ValueError(
                "No pipeline tasks defined. Use set_pipeline_tasks() first."
            )

        # Don't reset here - keep the predefined tasks
        self._task = task

        # Log main task creation event through callbacks
        # (following source code pattern)
        task_created_event = TaskCreatedEvent(
            task_id=task.id,
            description=task.content,
            parent_task_id=None,
            task_type=task.type,
            metadata=task.additional_info,
        )
        for cb in self._callbacks:
            await cb.log_task_created(task_created_event)

        task.state = TaskState.FAILED
        self.set_channel(TaskChannel())
        await self.start()

        # Collect results from all pipeline tasks
        task.result = self._collect_pipeline_results()
        task.state = (
            TaskState.DONE
            if self._all_pipeline_tasks_successful()
            else TaskState.FAILED
        )

        # Auto-reset mode to initial value after pipeline completion
        previous_mode = self.mode
        self.mode = self._initial_mode
        logger.info(
            f"Pipeline execution completed. Mode automatically reset from "
            f"{previous_mode.value} to {self._initial_mode.value}."
        )

        return task

    def _collect_pipeline_results(self) -> str:
        """Collect results from all completed pipeline tasks."""
        results = []
        for task in self._completed_tasks:
            if task.result:
                results.append(f"--- Task {task.id} Result ---\n{task.result}")
        return "\n\n".join(results) if results else "Pipeline completed"

    def _all_pipeline_tasks_successful(self) -> bool:
        """Check if all pipeline tasks completed successfully.

        INTENT: This method determines the FINAL STATE of the entire
        pipeline but does NOT affect task execution flow. It's called
        AFTER all tasks have finished to decide whether the overall
        pipeline succeeded or failed.

        WHY THIS DESIGN:
        - In PIPELINE mode, we want failed tasks to pass their error info
          to downstream tasks (for recovery in join tasks)
        - We still need to report the overall pipeline status correctly
        - This separation allows execution to continue and keeps a correct
          final status

        EXECUTION FLOW (handled in _post_ready_tasks()):
        - Failed tasks still pass their results (including errors) to
          dependent tasks, allowing join tasks to execute even when
          upstream tasks fail.

        FINAL STATUS (this method):
        - Runs AFTER all tasks have been processed to decide whether the
          overall pipeline should be marked as DONE or FAILED.

        Returns:
            bool: True if all tasks completed successfully (DONE state),
                False if any tasks failed or are still pending.

        Example:
            Fork-Join pattern with one failed branch:
            - Task A (search) → DONE
            - Task B (parallel summary 1) → DONE
            - Task C (parallel summary 2) → FAILED
            - Task D (join/synthesis) → DONE (receives B's result + C's error)

            Result: _all_pipeline_tasks_successful() returns False,
            main pipeline task marked as FAILED, but Task D still executed
            and received all information.
        """
        # Check 1: Pipeline incomplete if tasks still pending
        # Intent: Don't evaluate success until all execution finished
        if self._pending_tasks:
            return False

        # Check 2: No completed tasks = empty pipeline = failure
        # Intent: Catch edge case of malformed or empty pipeline
        if not self._completed_tasks:
            return False

        # Check 3: All tasks must be DONE for pipeline to be successful
        # Intent: Even one failed task means the pipeline didn't fully succeed,
        # though downstream tasks still ran (for error handling/recovery)
        return all(
            task.state == TaskState.DONE for task in self._completed_tasks
        )

    def process_task(self, task: Task) -> Task:
        r"""Synchronous wrapper for process_task that handles async operations
        internally.

        Args:
            task (Task): The task to be processed.

        Returns:
            Task: The updated task.

        Example:
            >>> workforce = Workforce("My Team")
            >>> task = Task(content="Analyze data", id="1")
            >>> result = workforce.process_task(task)  # No async/await
            needed
            >>> print(result.result)
        """
        # Check if we're already in an event loop
        try:
            current_loop = asyncio.get_running_loop()
            # Store the current loop for potential reuse by async tools
            self._loop = current_loop

            logger.info(
                "Running in active event loop context. "
                "Consider using process_task_async() directly for better "
                "async tool compatibility."
            )

            # Create a new thread with a fresh event loop
            def run_in_thread():
                # Create new event loop for this thread
                new_loop = asyncio.new_event_loop()
                asyncio.set_event_loop(new_loop)
                try:
                    return new_loop.run_until_complete(
                        self.process_task_async(task)
                    )
                finally:
                    new_loop.close()
                    # Restore original loop reference
                    self._loop = current_loop

            with concurrent.futures.ThreadPoolExecutor() as executor:
                future = executor.submit(run_in_thread)
                return future.result()

        except RuntimeError:
            # No event loop running, we can create one
            return asyncio.run(self.process_task_async(task))

    async def _process_task_with_snapshot(self, task: Task) -> Task:
        r"""Async version of process_task that supports human intervention.
        This method can be paused, resumed, and allows task modification.

        Args:
            task (Task): The task to be processed.

        Returns:
            Task: The updated task.
        """

        await self.handle_decompose_append_task(task)

        self.set_channel(TaskChannel())

        # Save initial snapshot
        self.save_snapshot("Initial task decomposition")

        try:
            await self.start()
        except Exception as e:
            logger.error(f"Error in workforce execution: {e}")
            self._state = WorkforceState.STOPPED
            raise
        finally:
            if self._state != WorkforceState.STOPPED:
                self._state = WorkforceState.IDLE

        return task

    def _process_task_with_intervention(self, task: Task) -> Task:
        r"""Process task with human intervention support. This creates and
        manages its own event loop to allow for pausing/resuming functionality.

        Args:
            task (Task): The task to be processed.

        Returns:
            Task: The updated task.
        """
        # Create new event loop if none exists or if we need a fresh one
        try:
            self._loop = asyncio.get_event_loop()
            if self._loop.is_closed():
                self._loop = asyncio.new_event_loop()
                asyncio.set_event_loop(self._loop)
        except RuntimeError:
            self._loop = asyncio.new_event_loop()
            asyncio.set_event_loop(self._loop)

        try:
            return self._loop.run_until_complete(
                self._process_task_with_snapshot(task)
            )
        finally:
            # Decide whether to keep or close the loop
            if self._loop and not self._loop.is_closed():
                if self._state == WorkforceState.PAUSED:
                    # Keep alive to support resume()
                    logger.info(
                        "Event loop kept alive for potential resume "
                        "operations."
                    )
                else:
                    # No more tasks; shut everything down cleanly
                    try:
                        # Ensure all async generators are finished
                        self._loop.run_until_complete(
                            self._loop.shutdown_asyncgens()
                        )
                    except RuntimeError:
                        # Loop already running elsewhere
                        pass
                    self._loop.close()

    def continue_from_pause(self) -> Optional[Task]:
        r"""Continue execution from a paused state. This reuses the
        existing event loop.

        Returns:
            Optional[Task]: The completed task if execution finishes, None if
                still running/paused.
        """
        if self._state != WorkforceState.PAUSED:
            logger.warning("Workforce is not in paused state.")
            return None

        if self._loop is None or self._loop.is_closed():
            logger.error("No active event loop available for resuming.")
            return None

        # Resume execution
        self.resume()

        try:
            # Continue the existing async task
            remaining_task = self._loop.run_until_complete(
                self._continue_execution()
            )
            return remaining_task
        except Exception as e:
            logger.error(f"Error continuing execution: {e}")
            self._state = WorkforceState.STOPPED
            return None

    async def _continue_execution(self) -> Optional[Task]:
        r"""Internal method to continue execution after pause."""
        try:
            await self._listen_to_channel()
        except Exception as e:
            logger.error(f"Error in continued execution: {e}")
            self._state = WorkforceState.STOPPED
            raise
        finally:
            if self._state != WorkforceState.STOPPED:
                self._state = WorkforceState.IDLE

        return self._task

    def _start_child_node_when_paused(
        self, start_coroutine: Coroutine
    ) -> None:
        r"""Helper to start a child node when workforce is paused.

        Args:
            start_coroutine: The coroutine to start (e.g., worker_node.start())
        """
        if self._state == WorkforceState.PAUSED and hasattr(
            self, '_child_listening_tasks'
        ):
            if self._loop and not self._loop.is_closed():
                # Use thread-safe coroutine execution for dynamic addition
                child_task: Union[asyncio.Task, concurrent.futures.Future]
                try:
                    # Check if we're in the same thread as the loop
                    current_loop = asyncio.get_running_loop()
                    if current_loop is self._loop:
                        # Same loop context - use create_task
                        child_task = self._loop.create_task(start_coroutine)
                    else:
                        # Different loop context - use thread-safe approach
                        child_task = asyncio.run_coroutine_threadsafe(
                            start_coroutine, self._loop
                        )
                except RuntimeError:
                    # No running loop in current thread - use thread-safe
                    # approach
                    child_task = asyncio.run_coroutine_threadsafe(
                        start_coroutine, self._loop
                    )
                self._child_listening_tasks.append(child_task)
            else:
                # Close the coroutine to prevent RuntimeWarning
                start_coroutine.close()
        else:
            # Close the coroutine to prevent RuntimeWarning
            start_coroutine.close()

<<<<<<< HEAD
    async def add_single_agent_worker(
=======
    async def add_single_agent_worker_async(
>>>>>>> 5f4c5394
        self,
        description: str,
        worker: ChatAgent,
        pool_max_size: int = DEFAULT_WORKER_POOL_SIZE,
        enable_workflow_memory: bool = False,
    ) -> Workforce:
        r"""Add a worker node to the workforce that uses a single agent.
        Can be called when workforce is paused to dynamically add workers.

        This is the async version of add_single_agent_worker.

        Args:
            description (str): Description of the worker node.
            worker (ChatAgent): The agent to be added.
            pool_max_size (int): Maximum size of the agent pool.
                (default: :obj:`10`)
            enable_workflow_memory (bool): Whether to enable workflow memory
                accumulation. Set to True if you plan to call
                save_workflow_memories(). (default: :obj:`False`)

        Returns:
            Workforce: The workforce node itself.

        Raises:
            RuntimeError: If called while workforce is running (not paused).
            ValueError: If worker has tools and stream mode enabled but
                use_structured_output_handler is False.
        """
        if self._state == WorkforceState.RUNNING:
            raise RuntimeError(
                "Cannot add workers while workforce is running. "
                "Pause the workforce first."
            )

        # Validate worker agent compatibility
        self._validate_agent_compatibility(worker, "Worker agent")

        # Ensure the worker agent shares this workforce's pause control
        self._attach_pause_event_to_agent(worker)

        worker_node = SingleAgentWorker(
            description=description,
            worker=worker,
            pool_max_size=pool_max_size,
            use_structured_output_handler=self.use_structured_output_handler,
            context_utility=None,  # Will be set during save/load operations
            enable_workflow_memory=enable_workflow_memory,
        )
        self._children.append(worker_node)

        # If we have a channel set up, set it for the new worker
        if hasattr(self, '_channel') and self._channel is not None:
            worker_node.set_channel(self._channel)

        # If workforce is paused, start the worker's listening task
        self._start_child_node_when_paused(worker_node.start())

        await self._notify_worker_created(
            worker_node,
            worker_type='SingleAgentWorker',
        )
        return self

<<<<<<< HEAD
    async def add_role_playing_worker(
=======
    def add_single_agent_worker(
        self,
        description: str,
        worker: ChatAgent,
        pool_max_size: int = DEFAULT_WORKER_POOL_SIZE,
        enable_workflow_memory: bool = False,
    ) -> Workforce:
        r"""Add a worker node to the workforce that uses a single agent.

        .. deprecated::
            This synchronous method is deprecated and will be removed in a
            future version. Use :meth:`add_single_agent_worker_async` instead.

        Args:
            description (str): Description of the worker node.
            worker (ChatAgent): The agent to be added.
            pool_max_size (int): Maximum size of the agent pool.
                (default: :obj:`10`)
            enable_workflow_memory (bool): Whether to enable workflow memory
                accumulation. Set to True if you plan to call
                save_workflow_memories(). (default: :obj:`False`)

        Returns:
            Workforce: The workforce node itself.
        """
        import asyncio
        import warnings

        warnings.warn(
            "add_single_agent_worker() is deprecated and will be removed in a "
            "future version. Use "
            "'await workforce.add_single_agent_worker_async()' instead.",
            DeprecationWarning,
            stacklevel=2,
        )

        try:
            asyncio.get_running_loop()
            raise RuntimeError(
                "Cannot call sync add_single_agent_worker() from "
                "async context. Use "
                "'await workforce.add_single_agent_worker_async()' instead."
            )
        except RuntimeError as e:
            if "no running event loop" not in str(e).lower():
                raise
            return asyncio.run(
                self.add_single_agent_worker_async(
                    description=description,
                    worker=worker,
                    pool_max_size=pool_max_size,
                    enable_workflow_memory=enable_workflow_memory,
                )
            )

    async def add_role_playing_worker_async(
>>>>>>> 5f4c5394
        self,
        description: str,
        assistant_role_name: str,
        user_role_name: str,
        assistant_agent_kwargs: Optional[Dict] = None,
        user_agent_kwargs: Optional[Dict] = None,
        summarize_agent_kwargs: Optional[Dict] = None,
        chat_turn_limit: int = 3,
    ) -> Workforce:
        r"""Add a worker node to the workforce that uses `RolePlaying` system.
        Can be called when workforce is paused to dynamically add workers.

        This is the async version of add_role_playing_worker.

        Args:
            description (str): Description of the node.
            assistant_role_name (str): The role name of the assistant agent.
            user_role_name (str): The role name of the user agent.
            assistant_agent_kwargs (Optional[Dict]): The keyword arguments to
                initialize the assistant agent in the role playing, like the
                model name, etc. (default: :obj:`None`)
            user_agent_kwargs (Optional[Dict]): The keyword arguments to
                initialize the user agent in the role playing, like the
                model name, etc. (default: :obj:`None`)
            summarize_agent_kwargs (Optional[Dict]): The keyword arguments to
                initialize the summarize agent, like the model name, etc.
                (default: :obj:`None`)
            chat_turn_limit (int): The maximum number of chat turns in the
                role playing. (default: :obj:`3`)

        Returns:
            Workforce: The workforce node itself.

        Raises:
            RuntimeError: If called while workforce is running (not paused).
        """
        if self._state == WorkforceState.RUNNING:
            raise RuntimeError(
                "Cannot add workers while workforce is running. "
                "Pause the workforce first."
            )
        # Ensure provided kwargs carry pause_event so that internally created
        # ChatAgents (assistant/user/summarizer) inherit it.
        assistant_agent_kwargs = self._ensure_pause_event_in_kwargs(
            assistant_agent_kwargs
        )
        user_agent_kwargs = self._ensure_pause_event_in_kwargs(
            user_agent_kwargs
        )
        summarize_agent_kwargs = self._ensure_pause_event_in_kwargs(
            summarize_agent_kwargs
        )

        worker_node = RolePlayingWorker(
            description=description,
            assistant_role_name=assistant_role_name,
            user_role_name=user_role_name,
            assistant_agent_kwargs=assistant_agent_kwargs,
            user_agent_kwargs=user_agent_kwargs,
            summarize_agent_kwargs=summarize_agent_kwargs,
            chat_turn_limit=chat_turn_limit,
            use_structured_output_handler=self.use_structured_output_handler,
        )
        self._children.append(worker_node)

        # If we have a channel set up, set it for the new worker
        if hasattr(self, '_channel') and self._channel is not None:
            worker_node.set_channel(self._channel)

        # If workforce is paused, start the worker's listening task
        self._start_child_node_when_paused(worker_node.start())

        await self._notify_worker_created(
            worker_node,
            worker_type='RolePlayingWorker',
        )
        return self

    def add_role_playing_worker(
        self,
        description: str,
        assistant_role_name: str,
        user_role_name: str,
        assistant_agent_kwargs: Optional[Dict] = None,
        user_agent_kwargs: Optional[Dict] = None,
        summarize_agent_kwargs: Optional[Dict] = None,
        chat_turn_limit: int = 3,
    ) -> Workforce:
        r"""Add a worker node to the workforce that uses `RolePlaying` system.

        .. deprecated::
            This synchronous method is deprecated and will be removed in a
            future version. Use :meth:`add_role_playing_worker_async` instead.

        Args:
            description (str): Description of the node.
            assistant_role_name (str): The role name of the assistant agent.
            user_role_name (str): The role name of the user agent.
            assistant_agent_kwargs (Optional[Dict]): The keyword arguments to
                initialize the assistant agent in the role playing.
                (default: :obj:`None`)
            user_agent_kwargs (Optional[Dict]): The keyword arguments to
                initialize the user agent in the role playing.
                (default: :obj:`None`)
            summarize_agent_kwargs (Optional[Dict]): The keyword arguments to
                initialize the summarize agent. (default: :obj:`None`)
            chat_turn_limit (int): The maximum number of chat turns in the
                role playing. (default: :obj:`3`)

        Returns:
            Workforce: The workforce node itself.
        """
        import asyncio
        import warnings

<<<<<<< HEAD
        await self._notify_worker_created(
            worker_node,
            worker_type='RolePlayingWorker',
=======
        warnings.warn(
            "add_role_playing_worker() is deprecated and will be removed in a "
            "future version. Use "
            "'await workforce.add_role_playing_worker_async()' instead.",
            DeprecationWarning,
            stacklevel=2,
>>>>>>> 5f4c5394
        )

        try:
            asyncio.get_running_loop()
            raise RuntimeError(
                "Cannot call sync add_role_playing_worker() from "
                "async context. Use "
                "'await workforce.add_role_playing_worker_async()' instead."
            )
        except RuntimeError as e:
            if "no running event loop" not in str(e).lower():
                raise
            return asyncio.run(
                self.add_role_playing_worker_async(
                    description=description,
                    assistant_role_name=assistant_role_name,
                    user_role_name=user_role_name,
                    assistant_agent_kwargs=assistant_agent_kwargs,
                    user_agent_kwargs=user_agent_kwargs,
                    summarize_agent_kwargs=summarize_agent_kwargs,
                    chat_turn_limit=chat_turn_limit,
                )
            )

    def add_workforce(self, workforce: Workforce) -> Workforce:
        r"""Add a workforce node to the workforce.
        Can be called when workforce is paused to dynamically add workers.

        Args:
            workforce (Workforce): The workforce node to be added.

        Returns:
            Workforce: The workforce node itself.

        Raises:
            RuntimeError: If called while workforce is running (not paused).
        """
        if self._state == WorkforceState.RUNNING:
            raise RuntimeError(
                "Cannot add workers while workforce is running. "
                "Pause the workforce first."
            )
        # Align child workforce's pause_event with this one for unified
        # control of worker agents only.
        workforce._pause_event = self._pause_event
        self._children.append(workforce)

        # If we have a channel set up, set it for the new workforce
        if hasattr(self, '_channel') and self._channel is not None:
            workforce.set_channel(self._channel)

        # If workforce is paused, start the child workforce's listening task
        self._start_child_node_when_paused(workforce.start())
        return self

    async def _async_reset(self) -> None:
        r"""Async implementation of reset to run on the event loop."""
        self._pause_event.set()

    @check_if_running(False)
<<<<<<< HEAD
    async def reset(self) -> None:
=======
    async def reset_async(self) -> None:
>>>>>>> 5f4c5394
        r"""Reset the workforce and all the child nodes under it. Can only
        be called when the workforce is not running.

        This is the async version of reset.
        """
        super().reset()
        self._task = None
        self._pending_tasks.clear()
        self._child_listening_tasks.clear()
        # Clear dependency tracking
        self._task_dependencies.clear()
        self._completed_tasks = []
        self._assignees.clear()
        self._in_flight_tasks = 0
        self.coordinator_agent.reset()
        self.task_agent.reset()
        self._task_start_times.clear()

        # Reset pipeline building state
        self._pipeline_builder = None

        # Reset mode to initial value
        self.mode = self._initial_mode
        logger.debug(f"Workforce mode reset to {self._initial_mode.value}")

        for child in self._children:
            child.reset()

        # Reset intervention state
        self._state = WorkforceState.IDLE
        self._stop_requested = False
        self._skip_requested = False
        # Handle asyncio.Event in a thread-safe way
        if self._loop and not self._loop.is_closed():
            # If we have a loop, use it to set the event safely
            try:
                await self._async_reset()
            except RuntimeError as e:
                logger.warning(f"Failed to reset via existing loop: {e}")
                # Fallback to direct event manipulation
                self._pause_event.set()
        else:
            # No active loop, directly set the event
            self._pause_event.set()

        for cb in self._callbacks:
            if isinstance(cb, WorkforceMetrics):
                await cb.reset_task_data()
<<<<<<< HEAD
=======

    @check_if_running(False)
    def reset(self) -> None:
        r"""Reset the workforce and all the child nodes under it. Can only
        be called when the workforce is not running.

        .. deprecated::
            This synchronous method is deprecated and will be removed in a
            future version. Use :meth:`reset_async` instead.
        """
        import asyncio
        import warnings

        warnings.warn(
            "reset() is deprecated and will be removed in a future version. "
            "Use 'await workforce.reset_async()' instead.",
            DeprecationWarning,
            stacklevel=2,
        )

        try:
            asyncio.get_running_loop()
            raise RuntimeError(
                "Cannot call sync reset() from async context. "
                "Use 'await workforce.reset_async()' instead."
            )
        except RuntimeError as e:
            if "no running event loop" not in str(e).lower():
                raise
            asyncio.run(self.reset_async())
>>>>>>> 5f4c5394

    def save_workflow_memories(
        self,
    ) -> Dict[str, str]:
        r"""Save workflow memories for all SingleAgentWorker instances in the
        workforce.

        .. deprecated:: 0.2.80
            This synchronous method processes workers sequentially, which can
            be slow for multiple agents. Use
            :meth:`save_workflow_memories_async`
            instead for parallel processing and significantly better
            performance.

        This method iterates through all child workers and triggers workflow
        saving for SingleAgentWorker instances using their
        save_workflow_memories()
        method.
        Other worker types are skipped.

        Workflows are organized by agent role in role-based folders:
        workforce_workflows/{role_name}/*.md

        Returns:
            Dict[str, str]: Dictionary mapping worker node IDs to save results.
                Values are either file paths (success) or error messages
                (failure).

        Example:
            >>> workforce = Workforce("My Team")
            >>> # ... add workers and process tasks ...
            >>> results = workforce.save_workflow_memories()
            >>> print(results)
            {'worker_123': 'workforce_workflows/developer/task_workflow.md',
             'worker_456': 'error: No conversation context available'}
            >>> # preferred: use async version
            >>> results = await workforce.save_workflow_memories_async()

        Note:
            For better performance with multiple workers, use the async
            version::

                results = await workforce.save_workflow_memories_async()

        See Also:
            :meth:`save_workflow_memories_async`: Async version with parallel
                processing for significantly better performance.
        """
        import asyncio
        import warnings

        warnings.warn(
            "save_workflow_memories() is deprecated and slow for multiple "
            "workers. Use save_workflow_memories_async() instead for parallel "
            "processing and significantly better performance.",
            DeprecationWarning,
            stacklevel=2,
        )

        # delegate to async version using asyncio
        return asyncio.run(self.save_workflow_memories_async())

    async def save_workflow_memories_async(
        self,
    ) -> Dict[str, str]:
        r"""Asynchronously save workflow memories for all SingleAgentWorker
        instances in the workforce.

        This is the async version of save_workflow_memories() that parallelizes
        LLM summarization calls across all workers using asyncio.gather(),
        significantly reducing total save time.

        This method iterates through all child workers and triggers workflow
        saving for SingleAgentWorker instances using their
        save_workflow_memories_async() method in parallel.
        Other worker types are skipped.

        Workflows are organized by agent role in role-based folders:
        workforce_workflows/{role_name}/*.md

        Returns:
            Dict[str, str]: Dictionary mapping worker node IDs to save results.
                Values are either file paths (success) or error messages
                (failure).

        Example:
            >>> workforce = Workforce("My Team")
            >>> # ... add workers and process tasks ...
            >>> # save with parallel summarization (faster)
            >>> results = await workforce.save_workflow_memories_async()
            >>> print(results)
            {'worker_123': 'workforce_workflows/developer/task_workflow.md',
             'worker_456': 'workforce_workflows/analyst/report_workflow.md',
             'worker_789': 'workforce_workflows/writer/doc_workflow.md'}
        """
        import asyncio

        results = {}

        # Prepare tasks for parallel execution
        async def save_single_worker(
            child: BaseNode,
        ) -> tuple[str, str]:
            """Save workflow for a single worker, then return (node_id,
            result)."""
            if isinstance(child, SingleAgentWorker):
                try:
                    from camel.utils.context_utils import (
                        ContextUtility,
                        WorkflowSummary,
                    )

                    # TWO-PASS APPROACH FOR ROLE-BASED SAVING:
                    # Pass 1: Generate summary to get agent_title
                    workflow_manager = child._get_workflow_manager()
                    summary_prompt = (
                        workflow_manager._prepare_workflow_prompt()
                    )

                    # generate summary without saving
                    # use conversation accumulator if available
                    gen_result = (
                        await child.worker.generate_workflow_summary_async(
                            summary_prompt=summary_prompt,
                            response_format=WorkflowSummary,
                            conversation_accumulator=(
                                child._conversation_accumulator
                            ),
                        )
                    )

                    if gen_result.get("status") != "success":
                        error_msg = gen_result.get(
                            "status", "Failed to generate summary"
                        )
                        return (child.node_id, f"error: {error_msg}")

                    workflow_summary = gen_result.get("structured_summary")
                    if not workflow_summary:
                        return (
                            child.node_id,
                            "error: No workflow summary generated",
                        )

                    # Pass 2: Extract agent_title and determine role folder
                    role_id = self._get_role_identifier(
                        child.worker,
                        child.description,
                        workflow_summary=workflow_summary,
                    )

                    # create role-based context utility
                    role_context = ContextUtility.get_workforce_shared_by_role(
                        role_id
                    )

                    # save with correct context and accumulator
                    result = (
                        await workflow_manager.save_workflow_content_async(
                            workflow_summary=workflow_summary,
                            context_utility=role_context,
                            conversation_accumulator=(
                                child._conversation_accumulator
                            ),
                        )
                    )

                    # clean up accumulator after successful save
                    if (
                        result.get("status") == "success"
                        and child._conversation_accumulator is not None
                    ):
                        logger.info(
                            "Cleaning up conversation accumulator after "
                            "workflow summarization"
                        )
                        child._conversation_accumulator = None

                    if result.get("status") == "success":
                        return (
                            child.node_id,
                            result.get("file_path", "unknown_path"),
                        )
                    else:
                        # Error: check if there's a separate message field,
                        # otherwise use the status itself
                        error_msg = result.get(
                            "message", result.get("status", "Unknown error")
                        )
                        return (child.node_id, f"error: {error_msg}")

                except Exception as e:
                    return (child.node_id, f"error: {e!s}")
            else:
                # Skip non-SingleAgentWorker types
                return (
                    child.node_id,
                    f"skipped: {type(child).__name__} not supported",
                )

        # Create tasks for all workers
        tasks = [save_single_worker(child) for child in self._children]

        # Execute all tasks in parallel using asyncio.gather()
        parallel_results = await asyncio.gather(*tasks, return_exceptions=True)

        # Process results
        for result in parallel_results:
            if isinstance(result, Exception):
                # Handle any unexpected exceptions
                logger.error(
                    f"Unexpected error during workflow save: {result}"
                )
                results["unknown"] = f"error: {result!s}"
            elif isinstance(result, tuple) and len(result) == 2:
                # Successfully got (node_id, save_result) tuple
                node_id, save_result = result
                results[node_id] = save_result
            else:
                # Unexpected result format
                logger.error(f"Unexpected result format: {result}")
                results["unknown"] = "error: unexpected result format"

        logger.info(
            f"Workflow save completed for {len(results)} workers "
            f"(parallelized)"
        )
        return results

    def load_workflow_memories(
        self,
        session_id: Optional[str] = None,
        worker_max_workflows: int = 3,
        coordinator_max_workflows: int = 5,
        task_agent_max_workflows: int = 3,
    ) -> Dict[str, bool]:
        r"""Load workflow memories for all SingleAgentWorker instances in the
        workforce.

        This method iterates through all child workers and loads relevant
        workflow files for SingleAgentWorker instances using their
        load_workflow_memories()
        method. Workers match files based on their description names.

        Args:
            session_id (Optional[str]): Specific workforce session ID to load
                from. If None, searches across all sessions.
                (default: :obj:`None`)
            worker_max_workflows (int): Maximum number of workflow files to
                load per worker agent. (default: :obj:`3`)
            coordinator_max_workflows (int): Maximum number of workflow files
                to load for the coordinator agent. (default: :obj:`5`)
            task_agent_max_workflows (int): Maximum number of workflow files
                to load for the task planning agent. (default: :obj:`3`)

        Returns:
            Dict[str, bool]: Dictionary mapping worker node IDs to load
                success status.
                True indicates successful loading, False indicates failure.

        Example:
            >>> workforce = Workforce("My Team")
            >>> workforce.add_single_agent_worker(
            ...     "data_analyst", analyst_agent
            ... )
            >>> success_status = workforce.load_workflow_memories(
            ...     worker_max_workflows=5,
            ...     coordinator_max_workflows=10,
            ...     task_agent_max_workflows=5
            ... )
            >>> print(success_status)
            {'worker_123': True}  # Successfully loaded workflows for
            # data_analyst
        """
        results = {}

        # For loading, we don't create a new session - instead we search
        # existing ones
        # Each worker will search independently across all existing sessions

        # First, load workflows for SingleAgentWorker instances
        for child in self._children:
            if isinstance(child, SingleAgentWorker):
                try:
                    # For loading, don't set shared context utility
                    # Let each worker search across existing sessions
                    success = child.load_workflow_memories(
                        max_workflows=worker_max_workflows,
                        session_id=session_id,
                    )
                    results[child.node_id] = success

                except Exception as e:
                    logger.error(
                        f"Failed to load workflow for {child.node_id}: {e!s}"
                    )
                    results[child.node_id] = False
            else:
                # Skip non-SingleAgentWorker types
                results[child.node_id] = False

        # Load aggregated workflow summaries for coordinator and task agents
        self._load_management_agent_workflows(
            coordinator_max_workflows, task_agent_max_workflows, session_id
        )

        logger.info(f"Workflow load completed for {len(results)} workers")
        return results

    def _load_management_agent_workflows(
        self,
        coordinator_max_workflows: int,
        task_agent_max_workflows: int,
        session_id: Optional[str] = None,
    ) -> None:
        r"""Load workflow summaries for coordinator and task planning agents.

        This method loads aggregated workflow summaries to help:
        - Coordinator agent: understand task assignment patterns and worker
          capabilities
        - Task agent: understand task decomposition patterns and
          successful strategies

        Args:
            coordinator_max_workflows (int): Maximum number of workflow files
                to load for the coordinator agent.
            task_agent_max_workflows (int): Maximum number of workflow files
                to load for the task planning agent.
            session_id (Optional[str]): Specific session ID to load from.
                If None, searches across all sessions.
        """
        try:
            import glob
            import os
            from pathlib import Path

            from camel.utils.context_utils import ContextUtility

            # For loading management workflows, search across all sessions
            camel_workdir = os.environ.get("CAMEL_WORKDIR")
            if camel_workdir:
                base_dir = os.path.join(camel_workdir, "workforce_workflows")
            else:
                base_dir = "workforce_workflows"

            # Search for workflow files in specified or all session directories
            if session_id:
                search_path = str(
                    Path(base_dir) / session_id / "*_workflow*.md"
                )
            else:
                search_path = str(Path(base_dir) / "*" / "*_workflow*.md")
            workflow_files = glob.glob(search_path)

            if not workflow_files:
                logger.info(
                    "No workflow files found for management agent context"
                )
                return

            # Sort by modification time (most recent first)
            workflow_files.sort(
                key=lambda x: os.path.getmtime(x), reverse=True
            )

            # Load workflows for coordinator agent
            coordinator_loaded = 0
            for file_path in workflow_files[:coordinator_max_workflows]:
                try:
                    filename = os.path.basename(file_path).replace('.md', '')
                    session_dir = os.path.dirname(file_path)
                    session_id = os.path.basename(session_dir)

                    # Use shared context utility with specific session
                    temp_utility = ContextUtility.get_workforce_shared(
                        session_id
                    )

                    status = temp_utility.load_markdown_context_to_memory(
                        self.coordinator_agent, filename
                    )
                    if "Context appended" in status:
                        coordinator_loaded += 1
                except Exception as e:
                    logger.warning(
                        f"Failed to load coordinator workflow {file_path}: {e}"
                    )

            # Load workflows for task agent
            task_agent_loaded = 0
            for file_path in workflow_files[:task_agent_max_workflows]:
                try:
                    filename = os.path.basename(file_path).replace('.md', '')
                    session_dir = os.path.dirname(file_path)
                    session_id = os.path.basename(session_dir)

                    # Use shared context utility with specific session
                    temp_utility = ContextUtility.get_workforce_shared(
                        session_id
                    )

                    status = temp_utility.load_markdown_context_to_memory(
                        self.task_agent, filename
                    )
                    if "Context appended" in status:
                        task_agent_loaded += 1
                except Exception as e:
                    logger.warning(
                        f"Failed to load task agent workflow {file_path}: {e}"
                    )

            logger.info(
                f"Loaded {coordinator_loaded} workflows for coordinator, "
                f"{task_agent_loaded} workflows for task agent"
            )

        except Exception as e:
            logger.error(f"Error loading management agent workflows: {e}")

    @check_if_running(False)
    def set_channel(self, channel: TaskChannel) -> None:
        r"""Set the channel for the node and all the child nodes under it."""
        self._channel = channel
        for child in self._children:
            child.set_channel(channel)

    def _get_child_nodes_info(self) -> str:
        r"""Get the information of all the child nodes under this node."""
        return "".join(
            f"<{child.node_id}>:<{child.description}>:<{self._get_node_info(child)}>\n"
            for child in self._children
        )

    def _get_node_info(self, node) -> str:
        r"""Get descriptive information for a specific node type."""
        if isinstance(node, Workforce):
            return "A Workforce node"
        elif isinstance(node, SingleAgentWorker):
            return self._get_single_agent_toolkit_info(node)
        elif isinstance(node, RolePlayingWorker):
            return "A Role playing node"
        else:
            return "Unknown node"

    def _get_single_agent_toolkit_info(
        self, worker: 'SingleAgentWorker'
    ) -> str:
        r"""Get formatted information for a SingleAgentWorker node."""
        toolkit_tools = self._group_tools_by_toolkit(worker.worker.tool_dict)

        if not toolkit_tools:
            return ""

        toolkit_info = []
        for toolkit_name, tools in sorted(toolkit_tools.items()):
            tools_str = ', '.join(sorted(tools))
            toolkit_info.append(f"{toolkit_name}({tools_str})")

        return ", ".join(toolkit_info)

    def _group_tools_by_toolkit(self, tool_dict: dict) -> dict[str, list[str]]:
        r"""Group tools by their parent toolkit class names."""
        toolkit_tools: dict[str, list[str]] = {}

        for tool_name, tool in tool_dict.items():
            if hasattr(tool.func, '__self__'):
                toolkit_name = tool.func.__self__.__class__.__name__
            else:
                toolkit_name = "Standalone"

            if toolkit_name not in toolkit_tools:
                toolkit_tools[toolkit_name] = []
            toolkit_tools[toolkit_name].append(tool_name)

        return toolkit_tools

    def _get_valid_worker_ids(self) -> set:
        r"""Get all valid worker IDs from child nodes.

        Returns:
            set: Set of valid worker IDs that can be assigned tasks.
        """
        valid_worker_ids = {child.node_id for child in self._children}
        return valid_worker_ids

    def _call_coordinator_for_assignment(
        self, tasks: List[Task], invalid_ids: Optional[List[str]] = None
    ) -> TaskAssignResult:
        r"""Call coordinator agent to assign tasks with optional validation
        feedback in the case of invalid worker IDs.

        Args:
            tasks (List[Task]): Tasks to assign.
            invalid_ids (List[str], optional): Invalid worker IDs from previous
                attempt (if any).

        Returns:
            TaskAssignResult: Assignment result from coordinator.
        """
        # format tasks information for the prompt
        tasks_info = ""
        for task in tasks:
            tasks_info += f"Task ID: {task.id}\n"
            tasks_info += f"Content: {task.content}\n"
            if task.additional_info:
                tasks_info += f"Additional Info: {task.additional_info}\n"
            tasks_info += "---\n"

        prompt = str(
            ASSIGN_TASK_PROMPT.format(
                tasks_info=tasks_info,
                child_nodes_info=self._get_child_nodes_info(),
            )
        )

        # add feedback if this is a retry
        if invalid_ids:
            valid_worker_ids = list(self._get_valid_worker_ids())
            feedback = (
                f"VALIDATION ERROR: The following worker IDs are invalid: "
                f"{invalid_ids}. "
                f"VALID WORKER IDS: {valid_worker_ids}. "
                f"Please reassign ONLY the above tasks using these valid IDs."
            )
            prompt = prompt + f"\n\n{feedback}"

        # Check if we should use structured handler
        if self.use_structured_output_handler:
            # Use structured handler for prompt-based extraction
            enhanced_prompt = (
                self.structured_handler.generate_structured_prompt(
                    base_prompt=prompt,
                    schema=TaskAssignResult,
                    examples=[
                        {
                            "assignments": [
                                {
                                    "task_id": "task_1",
                                    "assignee_id": "worker_123",
                                    "dependencies": [],
                                }
                            ]
                        }
                    ],
                )
            )

            # Get response without structured format
            response = self.coordinator_agent.step(enhanced_prompt)

            if response.msg is None or response.msg.content is None:
                logger.error(
                    "Coordinator agent returned empty response for "
                    "task assignment"
                )
                return TaskAssignResult(assignments=[])

            # Parse with structured handler
            result = self.structured_handler.parse_structured_response(
                response.msg.content,
                schema=TaskAssignResult,
                fallback_values={"assignments": []},
            )
            # Ensure we return a TaskAssignResult instance
            if isinstance(result, TaskAssignResult):
                return result
            elif isinstance(result, dict):
                return TaskAssignResult(**result)
            else:
                return TaskAssignResult(assignments=[])
        else:
            # Use existing native structured output code
            response = self.coordinator_agent.step(
                prompt, response_format=TaskAssignResult
            )

            if response.msg is None or response.msg.content is None:
                logger.error(
                    "Coordinator agent returned empty response for "
                    "task assignment"
                )
                return TaskAssignResult(assignments=[])

            try:
                result_dict = json.loads(response.msg.content, parse_int=str)
                return TaskAssignResult(**result_dict)
            except json.JSONDecodeError as e:
                logger.error(
                    f"JSON parsing error in task assignment: Invalid response "
                    f"format - {e}. Response content: "
                    f"{response.msg.content}"
                )
                return TaskAssignResult(assignments=[])

    def _validate_assignments(
        self, assignments: List[TaskAssignment], valid_ids: Set[str]
    ) -> Tuple[List[TaskAssignment], List[TaskAssignment]]:
        r"""Validate task assignments against valid worker IDs.

        Args:
            assignments (List[TaskAssignment]): Assignments to validate.
            valid_ids (Set[str]): Set of valid worker IDs.

        Returns:
            Tuple[List[TaskAssignment], List[TaskAssignment]]:
                (valid_assignments, invalid_assignments)
        """
        valid_assignments: List[TaskAssignment] = []
        invalid_assignments: List[TaskAssignment] = []

        for assignment in assignments:
            if assignment.assignee_id in valid_ids:
                valid_assignments.append(assignment)
            else:
                invalid_assignments.append(assignment)

        return valid_assignments, invalid_assignments

    async def _handle_task_assignment_fallbacks(
        self, tasks: List[Task]
    ) -> List:
        r"""Create new workers for unassigned tasks as fallback.

        Args:
            tasks (List[Task]): Tasks that need new workers.

        Returns:
            List[TaskAssignment]: Assignments for newly created workers.
        """
        fallback_assignments = []

        for task in tasks:
            logger.info(f"Creating new worker for unassigned task {task.id}")
            new_worker = await self._create_worker_node_for_task(task)

            assignment = TaskAssignment(
                task_id=task.id,
                assignee_id=new_worker.node_id,
                dependencies=[],
            )
            fallback_assignments.append(assignment)

        return fallback_assignments

    async def _handle_assignment_retry_and_fallback(
        self,
        invalid_assignments: List[TaskAssignment],
        tasks: List[Task],
        valid_worker_ids: Set[str],
    ) -> List[TaskAssignment]:
        r"""Called if Coordinator agent fails to assign tasks to valid worker
        IDs. Handles retry assignment and fallback worker creation for invalid
        assignments.

        Args:
            invalid_assignments (List[TaskAssignment]): Invalid assignments to
                retry.
            tasks (List[Task]): Original tasks list for task lookup.
            valid_worker_ids (set): Set of valid worker IDs.

        Returns:
            List[TaskAssignment]: Final assignments for the invalid tasks.
        """
        invalid_ids = [a.assignee_id for a in invalid_assignments]
        invalid_tasks = [
            task
            for task in tasks
            if any(a.task_id == task.id for a in invalid_assignments)
        ]

        # handle cases where coordinator returned no assignments at all
        if not invalid_assignments:
            invalid_tasks = tasks  # all tasks need assignment
            logger.warning(
                f"Coordinator returned no assignments. "
                f"Retrying assignment for all {len(invalid_tasks)} tasks."
            )
        else:
            logger.warning(
                f"Invalid worker IDs detected: {invalid_ids}. "
                f"Retrying assignment for {len(invalid_tasks)} tasks."
            )

        # retry assignment with feedback
        retry_result = self._call_coordinator_for_assignment(
            invalid_tasks, invalid_ids
        )
        final_assignments = []

        if retry_result.assignments:
            retry_valid, retry_invalid = self._validate_assignments(
                retry_result.assignments, valid_worker_ids
            )
            final_assignments.extend(retry_valid)

            # collect tasks that are still unassigned for fallback
            if retry_invalid:
                unassigned_tasks = [
                    task
                    for task in invalid_tasks
                    if any(a.task_id == task.id for a in retry_invalid)
                ]
            else:
                unassigned_tasks = []
        else:
            # retry failed completely, all invalid tasks need fallback
            logger.warning("Retry assignment failed")
            unassigned_tasks = invalid_tasks

        # handle fallback for any remaining unassigned tasks
        if unassigned_tasks:
            logger.warning(
                f"Creating fallback workers for {len(unassigned_tasks)} "
                f"unassigned tasks"
            )
            fallback_assignments = (
                await self._handle_task_assignment_fallbacks(unassigned_tasks)
            )
            final_assignments.extend(fallback_assignments)

        return final_assignments

    def _update_task_dependencies_from_assignments(
        self, assignments: List[TaskAssignment], tasks: List[Task]
    ) -> None:
        r"""Update Task.dependencies with actual Task objects based on
        assignments.

        Args:
            assignments (List[TaskAssignment]): The task assignments
                containing dependency IDs.
            tasks (List[Task]): The tasks that were assigned.
        """
        # Create a lookup map for all available tasks
        all_tasks = {}
        for task_list in [self._completed_tasks, self._pending_tasks, tasks]:
            for task in task_list:
                all_tasks[task.id] = task

        # Update dependencies for each assigned task
        for assignment in assignments:
            if not assignment.dependencies:
                continue

            matching_tasks = [t for t in tasks if t.id == assignment.task_id]
            if matching_tasks:
                task = matching_tasks[0]
                task.dependencies = [
                    all_tasks[dep_id]
                    for dep_id in assignment.dependencies
                    if dep_id in all_tasks
                ]

    async def _find_assignee(
        self,
        tasks: List[Task],
    ) -> TaskAssignResult:
        r"""Assigns multiple tasks to worker nodes with the best capabilities.

        Parameters:
            tasks (List[Task]): The tasks to be assigned.

        Returns:
            TaskAssignResult: Assignment result containing task assignments
                with their dependencies.
        """
        # Wait for workers to be ready before assignment with exponential
        # backoff
        worker_readiness_timeout = 2.0  # Maximum wait time in seconds
        worker_readiness_check_interval = 0.05  # Initial check interval
        start_time = time.time()
        check_interval = worker_readiness_check_interval
        backoff_multiplier = 1.5  # Exponential backoff factor
        max_interval = 0.5  # Cap the maximum interval

        while (time.time() - start_time) < worker_readiness_timeout:
            valid_worker_ids = self._get_valid_worker_ids()
            if len(valid_worker_ids) > 0:
                elapsed = time.time() - start_time
                logger.debug(
                    f"Workers ready after {elapsed:.3f}s: "
                    f"{len(valid_worker_ids)} workers available"
                )
                break

            await asyncio.sleep(check_interval)
            # Exponential backoff with cap
            check_interval = min(
                check_interval * backoff_multiplier, max_interval
            )
        else:
            # Timeout reached, log warning but continue
            logger.warning(
                f"Worker readiness timeout after "
                f"{worker_readiness_timeout}s, "
                f"proceeding with {len(self._children)} children"
            )
            valid_worker_ids = self._get_valid_worker_ids()

        self.coordinator_agent.reset()

        logger.debug(
            f"Sending batch assignment request to coordinator "
            f"for {len(tasks)} tasks."
        )

        assignment_result = self._call_coordinator_for_assignment(tasks)

        # validate assignments
        valid_assignments, invalid_assignments = self._validate_assignments(
            assignment_result.assignments, valid_worker_ids
        )

        # check if we have assignments for all tasks
        assigned_task_ids = {
            a.task_id for a in valid_assignments + invalid_assignments
        }
        unassigned_tasks = [t for t in tasks if t.id not in assigned_task_ids]

        # if all assignments are valid and all tasks are assigned, return early
        if not invalid_assignments and not unassigned_tasks:
            self._update_task_dependencies_from_assignments(
                valid_assignments, tasks
            )
            return TaskAssignResult(assignments=valid_assignments)

        # handle retry and fallback for invalid assignments and unassigned
        # tasks
        retry_and_fallback_assignments = (
            await self._handle_assignment_retry_and_fallback(
                invalid_assignments, tasks, valid_worker_ids
            )
        )

        # Combine assignments with deduplication, prioritizing retry results
        assignment_map = {a.task_id: a for a in valid_assignments}
        assignment_map.update(
            {a.task_id: a for a in retry_and_fallback_assignments}
        )
        all_assignments = list(assignment_map.values())

        # Log any overwrites for debugging
        valid_task_ids = {a.task_id for a in valid_assignments}
        retry_task_ids = {a.task_id for a in retry_and_fallback_assignments}
        overlap_task_ids = valid_task_ids & retry_task_ids

        if overlap_task_ids:
            logger.warning(
                f"Retry assignments overrode {len(overlap_task_ids)} "
                f"valid assignments for tasks: {sorted(overlap_task_ids)}"
            )

        # Update Task.dependencies for all final assignments
        self._update_task_dependencies_from_assignments(all_assignments, tasks)

        return TaskAssignResult(assignments=all_assignments)

    async def _post_task(self, task: Task, assignee_id: str) -> None:
        # Record the start time when a task is posted
        self._task_start_times[task.id] = time.time()

        task.assigned_worker_id = assignee_id

        task_started_event = TaskStartedEvent(
            task_id=task.id, worker_id=assignee_id
        )
        for cb in self._callbacks:
            await cb.log_task_started(task_started_event)

        try:
            await self._channel.post_task(task, self.node_id, assignee_id)
            self._increment_in_flight_tasks(task.id)
            logger.debug(
                f"Posted task {task.id} to {assignee_id}. "
                f"In-flight tasks: {self._in_flight_tasks}"
            )
        except Exception as e:
            logger.error(
                f"Failed to post task {task.id} to {assignee_id}: {e}"
            )
            print(
                f"{Fore.RED}Failed to post task {task.id} to {assignee_id}: "
                f"{e}{Fore.RESET}"
            )

    async def _post_dependency(self, dependency: Task) -> None:
        await self._channel.post_dependency(dependency, self.node_id)

    async def _create_worker_node_for_task(self, task: Task) -> Worker:
        r"""Creates a new worker node for a given task and add it to the
        children list of this node. This is one of the actions that
        the coordinator can take when a task has failed.

        Args:
            task (Task): The task for which the worker node is created.

        Returns:
            Worker: The created worker node.
        """
        prompt = str(
            CREATE_NODE_PROMPT.format(
                content=task.content,
                child_nodes_info=self._get_child_nodes_info(),
                additional_info=task.additional_info,
            )
        )
        # Check if we should use structured handler
        if self.use_structured_output_handler:
            # Use structured handler
            enhanced_prompt = (
                self.structured_handler.generate_structured_prompt(
                    base_prompt=prompt,
                    schema=WorkerConf,
                    examples=[
                        {
                            "description": "Data analysis specialist",
                            "role": "Data Analyst",
                            "sys_msg": "You are an expert data analyst.",
                        }
                    ],
                )
            )

            response = self.coordinator_agent.step(enhanced_prompt)

            if response.msg is None or response.msg.content is None:
                logger.error(
                    "Coordinator agent returned empty response for "
                    "worker creation"
                )
                new_node_conf = WorkerConf(
                    description=f"Fallback worker for task: {task.content}",
                    role="General Assistant",
                    sys_msg="You are a general assistant that can help "
                    "with various tasks.",
                )
            else:
                result = self.structured_handler.parse_structured_response(
                    response.msg.content,
                    schema=WorkerConf,
                    fallback_values={
                        "description": f"Worker for task: {task.content}",
                        "role": "Task Specialist",
                        "sys_msg": f"You are a specialist for: {task.content}",
                    },
                )
                # Ensure we have a WorkerConf instance
                if isinstance(result, WorkerConf):
                    new_node_conf = result
                elif isinstance(result, dict):
                    new_node_conf = WorkerConf(**result)
                else:
                    new_node_conf = WorkerConf(
                        description=f"Worker for task: {task.content}",
                        role="Task Specialist",
                        sys_msg=f"You are a specialist for: {task.content}",
                    )
        else:
            # Use existing native structured output code
            response = self.coordinator_agent.step(
                prompt, response_format=WorkerConf
            )
            if response.msg is None or response.msg.content is None:
                logger.error(
                    "Coordinator agent returned empty response for "
                    "worker creation"
                )
                # Create a fallback worker configuration
                new_node_conf = WorkerConf(
                    description=f"Fallback worker for task: {task.content}",
                    role="General Assistant",
                    sys_msg="You are a general assistant that can help "
                    "with various tasks.",
                )
            else:
                try:
                    result_dict = json.loads(response.msg.content)
                    new_node_conf = WorkerConf(**result_dict)
                except json.JSONDecodeError as e:
                    logger.error(
                        f"JSON parsing error in worker creation: Invalid "
                        f"response format - {e}. Response content: "
                        f"{response.msg.content}"
                    )
                    raise RuntimeError(
                        f"Failed to create worker for task {task.id}: "
                        f"Coordinator agent returned malformed JSON response. "
                    ) from e

        new_agent = await self._create_new_agent(
            new_node_conf.role,
            new_node_conf.sys_msg,
        )

        # Validate the new agent compatibility before creating worker
        try:
            self._validate_agent_compatibility(
                new_agent, f"Agent for task {task.id}"
            )
        except ValueError as e:
            raise ValueError(f"Cannot create worker for task {task.id}: {e!s}")

        new_node = SingleAgentWorker(
            description=new_node_conf.description,
            worker=new_agent,
            pool_max_size=DEFAULT_WORKER_POOL_SIZE,
            use_structured_output_handler=self.use_structured_output_handler,
        )
        new_node.set_channel(self._channel)

        print(f"{Fore.CYAN}{new_node} created.{Fore.RESET}")

        self._children.append(new_node)

        await self._notify_worker_created(
            new_node,
            worker_type='SingleAgentWorker',
            role=new_node_conf.role,
            metadata={'description': new_node_conf.description},
        )
        self._child_listening_tasks.append(await new_node.start())
        return new_node

    async def _create_new_agent(self, role: str, sys_msg: str) -> ChatAgent:
        worker_sys_msg = BaseMessage.make_assistant_message(
            role_name=role,
            content=sys_msg,
        )

        if self.new_worker_agent is not None:
            # Clone the template agent to create an independent instance
            cloned_agent = self.new_worker_agent.clone(with_memory=False)
            # Update the system message for the specific role
            cloned_agent._system_message = worker_sys_msg
            cloned_agent.init_messages()  # Initialize with new system message
            return cloned_agent
        else:
            # Default tools for a new agent
            function_list = [
                SearchToolkit().search_duckduckgo,
                *CodeExecutionToolkit().get_tools(),
                *ThinkingToolkit().get_tools(),
            ]

            model = ModelFactory.create(
                model_platform=ModelPlatformType.DEFAULT,
                model_type=ModelType.DEFAULT,
                model_config_dict={"temperature": 0},
            )

            return ChatAgent(
                system_message=worker_sys_msg,
                model=model,
                tools=function_list,  # type: ignore[arg-type]
                pause_event=self._pause_event,
            )

    async def _get_returned_task(self) -> Optional[Task]:
        r"""Get the task that's published by this node and just get returned
        from the assignee. Includes timeout handling to prevent indefinite
        waiting.

        Raises:
            asyncio.TimeoutError: If waiting for task exceeds timeout
        """
        try:
            # Add timeout to prevent indefinite waiting
            return await asyncio.wait_for(
                self._channel.get_returned_task_by_publisher(self.node_id),
                timeout=self.task_timeout_seconds,
            )
        except asyncio.TimeoutError:
            # Re-raise timeout errors to be handled by caller
            # This prevents hanging when tasks are stuck
            logger.warning(
                f"Timeout waiting for task return in workforce "
                f"{self.node_id}. "
                f"Timeout: {self.task_timeout_seconds}s, "
                f"Pending tasks: {len(self._pending_tasks)}, "
                f"In-flight tasks: {self._in_flight_tasks}"
            )
            raise
        except Exception as e:
            error_msg = (
                f"Error getting returned task {e} in "
                f"workforce {self.node_id}. "
                f"Current pending tasks: {len(self._pending_tasks)}, "
                f"In-flight tasks: {self._in_flight_tasks}"
            )
            logger.error(error_msg, exc_info=True)
            return None

    async def _post_ready_tasks(self) -> None:
        r"""Checks for unassigned tasks, assigns them, and then posts any
        tasks whose dependencies have been met."""

        # Step 1: Identify and assign any new tasks in the pending queue
        # In PIPELINE mode, tasks already have dependencies set but need
        # worker assignment.
        # In other modes, tasks without a dependencies entry are new and
        # need both assignments and dependencies.
        if self.mode == WorkforceMode.PIPELINE:
            tasks_to_assign = [
                task
                for task in self._pending_tasks
                if task.id not in self._assignees
            ]
        else:
            tasks_to_assign = [
                task
                for task in self._pending_tasks
                if (
                    task.id not in self._task_dependencies
                    and (
                        task.additional_info is None
                        or not task.additional_info.get(
                            "_needs_decomposition", False
                        )
                    )
                )
            ]
        if tasks_to_assign:
            logger.debug(
                f"Found {len(tasks_to_assign)} new tasks. "
                f"Requesting assignment..."
            )
            batch_result = await self._find_assignee(tasks_to_assign)
            logger.debug(
                f"Coordinator returned assignments:\n"
                f"{json.dumps(batch_result.model_dump(), indent=2)}"
            )
            for assignment in batch_result.assignments:
                # For pipeline mode, dependencies are already set, only
                # update assignees.
                # For other modes, update both dependencies and assignees.
                if self.mode != WorkforceMode.PIPELINE:
                    self._task_dependencies[assignment.task_id] = (
                        assignment.dependencies
                    )
                self._assignees[assignment.task_id] = assignment.assignee_id

                task_assigned_event = TaskAssignedEvent(
                    task_id=assignment.task_id,
                    worker_id=assignment.assignee_id,
                    dependencies=assignment.dependencies,
                    queue_time_seconds=None,
                )
                for cb in self._callbacks:
                    # queue_time_seconds can be derived by logger if task
                    # creation time is logged
                    await cb.log_task_assigned(task_assigned_event)

        # Step 2: Iterate through all pending tasks and post those that are
        # ready
        posted_tasks = []
        # Pre-compute completed task IDs and their states for O(1) lookups
        completed_tasks_info = {t.id: t.state for t in self._completed_tasks}

        for task in self._pending_tasks:
            # A task must be assigned to be considered for posting
            if task.id in self._task_dependencies:
                # Skip if task has already been posted to prevent duplicates
                try:
                    task_from_channel = await self._channel.get_task_by_id(
                        task.id
                    )
                    # Check if task is already assigned to a worker
                    if (
                        task_from_channel
                        and task_from_channel.assigned_worker_id
                    ):
                        logger.debug(
                            f"Task {task.id} already assigned to "
                            f"{task_from_channel.assigned_worker_id}, "
                            f"skipping to prevent duplicate"
                        )
                        continue
                except Exception as e:
                    logger.info(
                        f"Task {task.id} non existent in channel. "
                        f"Assigning task: {e}"
                    )
                dependencies = self._task_dependencies[task.id]

                # Check if all dependencies are in the completed state
                # (regardless of success or failure).
                all_deps_completed = all(
                    dep_id in completed_tasks_info for dep_id in dependencies
                )

                # Only proceed with dependency checks if all deps are completed
                if all_deps_completed:
                    # Intent: decide whether this task should run based on
                    # dependency state.
                    # Pipeline mode allows error propagation so joins can
                    # handle upstream failures.
                    # Auto-decompose mode requires successful inputs to avoid
                    # cascading errors.
                    should_post_task = False

                    if self.mode == WorkforceMode.PIPELINE:
                        # PIPELINE mode: post if dependencies are complete
                        # (success OR failure).
                        # Intent: allow downstream tasks to handle and report
                        # upstream failures.
                        # Benefit: join tasks can aggregate partial results
                        # plus error context.
                        should_post_task = True
                        logger.debug(
                            f"Task {task.id} ready in PIPELINE mode. "
                            f"All dependencies completed (success or failure)."
                        )
                    else:
                        # AUTO_DECOMPOSE mode: post ONLY if all dependencies
                        # succeeded.
                        # Intent: prevent executing tasks with invalid or
                        # incomplete inputs.
                        # Benefit: stops cascading failures and keeps the error
                        # source clear.
                        all_deps_done = all(
                            completed_tasks_info[dep_id] == TaskState.DONE
                            for dep_id in dependencies
                        )
                        should_post_task = all_deps_done

                    if should_post_task:
                        # Post the task
                        assignee_id = self._assignees[task.id]
                        logger.debug(
                            f"Posting task {task.id} to "
                            f"assignee {assignee_id}. "
                            f"Dependencies met."
                        )
                        await self._post_task(task, assignee_id)
                        posted_tasks.append(task)
                    elif self.mode == WorkforceMode.AUTO_DECOMPOSE:
                        # AUTO_DECOMPOSE mode: handle dependency failures.
                        any_dep_failed = any(
                            completed_tasks_info[dep_id] == TaskState.FAILED
                            for dep_id in dependencies
                        )
                        if any_dep_failed:
                            # Check if any failed dependencies can still be
                            # retried.
                            failed_deps = [
                                dep_id
                                for dep_id in dependencies
                                if completed_tasks_info[dep_id]
                                == TaskState.FAILED
                            ]

                        # Check if any failed dependency is still retryable
                        failed_tasks_with_retry_potential = []
                        permanently_failed_deps = []

                        for dep_id in failed_deps:
                            # Find the failed dependency task
                            failed_task = next(
                                (
                                    t
                                    for t in self._completed_tasks
                                    if t.id == dep_id
                                ),
                                None,
                            )
                            if (
                                failed_task
                                and failed_task.failure_count
                                < MAX_TASK_RETRIES
                            ):
                                failed_tasks_with_retry_potential.append(
                                    dep_id
                                )
                            else:
                                permanently_failed_deps.append(dep_id)

                        # Only fail the task if ALL dependencies are
                        # permanently failed
                        if (
                            permanently_failed_deps
                            and not failed_tasks_with_retry_potential
                        ):
                            logger.error(
                                f"Task {task.id} cannot proceed: dependencies "
                                f"{permanently_failed_deps} have "
                                f"permanently failed. "
                                f"Marking task as failed."
                            )
                            task.state = TaskState.FAILED
                            task.result = (
                                f"Task failed due to permanently "
                                f"failed dependencies: "
                                f"{permanently_failed_deps}"
                            )

                            # Log the failure to metrics
                            task_failed_event = TaskFailedEvent(
                                task_id=task.id,
                                worker_id=task.assigned_worker_id or "unknown",
                                error_message=task.result,
                                metadata={
                                    'failure_reason': 'dependency_failure',
                                    'failed_dependencies': (
                                        permanently_failed_deps
                                    ),
                                },
                            )
                            for cb in self._callbacks:
                                await cb.log_task_failed(task_failed_event)

                            self._completed_tasks.append(task)
                            self._cleanup_task_tracking(task.id)
                            posted_tasks.append(task)  # Remove from pending
                        else:
                            # Some dependencies may still be retried, keep
                            # task pending
                            logger.debug(
                                f"Task {task.id} waiting: dependencies "
                                f"{failed_tasks_with_retry_potential} "
                                f"failed but may be retried "
                                f"(attempt < {MAX_TASK_RETRIES})"
                            )
                # else: Not all dependencies completed yet, skip this task

        # Step 3: Remove the posted tasks from the pending list
        for task in posted_tasks:
            try:
                self._pending_tasks.remove(task)
            except ValueError:
                # Task might have been removed by another process, which is
                # fine
                pass

    async def _handle_failed_task(self, task: Task) -> bool:
        r"""Handle a task that failed during execution.

        Args:
            task (Task): The failed task

        Returns:
            bool: True if workforce should halt, False otherwise
        """
        task.failure_count += 1

        # Determine detailed failure information
        failure_reason = task.result or "Unknown error"
        worker_id = task.assigned_worker_id or "unknown"
        detailed_error = f"{failure_reason} (assigned to worker: {worker_id})"

        logger.error(
            f"Task {task.id} failed (attempt "
            f"{task.failure_count}/{MAX_TASK_RETRIES}): {detailed_error}"
        )

        print(
            f"{Fore.RED}❌ Task {task.id} failed "
            f"(attempt {task.failure_count}/{MAX_TASK_RETRIES}): "
            f"{failure_reason}{Fore.RESET}"
        )

        task_failed_event = TaskFailedEvent(
            task_id=task.id,
            worker_id=worker_id,
            error_message=detailed_error,
            metadata={
                'failure_count': task.failure_count,
                'task_content': task.content,
                'result_length': len(task.result) if task.result else 0,
            },
        )
        for cb in self._callbacks:
            await cb.log_task_failed(task_failed_event)

        # Check for immediate halt conditions after max retries.
        if task.failure_count >= MAX_TASK_RETRIES:
            # Intent: handle max retry failures differently per mode.
            # Pipeline mode continues to allow downstream recovery.
            # Auto-decompose mode halts to avoid cascading errors.

            if self.mode == WorkforceMode.PIPELINE:
                # PIPELINE: Mark as failed but continue workflow
                # Intent: Failed tasks pass error info to downstream tasks
                logger.warning(
                    f"Task {task.id} failed after {MAX_TASK_RETRIES} retries "
                    f"in PIPELINE mode. Marking as failed and allowing the "
                    f"workflow to continue. Error: {failure_reason}"
                )
                task.state = TaskState.FAILED
                self._cleanup_task_tracking(task.id)
                self._completed_tasks.append(task)
                if task.id in self._assignees:
                    await self._channel.archive_task(task.id)

                # Resume workflow: Check if downstream tasks can now proceed
                # (they'll receive this failed task's error message)
                await self._post_ready_tasks()
                return False  # Don't halt workforce

            # AUTO_DECOMPOSE: Halt immediately on max retries
            # Intent: Stop execution to prevent cascading failures
            logger.error(
                f"Task {task.id} has exceeded maximum retry attempts "
                f"({MAX_TASK_RETRIES}). Final failure reason: "
                f"{detailed_error}. "
                f"Task content: '{task.content}'"
            )
            self._cleanup_task_tracking(task.id)
            self._completed_tasks.append(task)
            if task.id in self._assignees:
                await self._channel.archive_task(task.id)
            return True  # Halt workforce

        if len(self._pending_tasks) > MAX_PENDING_TASKS_LIMIT:
            logger.error(
                f"Too many pending tasks ({len(self._pending_tasks)} > "
                f"{MAX_PENDING_TASKS_LIMIT}). Halting to prevent task "
                f"explosion. Last failed task: {task.id}"
            )
            self._cleanup_task_tracking(task.id)
            self._completed_tasks.append(task)
            if task.id in self._assignees:
                await self._channel.archive_task(task.id)
            return True

        # Recovery strategies differ by mode.
        # Pipeline mode retries quickly without additional analysis.
        # Auto-decompose mode analyzes the failure to choose a recovery plan.

        if self.mode == WorkforceMode.PIPELINE:
            # PIPELINE: Simple retry logic (no LLM analysis needed)
            # Intent: Fast recovery for predefined workflows
            logger.info(
                f"Task {task.id} failed in PIPELINE mode. Will retry "
                f"(attempt {task.failure_count}/{MAX_TASK_RETRIES})"
            )
            # Reset task to pending and retry with same configuration
            task.state = TaskState.OPEN
            self._pending_tasks.append(task)
            await self._post_ready_tasks()
            return False

        # AUTO_DECOMPOSE: Intelligent failure analysis and recovery
        # Intent: Use LLM analysis to choose an optimal recovery strategy.
        recovery_decision = self._analyze_task(
            task, for_failure=True, error_message=detailed_error
        )

        strategy_str = (
            recovery_decision.recovery_strategy.value
            if recovery_decision.recovery_strategy
            else "none"
        )
        logger.info(
            f"Task {task.id} failure "
            f"analysis: {strategy_str} - "
            f"{recovery_decision.reasoning}"
        )

        # Clean up tracking before attempting recovery
        if task.id in self._assignees:
            await self._channel.archive_task(task.id)
        self._cleanup_task_tracking(task.id)

        # Apply recovery strategy
        try:
            is_decompose = await self._apply_recovery_strategy(
                task, recovery_decision
            )

            # For decompose, we handle it specially
            if is_decompose:
                # Task was decomposed, add to completed tasks
                self._completed_tasks.append(task)
                return False

        except Exception as e:
            logger.error(
                f"Recovery strategy failed for task {task.id}: {e}",
                exc_info=True,
            )
            # If max retries reached, halt the workforce
            if task.failure_count >= MAX_TASK_RETRIES:
                self._completed_tasks.append(task)
                return True
            self._completed_tasks.append(task)
            return False

        # Task is being retried - don't add to completed tasks
        # It will be added when it actually completes or permanently fails
        logger.debug(
            f"Task {task.id} is being retried (strategy: "
            f"{recovery_decision.recovery_strategy}). "
            f"Not adding to completed tasks until final outcome."
        )

        # Sync shared memory after task recovery
        if self.share_memory:
            logger.info(f"Syncing shared memory after task {task.id} recovery")
            self._sync_shared_memory()

        # Check if any pending tasks are now ready to execute
        await self._post_ready_tasks()
        return False

    async def _handle_completed_task(self, task: Task) -> None:
        worker_id = task.assigned_worker_id or "unknown"
        processing_time_seconds = None
        token_usage = None

        # Get processing time from task start time or additional info
        if task.id in self._task_start_times:
            processing_time_seconds = (
                time.time() - self._task_start_times[task.id]
            )
            self._cleanup_task_tracking(task.id)
        elif (
            task.additional_info is not None
            and 'processing_time_seconds' in task.additional_info
        ):
            processing_time_seconds = task.additional_info[
                'processing_time_seconds'
            ]

        # Get token usage from task additional info (preferred - actual
        # usage)
        if (
            task.additional_info is not None
            and 'token_usage' in task.additional_info
        ):
            token_usage = task.additional_info['token_usage']
        else:
            # Fallback: Try to get token usage from SingleAgentWorker
            # memory
            assignee_node = next(
                (
                    child
                    for child in self._children
                    if child.node_id == worker_id
                ),
                None,
            )
            if isinstance(assignee_node, SingleAgentWorker):
                try:
                    _, total_tokens = assignee_node.worker.memory.get_context()
                    token_usage = {'total_tokens': total_tokens}
                except Exception:
                    token_usage = None

        # Log the completed task
        task_completed_event = TaskCompletedEvent(
            task_id=task.id,
            worker_id=worker_id,
            result_summary=task.result if task.result else "Completed",
            processing_time_seconds=processing_time_seconds,
            token_usage=token_usage,
            metadata={'current_state': task.state.value},
        )
        for cb in self._callbacks:
            await cb.log_task_completed(task_completed_event)

        # Find and remove the completed task from pending tasks
        tasks_list = list(self._pending_tasks)
        found_and_removed = False

        for i, pending_task in enumerate(tasks_list):
            if pending_task.id == task.id:
                # Remove this specific task
                tasks_list.pop(i)
                self._pending_tasks = deque(tasks_list)
                found_and_removed = True
                print(
                    f"{Fore.GREEN}✅ Task {task.id} completed and removed "
                    f"from queue.{Fore.RESET}"
                )
                break

        if not found_and_removed:
            # Task was already removed from pending queue (common case when
            # it was posted and removed immediately).
            logger.debug(
                f"Completed task {task.id} was already removed from pending "
                "queue (normal for posted tasks)."
            )

        # Archive the task and update dependency tracking
        if task.id in self._assignees:
            await self._channel.archive_task(task.id)

        # Ensure it's in completed tasks set by updating if it exists or
        # appending if it's new.
        task_found_in_completed = False
        for i, t in enumerate(self._completed_tasks):
            if t.id == task.id:
                self._completed_tasks[i] = task
                task_found_in_completed = True
                break
        if not task_found_in_completed:
            self._completed_tasks.append(task)

        # Handle parent task completion logic
        parent = task.parent
        if parent:
            # Check if all subtasks are completed and successful
            all_subtasks_done = all(
                any(
                    t.id == sub.id and t.state == TaskState.DONE
                    for t in self._completed_tasks
                )
                for sub in parent.subtasks
            )
            if all_subtasks_done:
                # Collect results from successful subtasks only
                successful_results = []
                for sub in parent.subtasks:
                    completed_subtask = next(
                        (
                            t
                            for t in self._completed_tasks
                            if t.id == sub.id and t.state == TaskState.DONE
                        ),
                        None,
                    )
                    if completed_subtask and completed_subtask.result:
                        successful_results.append(
                            f"--- Subtask {sub.id} Result ---\n"
                            f"{completed_subtask.result}"
                        )

                # Set parent task state and result
                parent.state = TaskState.DONE
                parent.result = (
                    "\n\n".join(successful_results)
                    if successful_results
                    else "All subtasks completed"
                )

                logger.debug(
                    f"All subtasks of {parent.id} are done. "
                    f"Marking parent as complete."
                )
                # Treat the parent task as a completed task to unblock
                # its dependents. Since it was never sent to a worker,
                # we call this method recursively.
                await self._handle_completed_task(parent)

        # Sync shared memory after task completion to share knowledge
        if self.share_memory:
            logger.info(
                f"Syncing shared memory after task {task.id} completion"
            )
            self._sync_shared_memory()

        # Check if any pending tasks are now ready to execute
        await self._post_ready_tasks()

    async def _graceful_shutdown(self, failed_task: Task) -> None:
        r"""Handle graceful shutdown with configurable timeout. This is used to
        keep the workforce running for a while to debug the failed task.

        Args:
            failed_task (Task): The task that failed and triggered shutdown.
        """
        if self.graceful_shutdown_timeout <= 0:
            # Immediate shutdown if timeout is 0 or negative
            return

        logger.warning(
            f"Workforce will shutdown in {self.graceful_shutdown_timeout} "
            f"seconds due to failure. You can use this time to inspect the "
            f"current state of the workforce."
        )
        # Wait for the full timeout period
        await asyncio.sleep(self.graceful_shutdown_timeout)

<<<<<<< HEAD
    async def get_workforce_log_tree(self) -> str:
=======
    async def get_workforce_log_tree_async(self) -> str:
>>>>>>> 5f4c5394
        r"""Returns an ASCII tree representation of the task hierarchy and
        worker status.

        This is the async version of get_workforce_log_tree.
        """
        metrics_cb: List[WorkforceMetrics] = [
            cb for cb in self._callbacks if isinstance(cb, WorkforceMetrics)
        ]
        if len(metrics_cb) == 0:
            return "Metrics Callback not initialized."
        else:
            return await metrics_cb[0].get_ascii_tree_representation()

<<<<<<< HEAD
    async def get_workforce_kpis(self) -> Dict[str, Any]:
        r"""Returns a dictionary of key performance indicators."""
=======
    def get_workforce_log_tree(self) -> str:
        r"""Returns an ASCII tree representation of the task hierarchy and
        worker status.

        .. deprecated::
            This synchronous method is deprecated and will be removed in a
            future version. Use :meth:`get_workforce_log_tree_async` instead.
        """
        import asyncio
        import warnings

        warnings.warn(
            "get_workforce_log_tree() is deprecated and will be removed in a "
            "future version. Use "
            "'await workforce.get_workforce_log_tree_async()' instead.",
            DeprecationWarning,
            stacklevel=2,
        )

        try:
            asyncio.get_running_loop()
            raise RuntimeError(
                "Cannot call sync get_workforce_log_tree() from async "
                "context. Use "
                "'await workforce.get_workforce_log_tree_async()' instead."
            )
        except RuntimeError as e:
            if "no running event loop" not in str(e).lower():
                raise
            return asyncio.run(self.get_workforce_log_tree_async())

    async def get_workforce_kpis_async(self) -> Dict[str, Any]:
        r"""Returns a dictionary of key performance indicators.

        This is the async version of get_workforce_kpis.
        """
>>>>>>> 5f4c5394
        metrics_cb: List[WorkforceMetrics] = [
            cb for cb in self._callbacks if isinstance(cb, WorkforceMetrics)
        ]
        if len(metrics_cb) == 0:
            return {"error": "Metrics Callback not initialized."}
        else:
            return await metrics_cb[0].get_kpis()

<<<<<<< HEAD
    async def dump_workforce_logs(self, file_path: str) -> None:
=======
    def get_workforce_kpis(self) -> Dict[str, Any]:
        r"""Returns a dictionary of key performance indicators.

        .. deprecated::
            This synchronous method is deprecated and will be removed in a
            future version. Use :meth:`get_workforce_kpis_async` instead.
        """
        import asyncio
        import warnings

        warnings.warn(
            "get_workforce_kpis() is deprecated and will be removed in a "
            "future version. Use 'await workforce.get_workforce_kpis_async()' "
            "instead.",
            DeprecationWarning,
            stacklevel=2,
        )

        try:
            asyncio.get_running_loop()
            raise RuntimeError(
                "Cannot call sync get_workforce_kpis() from async context. "
                "Use 'await workforce.get_workforce_kpis_async()' instead."
            )
        except RuntimeError as e:
            if "no running event loop" not in str(e).lower():
                raise
            return asyncio.run(self.get_workforce_kpis_async())

    async def dump_workforce_logs_async(self, file_path: str) -> None:
>>>>>>> 5f4c5394
        r"""Dumps all collected logs to a JSON file.

        This is the async version of dump_workforce_logs.

        Args:
            file_path (str): The path to the JSON file.
        """
        metrics_cb: List[WorkforceMetrics] = [
            cb for cb in self._callbacks if isinstance(cb, WorkforceMetrics)
        ]
        if len(metrics_cb) == 0:
            print("Logger not initialized. Cannot dump logs.")
            return
        await metrics_cb[0].dump_to_json(file_path)
        # Use logger.info or print, consistent with existing style
        logger.info(f"Workforce logs dumped to {file_path}")

    def dump_workforce_logs(self, file_path: str) -> None:
        r"""Dumps all collected logs to a JSON file.

        .. deprecated::
            This synchronous method is deprecated and will be removed in a
            future version. Use :meth:`dump_workforce_logs_async` instead.

        Args:
            file_path (str): The path to the JSON file.
        """
        import asyncio
        import warnings

        warnings.warn(
            "dump_workforce_logs() is deprecated and will be removed in a "
            "future version. Use "
            "'await workforce.dump_workforce_logs_async()' instead.",
            DeprecationWarning,
            stacklevel=2,
        )

        try:
            asyncio.get_running_loop()
            raise RuntimeError(
                "Cannot call sync dump_workforce_logs() from async context. "
                "Use 'await workforce.dump_workforce_logs_async()' instead."
            )
        except RuntimeError as e:
            if "no running event loop" not in str(e).lower():
                raise
            asyncio.run(self.dump_workforce_logs_async(file_path))

    async def _handle_skip_task(self) -> bool:
        r"""Handle skip request by marking pending and in-flight tasks
        as completed.

        Returns:
            bool: True if workforce should stop (no independent tasks),
            False to continue.
        """
        logger.info("Skip requested, processing skip logic.")

        # Mark all pending tasks as completed instead of just clearing
        pending_tasks_to_complete = list(self._pending_tasks)
        if pending_tasks_to_complete:
            logger.info(
                f"Marking {len(pending_tasks_to_complete)} pending tasks "
                f"as completed."
            )
            for task in pending_tasks_to_complete:
                # Don't remove tasks that need decomposition
                if task.additional_info and task.additional_info.get(
                    '_needs_decomposition', False
                ):
                    continue
                # Set task state to DONE and add a completion message
                task.state = TaskState.DONE
                task.result = "Task marked as completed due to skip request"

                # Use the existing handle completed task function
                await self._handle_completed_task(task)

        # Handle in-flight tasks if they exist
        if self._in_flight_tasks > 0:
            logger.info(
                f"Found {self._in_flight_tasks} in-flight tasks. "
                f"Retrieving and completing them."
            )
            try:
                # Get all in-flight tasks for this publisher from the channel
                in_flight_tasks = await self._channel.get_in_flight_tasks(
                    self.node_id
                )
                logger.info(
                    f"Retrieved {len(in_flight_tasks)} in-flight "
                    f"tasks from channel."
                )

                for task in in_flight_tasks:
                    # Set task state to DONE and add a completion message
                    task.state = TaskState.DONE
                    task.result = (
                        "Task marked as completed due to skip request"
                    )

                    # Remove the task from the channel to avoid hanging
                    await self._channel.remove_task(task.id)

                    # Decrement in-flight counter
                    self._decrement_in_flight_tasks(
                        task.id, "skip request - removed from channel"
                    )

                    # Handle as completed task to update dependencies
                    await self._handle_completed_task(task)

                    logger.info(
                        f"Completed in-flight task {task.id} due "
                        f"to skip request."
                    )

            except Exception as e:
                logger.error(
                    f"Error handling in-flight tasks during skip: {e}",
                    exc_info=True,
                )
                # Reset in-flight counter to prevent hanging
                self._in_flight_tasks = 0

        # Check if there are any main pending tasks after filtering
        if self._pending_tasks:
            # Check if the first pending task needs decomposition
            next_task = self._pending_tasks[0]
            if next_task.additional_info and next_task.additional_info.get(
                '_needs_decomposition'
            ):
                logger.info(
                    f"Decomposing main task {next_task.id} after skip request."
                )
                try:
                    # Remove the decomposition flag to avoid re-decomposition
                    next_task.additional_info['_needs_decomposition'] = False

                    # Decompose the task and append subtasks to _pending_tasks
                    await self.handle_decompose_append_task(
                        next_task, reset=False
                    )

                    # Mark the main task as completed and remove from pending
                    await self._handle_completed_task(next_task)
                    logger.info(
                        f"Main task {next_task.id} decomposed after "
                        f"skip request"
                    )
                except Exception as e:
                    logger.error(
                        f"Error decomposing main task {next_task.id} "
                        f"after skip: {e}",
                        exc_info=True,
                    )

            logger.info("Pending tasks available after skip, continuing.")
            await self._post_ready_tasks()
            return False  # Continue processing
        else:
            # No pending tasks available, act like stop
            logger.info("No pending tasks available, acting like stop.")
            return True  # Stop processing

    @check_if_running(False)
    async def _listen_to_channel(self) -> None:
        r"""Continuously listen to the channel, post task to the channel and
        track the status of posted tasks. Now supports pause/resume and
        graceful stop.
        """

        self._running = True
        self._state = WorkforceState.RUNNING
        logger.info(f"Workforce {self.node_id} started.")

        await self._post_ready_tasks()

        while (
            self._task is None
            or self._pending_tasks
            or self._in_flight_tasks > 0
        ) and not self._stop_requested:
            try:
                # Check for pause request at the beginning of each loop
                # iteration
                await self._pause_event.wait()

                # Check for stop request after potential pause
                if self._stop_requested:
                    logger.info("Stop requested, breaking execution loop.")
                    break

                # Check for skip request after potential pause
                if self._skip_requested:
                    should_stop = await self._handle_skip_task()
                    if should_stop:
                        self._stop_requested = True
                        break

                    # Reset skip flag
                    self._skip_requested = False
                    continue

                # Check if we should decompose a main task
                # Only decompose when no tasks are in flight and pending queue
                # is empty
                if not self._pending_tasks and self._in_flight_tasks == 0:
                    # All tasks completed, will exit loop
                    break

                # Check if the first pending task needs decomposition
                # This happens when add_task(as_subtask=False) was called
                if self._pending_tasks and self._in_flight_tasks == 0:
                    next_task = self._pending_tasks[0]
                    if (
                        next_task.additional_info
                        and next_task.additional_info.get(
                            '_needs_decomposition'
                        )
                    ):
                        logger.info(f"Decomposing main task: {next_task.id}")
                        try:
                            # Remove the decomposition flag to avoid
                            # re-decomposition
                            next_task.additional_info[
                                '_needs_decomposition'
                            ] = False

                            # Decompose the task and append subtasks to
                            # _pending_tasks
                            await self.handle_decompose_append_task(
                                next_task, reset=False
                            )

                            # Mark the main task as completed (decomposition
                            # successful) and Remove it from pending tasks
                            await self._handle_completed_task(next_task)
                            logger.info(
                                f"Main task {next_task.id} decomposed and "
                                f"ready for processing"
                            )
                        except Exception as e:
                            logger.error(
                                f"Error decomposing main task {next_task.id}: "
                                f"{e}",
                                exc_info=True,
                            )
                            # Revert back to the queue for retry later if
                            # decomposition failed
                            if not self._pending_tasks:
                                self._pending_tasks.appendleft(next_task)
                            else:
                                logger.warning(
                                    "Pending tasks exist after decomposition "
                                    "error."
                                )

                        # Immediately assign and post the transferred tasks
                        await self._post_ready_tasks()
                        continue

                # Save snapshot before processing next task
                if self._pending_tasks:
                    current_task = self._pending_tasks[0]
                    # Throttled snapshot
                    if (
                        time.time() - self._last_snapshot_time
                        >= self.snapshot_interval
                    ):
                        self.save_snapshot(
                            f"Before processing task: {current_task.id}"
                        )
                        self._last_snapshot_time = time.time()

                # Get returned task
                try:
                    returned_task = await self._get_returned_task()
                except asyncio.TimeoutError:
                    # Handle timeout - check if we have tasks stuck in flight
                    if self._in_flight_tasks > 0:
                        logger.warning(
                            f"Timeout waiting for {self._in_flight_tasks} "
                            f"in-flight tasks. Breaking to prevent hanging."
                        )
                        # Break the loop to prevent indefinite hanging
                        # The finally block will handle cleanup
                        break
                    else:
                        # No tasks in flight, safe to continue
                        await self._post_ready_tasks()
                        continue

                # If no task was returned (other errors), continue
                if returned_task is None:
                    logger.debug(
                        f"No task returned in workforce {self.node_id}. "
                        f"Pending: {len(self._pending_tasks)}, "
                        f"In-flight: {self._in_flight_tasks}"
                    )
                    await self._post_ready_tasks()
                    continue

                self._decrement_in_flight_tasks(
                    returned_task.id, "task returned successfully"
                )

                # Check for stop request after getting task
                if self._stop_requested:
                    logger.info("Stop requested after receiving task.")
                    break

                # Process the returned task based on its state
                if returned_task.state == TaskState.DONE:
                    # Check if the "completed" task actually failed to provide
                    # useful results
                    if is_task_result_insufficient(returned_task):
                        result_preview = (
                            returned_task.result
                            if returned_task.result
                            else "No result"
                        )
                        logger.warning(
                            f"Task {returned_task.id} marked as DONE but "
                            f"result is insufficient. "
                            f"Treating as failed. Result: '{result_preview}'"
                        )
                        returned_task.state = TaskState.FAILED
                        try:
                            halt = await self._handle_failed_task(
                                returned_task
                            )
                            if not halt:
                                continue

                            # Do not halt if we have main tasks in queue
                            if len(self.get_main_task_queue()) > 0:
                                print(
                                    f"{Fore.RED}Task {returned_task.id} has "
                                    f"failed for {MAX_TASK_RETRIES} times "
                                    f"after insufficient results, skipping "
                                    f"that task. Final error: "
                                    f"{returned_task.result or 'Unknown err'}"
                                    f"{Fore.RESET}"
                                )
                                self._skip_requested = True
                                continue

                            print(
                                f"{Fore.RED}Task {returned_task.id} has "
                                f"failed for {MAX_TASK_RETRIES} times after "
                                f"insufficient results, halting the "
                                f"workforce. Final error: "
                                f"{returned_task.result or 'Unknown error'}"
                                f"{Fore.RESET}"
                            )
                            await self._graceful_shutdown(returned_task)
                            break
                        except Exception as e:
                            logger.error(
                                f"Error handling insufficient task result "
                                f"{returned_task.id}: {e}",
                                exc_info=True,
                            )
                            continue
                    else:
                        quality_eval = self._analyze_task(
                            returned_task, for_failure=False
                        )

                        if not quality_eval.quality_sufficient:
                            logger.info(
                                f"Task {returned_task.id} quality check: "
                                f"score={quality_eval.quality_score}, "
                                f"issues={quality_eval.issues}, "
                                f"strategy={quality_eval.recovery_strategy}"
                            )

                            # Check retry limit before attempting recovery
                            if returned_task.failure_count >= 2:
                                print(
                                    f"{Fore.YELLOW}Task {returned_task.id} "
                                    f"completed with low quality score: "
                                    f"{quality_eval.quality_score} "
                                    f"(retry limit reached){Fore.RESET}"
                                )
                                await self._handle_completed_task(
                                    returned_task
                                )
                                continue

                            # Print visual feedback for quality-failed tasks
                            # with recovery strategy
                            recovery_action = (
                                quality_eval.recovery_strategy.value
                                if quality_eval.recovery_strategy
                                else ""
                            )
                            print(
                                f"{Fore.YELLOW}⚠️ Task {returned_task.id} "
                                f"failed quality check (score: "
                                f"{quality_eval.quality_score}). "
                                f"Issues: {', '.join(quality_eval.issues)}. "
                                f"Recovery: {recovery_action}{Fore.RESET}"
                            )

                            # Mark as failed for recovery
                            returned_task.failure_count += 1
                            returned_task.state = TaskState.FAILED
                            returned_task.result = (
                                f"Quality insufficient (score: "
                                f"{quality_eval.quality_score}). "
                                f"Issues: {', '.join(quality_eval.issues)}"
                            )

                            # Clean up tracking before attempting recovery
                            if returned_task.id in self._assignees:
                                await self._channel.archive_task(
                                    returned_task.id
                                )
                            self._cleanup_task_tracking(returned_task.id)

                            # Apply LLM-recommended recovery strategy
                            try:
                                is_decompose = (
                                    await self._apply_recovery_strategy(
                                        returned_task, quality_eval
                                    )
                                )

                                # For decompose, cleanup happens in the method
                                if is_decompose:
                                    continue

                            except Exception as e:
                                logger.error(
                                    f"Error handling quality-failed task "
                                    f"{returned_task.id}: {e}",
                                    exc_info=True,
                                )
                                continue
                        else:
                            print(
                                f"{Fore.CYAN}Task {returned_task.id} "
                                f"completed successfully (quality score: "
                                f"{quality_eval.quality_score}).{Fore.RESET}"
                            )
                            await self._handle_completed_task(returned_task)
                elif returned_task.state == TaskState.FAILED:
                    try:
                        halt = await self._handle_failed_task(returned_task)
                        if not halt:
                            continue

                        # Do not halt if we have main tasks in queue
                        if len(self.get_main_task_queue()) > 0:
                            print(
                                f"{Fore.RED}Task {returned_task.id} has "
                                f"failed for {MAX_TASK_RETRIES} times, "
                                f"skipping that task. Final error: "
                                f"{returned_task.result or 'Unknown error'}"
                                f"{Fore.RESET}"
                            )
                            self._skip_requested = True
                            continue

                        print(
                            f"{Fore.RED}Task {returned_task.id} has failed "
                            f"for {MAX_TASK_RETRIES} times, halting "
                            f"the workforce. Final error: "
                            f"{returned_task.result or 'Unknown error'}"
                            f"{Fore.RESET}"
                        )
                        # Graceful shutdown instead of immediate break
                        await self._graceful_shutdown(returned_task)
                        break
                    except Exception as e:
                        logger.error(
                            f"Error handling failed task "
                            f"{returned_task.id}: {e}",
                            exc_info=True,
                        )
                        # Continue to prevent hanging
                        continue
                elif returned_task.state == TaskState.OPEN:
                    # TODO: Add logic for OPEN
                    pass
                else:
                    raise ValueError(
                        f"Task {returned_task.id} has an unexpected state."
                    )

            except Exception as e:
                # Decrement in-flight counter to prevent hanging
                self._decrement_in_flight_tasks(
                    "unknown", "exception in task processing loop"
                )

                logger.error(
                    f"Error processing task in workforce {self.node_id}: {e}"
                    f"Workforce state - Pending tasks: "
                    f"{len(self._pending_tasks)}, "
                    f"In-flight tasks: {self._in_flight_tasks}, "
                    f"Completed tasks: {len(self._completed_tasks)}"
                )

                if self._stop_requested:
                    break
                # Continue with next iteration unless stop is requested
                continue

        # Handle final state
        if self._stop_requested:
            self._state = WorkforceState.STOPPED
            logger.info("Workforce stopped by user request.")
        elif not self._pending_tasks and self._in_flight_tasks == 0:
            self._state = WorkforceState.IDLE
            logger.info("All tasks completed.")
            all_tasks_completed_event = AllTasksCompletedEvent()
            for cb in self._callbacks:
                await cb.log_all_tasks_completed(all_tasks_completed_event)

        # shut down the whole workforce tree
        self.stop()

    def _submit_coro_to_loop(self, coro: 'Coroutine') -> None:
        r"""Thread-safe submission of coroutine to the workforce loop."""

        loop = self._loop
        if loop is None or loop.is_closed():
            logger.warning("Cannot submit coroutine - no active event loop")
            return
        try:
            running_loop = asyncio.get_running_loop()
        except RuntimeError:
            running_loop = None

        if running_loop is loop:
            loop.create_task(coro)
        else:
            asyncio.run_coroutine_threadsafe(coro, loop)

    @check_if_running(False)
    async def start(self) -> None:
        r"""Start itself and all the child nodes under it."""
        # Sync shared memory at the start to ensure all agents have context
        if self.share_memory:
            logger.info(
                f"Syncing shared memory at workforce {self.node_id} startup"
            )
            self._sync_shared_memory()

        for child in self._children:
            child_listening_task = asyncio.create_task(child.start())
            self._child_listening_tasks.append(child_listening_task)
        await self._listen_to_channel()

    @check_if_running(True)
    def stop(self) -> None:
        r"""Forcefully stop the workforce and its children immediately.

        This is now an immediate stop (was previously a graceful lifecycle
        cleanup). It cancels child listeners, clears pending/in-flight tasks,
        and sets state to STOPPED without waiting for active work to finish.
        """
        if self._loop and not self._loop.is_closed():
            self._submit_coro_to_loop(self._async_stop_immediately())
        else:
            # No running loop; perform synchronous best-effort force stop
            self._stop_requested = True
            self._pause_event.set()
            self._pending_tasks.clear()
            self._in_flight_tasks = 0
            # Stop children
            for child in self._children:
                if child._running:
                    child.stop()
            # Cancel listening tasks
            for listening_task in self._child_listening_tasks:
                if not listening_task.done():
                    listening_task.cancel()
            self._running = False
            self._state = WorkforceState.STOPPED
            logger.info(
                f"Workforce {self.node_id} force stopped "
                f"(event-loop not yet started)."
            )

<<<<<<< HEAD
    async def clone(self, with_memory: bool = False) -> 'Workforce':
=======
    async def clone_async(self, with_memory: bool = False) -> 'Workforce':
>>>>>>> 5f4c5394
        r"""Creates a new instance of Workforce with the same configuration.

        This is the async version of clone.

        Args:
            with_memory (bool, optional): Whether to copy the memory
                (conversation history) to the new instance. If True, the new
                instance will have the same conversation history. If False,
                the new instance will have a fresh memory.
                (default: :obj:`False`)

        Returns:
            Workforce: A new instance of Workforce with the same configuration.
        """

        # Create a new instance with the same configuration
        new_instance = Workforce(
            description=self.description,
            coordinator_agent=self.coordinator_agent.clone(with_memory),
            task_agent=self.task_agent.clone(with_memory),
            new_worker_agent=self.new_worker_agent.clone(with_memory)
            if self.new_worker_agent
            else None,
            graceful_shutdown_timeout=self.graceful_shutdown_timeout,
            share_memory=self.share_memory,
            use_structured_output_handler=self.use_structured_output_handler,
            task_timeout_seconds=self.task_timeout_seconds,
            mode=self.mode,
        )

        for child in self._children:
            if isinstance(child, SingleAgentWorker):
                cloned_worker = child.worker.clone(with_memory)
<<<<<<< HEAD
                await new_instance.add_single_agent_worker(
=======
                await new_instance.add_single_agent_worker_async(
>>>>>>> 5f4c5394
                    child.description,
                    cloned_worker,
                    pool_max_size=10,
                )
            elif isinstance(child, RolePlayingWorker):
<<<<<<< HEAD
                await new_instance.add_role_playing_worker(
=======
                await new_instance.add_role_playing_worker_async(
>>>>>>> 5f4c5394
                    child.description,
                    child.assistant_role_name,
                    child.user_role_name,
                    child.assistant_agent_kwargs,
                    child.user_agent_kwargs,
                    child.summarize_agent_kwargs,
                    child.chat_turn_limit,
                )
            elif isinstance(child, Workforce):
<<<<<<< HEAD
                new_instance.add_workforce(await child.clone(with_memory))
=======
                new_instance.add_workforce(
                    await child.clone_async(with_memory)
                )
>>>>>>> 5f4c5394
            else:
                logger.warning(f"{type(child)} is not being cloned.")
                continue

        return new_instance

    def clone(self, with_memory: bool = False) -> 'Workforce':
        r"""Creates a new instance of Workforce with the same configuration.

        .. deprecated::
            This synchronous method is deprecated and will be removed in a
            future version. Use :meth:`clone_async` instead.

        Args:
            with_memory (bool, optional): Whether to copy the memory
                (conversation history) to the new instance. If True, the new
                instance will have the same conversation history. If False,
                the new instance will have a fresh memory.
                (default: :obj:`False`)

        Returns:
            Workforce: A new instance of Workforce with the same configuration.
        """
        import asyncio
        import warnings

        warnings.warn(
            "clone() is deprecated and will be removed in a future version. "
            "Use 'await workforce.clone_async()' instead.",
            DeprecationWarning,
            stacklevel=2,
        )

        try:
            asyncio.get_running_loop()
            raise RuntimeError(
                "Cannot call sync clone() from async context. "
                "Use 'await workforce.clone_async()' instead."
            )
        except RuntimeError as e:
            if "no running event loop" not in str(e).lower():
                raise
            return asyncio.run(self.clone_async(with_memory))

    @dependencies_required("mcp")
    def to_mcp(
        self,
        name: str = "CAMEL-Workforce",
        description: str = (
            "A workforce system using the CAMEL AI framework for "
            "multi-agent collaboration."
        ),
        dependencies: Optional[List[str]] = None,
        host: str = "localhost",
        port: int = 8001,
    ):
        r"""Expose this Workforce as an MCP server.

        Args:
            name (str): Name of the MCP server.
                (default: :obj:`CAMEL-Workforce`)
            description (str): Description of the workforce. If
                None, a generic description is used. (default: :obj:`A
                workforce system using the CAMEL AI framework for
                multi-agent collaboration.`)
            dependencies (Optional[List[str]]): Additional
                dependencies for the MCP server. (default: :obj:`None`)
            host (str): Host to bind to for HTTP transport.
                (default: :obj:`localhost`)
            port (int): Port to bind to for HTTP transport.
                (default: :obj:`8001`)

        Returns:
            FastMCP: An MCP server instance that can be run.
        """
        from mcp.server.fastmcp import FastMCP

        # Combine dependencies
        all_dependencies = ["camel-ai[all]"]
        if dependencies:
            all_dependencies.extend(dependencies)

        mcp_server = FastMCP(
            name,
            dependencies=all_dependencies,
            host=host,
            port=port,
        )

        # Store workforce reference
        workforce_instance = self

        # Define functions first
        async def process_task(
            task_content, task_id=None, additional_info=None
        ):
            r"""Process a task using the workforce.

            Args:
                task_content (str): The content of the task to be processed.
                task_id (str, optional): Unique identifier for the task. If
                    None, a UUID will be automatically generated.
                    (default: :obj:`None`)
                additional_info (Optional[Dict[str, Any]]): Additional
                    information or context for the task. (default: :obj:`None`)

            Returns:
                Dict[str, Any]: A dictionary containing the processing result
                    with the following keys:
                    - status (str): "success" or "error"
                    - task_id (str): The ID of the processed task
                    - state (str): Final state of the task
                    - result (str): Task result content
                    - subtasks (List[Dict]): List of subtask information
                    - message (str): Error message if status is "error"

            Example:
                >>> result = await process_task("Analyze market trends",
                "task_001")
                >>> print(result["status"])  # "success" or "error"
            """
            task = Task(
                content=task_content,
                id=task_id or str(uuid.uuid4()),
                additional_info=additional_info,
            )

            try:
                result_task = await workforce_instance.process_task_async(task)
                return {
                    "status": "success",
                    "task_id": result_task.id,
                    "state": str(result_task.state),
                    "result": result_task.result or "",
                    "subtasks": [
                        {
                            "id": subtask.id,
                            "content": subtask.content,
                            "state": str(subtask.state),
                            "result": subtask.result or "",
                        }
                        for subtask in (result_task.subtasks or [])
                    ],
                }
            except Exception as e:
                return {
                    "status": "error",
                    "message": str(e),
                    "task_id": task.id,
                }

        # Reset tool
        async def reset():
            r"""Reset the workforce to its initial state.

            Clears all pending tasks, resets all child nodes, and returns
            the workforce to a clean state ready for new task processing.

            Returns:
                Dict[str, str]: A dictionary containing the reset result with:
                    - status (str): "success" or "error"
                    - message (str): Descriptive message about the operation

            Example:
                >>> result = reset()
                >>> print(result["message"])  # "Workforce reset successfully"
            """
            try:
                await workforce_instance.reset_async()
                return {
                    "status": "success",
                    "message": "Workforce reset successfully",
                }
            except Exception as e:
                return {"status": "error", "message": str(e)}

        # Workforce info resource and tool
        def get_workforce_info():
            r"""Get comprehensive information about the workforce.

            Retrieves the current state and configuration of the workforce
            including its ID, description, running status, and task queue
            information.

            Returns:
                Dict[str, Any]: A dictionary containing workforce information:
                    - node_id (str): Unique identifier of the workforce
                    - description (str): Workforce description
                    - mcp_description (str): MCP server description
                    - children_count (int): Number of child workers
                    - is_running (bool): Whether the workforce is active
                    - pending_tasks_count (int): Number of queued tasks
                    - current_task_id (str or None): ID of the active task

            Example:
                >>> info = get_workforce_info()
                >>> print(f"Running: {info['is_running']}")
                >>> print(f"Children: {info['children_count']}")
            """
            info = {
                "node_id": workforce_instance.node_id,
                "description": workforce_instance.description,
                "mcp_description": description,
                "children_count": len(workforce_instance._children),
                "is_running": workforce_instance._running,
                "pending_tasks_count": len(workforce_instance._pending_tasks),
                "current_task_id": (
                    workforce_instance._task.id
                    if workforce_instance._task
                    else None
                ),
            }
            return info

        # Children info resource and tool
        def get_children_info():
            r"""Get information about all child nodes in the workforce.

            Retrieves comprehensive information about each child worker
            including their type, capabilities, and configuration details.

            Returns:
                List[Dict[str, Any]]: A list of dictionaries, each containing
                    child node information with common keys:
                    - node_id (str): Unique identifier of the child
                    - description (str): Child node description
                    - type (str): Type of worker (e.g., "SingleAgentWorker")

                    Additional keys depend on worker type:

                    For SingleAgentWorker:
                    - tools (List[str]): Available tool names
                    - role_name (str): Agent's role name

                    For RolePlayingWorker:
                    - assistant_role (str): Assistant agent role
                    - user_role (str): User agent role
                    - chat_turn_limit (int): Maximum conversation turns

                    For Workforce:
                    - children_count (int): Number of nested children
                    - is_running (bool): Whether the nested workforce is active

            Example:
                >>> children = get_children_info()
                >>> for child in children:
                ...     print(f"{child['type']}: {child['description']}")
            """
            children_info: List[Dict[str, Any]] = []
            for child in workforce_instance._children:
                child_info: Dict[str, Any] = {
                    "node_id": child.node_id,
                    "description": child.description,
                    "type": type(child).__name__,
                }

                if isinstance(child, SingleAgentWorker):
                    child_info["tools"] = list(child.worker.tool_dict.keys())
                    child_info["role_name"] = child.worker.role_name
                elif isinstance(child, RolePlayingWorker):
                    child_info["assistant_role"] = child.assistant_role_name
                    child_info["user_role"] = child.user_role_name
                    child_info["chat_turn_limit"] = child.chat_turn_limit
                elif isinstance(child, Workforce):
                    child_info["children_count"] = len(child._children)
                    child_info["is_running"] = child._running

                children_info.append(child_info)

            return children_info

        # Add single agent worker
        async def add_single_agent_worker(
            description,
            system_message=None,
            role_name="Assistant",
            agent_kwargs=None,
        ):
            r"""Add a single agent worker to the workforce.

            Creates and adds a new SingleAgentWorker to the workforce with
            the specified configuration. The worker cannot be added while
            the workforce is currently running.

            Args:
                description (str): Description of the worker's role and
                    capabilities.
                system_message (str, optional): Custom system message for the
                    agent. If None, a default message based on role_name is
                    used. (default: :obj:`None`)
                role_name (str, optional): Name of the agent's role.
                    (default: :obj:`"Assistant"`)
                agent_kwargs (Dict, optional): Additional keyword arguments
                    to pass to the ChatAgent constructor, such as model
                    configuration, tools, etc. (default: :obj:`None`)

            Returns:
                Dict[str, str]: A dictionary containing the operation result:
                    - status (str): "success" or "error"
                    - message (str): Descriptive message about the operation
                    - worker_id (str): ID of the created worker (on success)

            Example:
                >>> result = add_single_agent_worker(
                ...     "Data Analyst",
                ...     "You are a data analysis expert.",
                ...     "Analyst"
                ... )
                >>> print(result["status"])  # "success" or "error"
            """
            try:
                if workforce_instance._running:
                    return {
                        "status": "error",
                        "message": "Cannot add workers while workforce is running",  # noqa: E501
                    }

                # Create agent with provided configuration
                sys_msg = BaseMessage.make_assistant_message(
                    role_name=role_name,
                    content=system_message or f"You are a {role_name}.",
                )

                agent = ChatAgent(sys_msg, **(agent_kwargs or {}))

                # Validate agent compatibility
                try:
                    workforce_instance._validate_agent_compatibility(
                        agent, "Worker agent"
                    )
                except ValueError as e:
                    return {
                        "status": "error",
                        "message": str(e),
                    }

<<<<<<< HEAD
                await workforce_instance.add_single_agent_worker(
=======
                await workforce_instance.add_single_agent_worker_async(
>>>>>>> 5f4c5394
                    description, agent
                )

                return {
                    "status": "success",
                    "message": f"Single agent worker '{description}' added",
                    "worker_id": workforce_instance._children[-1].node_id,
                }
            except Exception as e:
                return {"status": "error", "message": str(e)}

        # Add role playing worker
        async def add_role_playing_worker(
            description,
            assistant_role_name,
            user_role_name,
            chat_turn_limit=20,
            assistant_agent_kwargs=None,
            user_agent_kwargs=None,
            summarize_agent_kwargs=None,
        ):
            r"""Add a role playing worker to the workforce.

            Creates and adds a new RolePlayingWorker to the workforce that
            uses two agents in a conversational role-playing setup. The
            worker cannot be added while the workforce is currently running.

            Args:
                description (str): Description of the role playing worker's
                    purpose and capabilities.
                assistant_role_name (str): Name/role of the assistant agent
                    in the role playing scenario.
                user_role_name (str): Name/role of the user agent in the
                    role playing scenario.
                chat_turn_limit (int, optional): Maximum number of
                    conversation turns between the two agents.
                    (default: :obj:`20`)
                assistant_agent_kwargs (Dict, optional): Keyword arguments
                    for configuring the assistant ChatAgent, such as model
                    type, tools, etc. (default: :obj:`None`)
                user_agent_kwargs (Dict, optional): Keyword arguments for
                    configuring the user ChatAgent, such as model type,
                    tools, etc. (default: :obj:`None`)
                summarize_agent_kwargs (Dict, optional): Keyword arguments
                    for configuring the summarization agent used to process
                    the conversation results. (default: :obj:`None`)

            Returns:
                Dict[str, str]: A dictionary containing the operation result:
                    - status (str): "success" or "error"
                    - message (str): Descriptive message about the operation
                    - worker_id (str): ID of the created worker (on success)

            Example:
                >>> result = add_role_playing_worker(
                ...     "Design Review Team",
                ...     "Design Critic",
                ...     "Design Presenter",
                ...     chat_turn_limit=5
                ... )
                >>> print(result["status"])  # "success" or "error"
            """
            try:
                if workforce_instance._running:
                    return {
                        "status": "error",
                        "message": "Cannot add workers while workforce is running",  # noqa: E501
                    }

<<<<<<< HEAD
                await workforce_instance.add_role_playing_worker(
=======
                await workforce_instance.add_role_playing_worker_async(
>>>>>>> 5f4c5394
                    description=description,
                    assistant_role_name=assistant_role_name,
                    user_role_name=user_role_name,
                    chat_turn_limit=chat_turn_limit,
                    assistant_agent_kwargs=assistant_agent_kwargs,
                    user_agent_kwargs=user_agent_kwargs,
                    summarize_agent_kwargs=summarize_agent_kwargs,
                )

                return {
                    "status": "success",
                    "message": f"Role playing worker '{description}' added",
                    "worker_id": workforce_instance._children[-1].node_id,
                }
            except Exception as e:
                return {"status": "error", "message": str(e)}

        # Now register everything using decorators
        mcp_server.tool()(process_task)
        mcp_server.tool()(reset)
        mcp_server.tool()(add_single_agent_worker)
        mcp_server.tool()(add_role_playing_worker)

        mcp_server.resource("workforce://")(get_workforce_info)
        mcp_server.tool()(get_workforce_info)

        mcp_server.resource("children://")(get_children_info)
        mcp_server.tool()(get_children_info)

        return mcp_server<|MERGE_RESOLUTION|>--- conflicted
+++ resolved
@@ -536,12 +536,6 @@
                 "WorkforceLogger addition."
             )
 
-<<<<<<< HEAD
-        for child in self._children:
-            asyncio.run(self._notify_worker_created(child))
-
-=======
->>>>>>> 5f4c5394
     async def _notify_worker_created(
         self,
         worker_node: BaseNode,
@@ -559,9 +553,6 @@
         )
         for cb in self._callbacks:
             await cb.log_worker_created(event)
-<<<<<<< HEAD
-=======
-
     async def _flush_initial_worker_created_callbacks(self) -> None:
         r"""Flush pending worker-created callbacks that were queued during
         initialization before an event loop was available."""
@@ -573,7 +564,6 @@
 
         for child in pending:
             await self._notify_worker_created(child)
->>>>>>> 5f4c5394
 
     def _get_or_create_shared_context_utility(
         self,
@@ -2309,11 +2299,7 @@
             return [task]
 
         if reset and self._state != WorkforceState.RUNNING:
-<<<<<<< HEAD
-            await self.reset()
-=======
             await self.reset_async()
->>>>>>> 5f4c5394
             logger.info("Workforce reset before handling task.")
 
         # Focus on the new task
@@ -2737,11 +2723,7 @@
             # Close the coroutine to prevent RuntimeWarning
             start_coroutine.close()
 
-<<<<<<< HEAD
-    async def add_single_agent_worker(
-=======
     async def add_single_agent_worker_async(
->>>>>>> 5f4c5394
         self,
         description: str,
         worker: ChatAgent,
@@ -2805,9 +2787,6 @@
         )
         return self
 
-<<<<<<< HEAD
-    async def add_role_playing_worker(
-=======
     def add_single_agent_worker(
         self,
         description: str,
@@ -2864,7 +2843,6 @@
             )
 
     async def add_role_playing_worker_async(
->>>>>>> 5f4c5394
         self,
         description: str,
         assistant_role_name: str,
@@ -2980,18 +2958,12 @@
         import asyncio
         import warnings
 
-<<<<<<< HEAD
-        await self._notify_worker_created(
-            worker_node,
-            worker_type='RolePlayingWorker',
-=======
         warnings.warn(
             "add_role_playing_worker() is deprecated and will be removed in a "
             "future version. Use "
             "'await workforce.add_role_playing_worker_async()' instead.",
             DeprecationWarning,
             stacklevel=2,
->>>>>>> 5f4c5394
         )
 
         try:
@@ -3052,11 +3024,7 @@
         self._pause_event.set()
 
     @check_if_running(False)
-<<<<<<< HEAD
-    async def reset(self) -> None:
-=======
     async def reset_async(self) -> None:
->>>>>>> 5f4c5394
         r"""Reset the workforce and all the child nodes under it. Can only
         be called when the workforce is not running.
 
@@ -3105,8 +3073,6 @@
         for cb in self._callbacks:
             if isinstance(cb, WorkforceMetrics):
                 await cb.reset_task_data()
-<<<<<<< HEAD
-=======
 
     @check_if_running(False)
     def reset(self) -> None:
@@ -3137,7 +3103,6 @@
             if "no running event loop" not in str(e).lower():
                 raise
             asyncio.run(self.reset_async())
->>>>>>> 5f4c5394
 
     def save_workflow_memories(
         self,
@@ -4812,11 +4777,7 @@
         # Wait for the full timeout period
         await asyncio.sleep(self.graceful_shutdown_timeout)
 
-<<<<<<< HEAD
-    async def get_workforce_log_tree(self) -> str:
-=======
     async def get_workforce_log_tree_async(self) -> str:
->>>>>>> 5f4c5394
         r"""Returns an ASCII tree representation of the task hierarchy and
         worker status.
 
@@ -4830,10 +4791,6 @@
         else:
             return await metrics_cb[0].get_ascii_tree_representation()
 
-<<<<<<< HEAD
-    async def get_workforce_kpis(self) -> Dict[str, Any]:
-        r"""Returns a dictionary of key performance indicators."""
-=======
     def get_workforce_log_tree(self) -> str:
         r"""Returns an ASCII tree representation of the task hierarchy and
         worker status.
@@ -4870,7 +4827,6 @@
 
         This is the async version of get_workforce_kpis.
         """
->>>>>>> 5f4c5394
         metrics_cb: List[WorkforceMetrics] = [
             cb for cb in self._callbacks if isinstance(cb, WorkforceMetrics)
         ]
@@ -4879,9 +4835,6 @@
         else:
             return await metrics_cb[0].get_kpis()
 
-<<<<<<< HEAD
-    async def dump_workforce_logs(self, file_path: str) -> None:
-=======
     def get_workforce_kpis(self) -> Dict[str, Any]:
         r"""Returns a dictionary of key performance indicators.
 
@@ -4912,7 +4865,6 @@
             return asyncio.run(self.get_workforce_kpis_async())
 
     async def dump_workforce_logs_async(self, file_path: str) -> None:
->>>>>>> 5f4c5394
         r"""Dumps all collected logs to a JSON file.
 
         This is the async version of dump_workforce_logs.
@@ -5502,11 +5454,7 @@
                 f"(event-loop not yet started)."
             )
 
-<<<<<<< HEAD
-    async def clone(self, with_memory: bool = False) -> 'Workforce':
-=======
     async def clone_async(self, with_memory: bool = False) -> 'Workforce':
->>>>>>> 5f4c5394
         r"""Creates a new instance of Workforce with the same configuration.
 
         This is the async version of clone.
@@ -5540,21 +5488,13 @@
         for child in self._children:
             if isinstance(child, SingleAgentWorker):
                 cloned_worker = child.worker.clone(with_memory)
-<<<<<<< HEAD
-                await new_instance.add_single_agent_worker(
-=======
                 await new_instance.add_single_agent_worker_async(
->>>>>>> 5f4c5394
                     child.description,
                     cloned_worker,
                     pool_max_size=10,
                 )
             elif isinstance(child, RolePlayingWorker):
-<<<<<<< HEAD
-                await new_instance.add_role_playing_worker(
-=======
                 await new_instance.add_role_playing_worker_async(
->>>>>>> 5f4c5394
                     child.description,
                     child.assistant_role_name,
                     child.user_role_name,
@@ -5564,13 +5504,9 @@
                     child.chat_turn_limit,
                 )
             elif isinstance(child, Workforce):
-<<<<<<< HEAD
-                new_instance.add_workforce(await child.clone(with_memory))
-=======
                 new_instance.add_workforce(
                     await child.clone_async(with_memory)
                 )
->>>>>>> 5f4c5394
             else:
                 logger.warning(f"{type(child)} is not being cloned.")
                 continue
@@ -5907,11 +5843,7 @@
                         "message": str(e),
                     }
 
-<<<<<<< HEAD
-                await workforce_instance.add_single_agent_worker(
-=======
                 await workforce_instance.add_single_agent_worker_async(
->>>>>>> 5f4c5394
                     description, agent
                 )
 
@@ -5981,11 +5913,7 @@
                         "message": "Cannot add workers while workforce is running",  # noqa: E501
                     }
 
-<<<<<<< HEAD
-                await workforce_instance.add_role_playing_worker(
-=======
                 await workforce_instance.add_role_playing_worker_async(
->>>>>>> 5f4c5394
                     description=description,
                     assistant_role_name=assistant_role_name,
                     user_role_name=user_role_name,
