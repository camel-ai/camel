# ========= Copyright 2023-2024 @ CAMEL-AI.org. All Rights Reserved. =========
# Licensed under the Apache License, Version 2.0 (the "License");
# you may not use this file except in compliance with the License.
# You may obtain a copy of the License at
#
#     http://www.apache.org/licenses/LICENSE-2.0
#
# Unless required by applicable law or agreed to in writing, software
# distributed under the License is distributed on an "AS IS" BASIS,
# WITHOUT WARRANTIES OR CONDITIONS OF ANY KIND, either express or implied.
# See the License for the specific language governing permissions and
# limitations under the License.
# ========= Copyright 2023-2024 @ CAMEL-AI.org. All Rights Reserved. =========
from __future__ import annotations

import asyncio
import json
import uuid
from collections import deque
from typing import Any, Deque, Dict, List, Optional, Set

from colorama import Fore

from camel.agents import ChatAgent
from camel.logger import get_logger
from camel.messages.base import BaseMessage
from camel.models import ModelFactory
from camel.societies.workforce.base import BaseNode
from camel.societies.workforce.prompts import (
    ASSIGN_TASK_PROMPT,
    CREATE_NODE_PROMPT,
    WF_TASK_DECOMPOSE_PROMPT,
)
from camel.societies.workforce.role_playing_worker import RolePlayingWorker
from camel.societies.workforce.single_agent_worker import SingleAgentWorker
from camel.societies.workforce.task_channel import TaskChannel
from camel.societies.workforce.utils import (
    TaskAssignResult,
    WorkerConf,
    check_if_running,
)
from camel.societies.workforce.worker import Worker
from camel.tasks.task import Task, TaskState, validate_task_content
from camel.toolkits import (
    CodeExecutionToolkit,
    SearchToolkit,
    TaskPlanningToolkit,
    ThinkingToolkit,
)
from camel.types import ModelPlatformType, ModelType
from camel.utils import dependencies_required

from .workforce_logger import WorkforceLogger

logger = get_logger(__name__)


class Workforce(BaseNode):
    r"""A system where multiple worker nodes (agents) cooperate together
    to solve tasks. It can assign tasks to worker nodes and also take
    strategies such as create new worker, decompose tasks, etc. to handle
    situations when the task fails.

    The workforce uses three specialized ChatAgents internally:
    - Coordinator Agent: Assigns tasks to workers based on their
      capabilities
    - Task Planner Agent: Decomposes complex tasks and composes results
    - Dynamic Workers: Created at runtime when tasks fail repeatedly

    Args:
        description (str): Description of the workforce.
        children (Optional[List[BaseNode]], optional): List of child nodes
            under this node. Each child node can be a worker node or
            another workforce node. (default: :obj:`None`)
        coordinator_agent_kwargs (Optional[Dict], optional): Keyword
            arguments passed directly to the coordinator :obj:`ChatAgent`
            constructor. The coordinator manages task assignment and failure
            handling strategies. See :obj:`ChatAgent` documentation
            for all available parameters.
            (default: :obj:`None` - uses ModelPlatformType.DEFAULT,
            ModelType.DEFAULT)
        task_agent_kwargs (Optional[Dict], optional): Keyword arguments
            passed directly to the task planning :obj:`ChatAgent` constructor.
            The task agent handles task decomposition into subtasks and result
            composition. See :obj:`ChatAgent` documentation for all
            available parameters.
            (default: :obj:`None` - uses ModelPlatformType.DEFAULT,
            ModelType.DEFAULT)
        new_worker_agent_kwargs (Optional[Dict], optional): Default keyword
            arguments passed to :obj:`ChatAgent` constructor for workers
            created dynamically at runtime when existing workers cannot handle
            failed tasks. See :obj:`ChatAgent` documentation for all
            available parameters.
            (default: :obj:`None` - creates workers with SearchToolkit,
            CodeExecutionToolkit, and ThinkingToolkit)
        graceful_shutdown_timeout (float, optional): The timeout in seconds
            for graceful shutdown when a task fails 3 times. During this
            period, the workforce remains active for debugging.
            Set to 0 for immediate shutdown. (default: :obj:`15.0`)
        share_memory (bool, optional): Whether to enable shared memory across
            SingleAgentWorker instances in the workforce. When enabled, all
            SingleAgentWorker instances, coordinator agent, and task planning
            agent will share their complete conversation history and
            function-calling trajectory, providing better context for task
            handoffs and continuity. Note: Currently only supports
            SingleAgentWorker instances; RolePlayingWorker and nested
            Workforce instances do not participate in memory sharing.
            (default: :obj:`False`)

    Example:
        >>> # Configure with custom model and shared memory
        >>> import asyncio
        >>> model = ModelFactory.create(
        ...     ModelPlatformType.OPENAI, ModelType.GPT_4O
        ... )
        >>> workforce = Workforce(
        ...     "Research Team",
        ...     coordinator_agent_kwargs={"model": model, "token_limit": 4000},
        ...     task_agent_kwargs={"model": model, "token_limit": 8000},
        ...     share_memory=True  # Enable shared memory
        ... )
        >>>
        >>> # Process a task
        >>> async def main():
        ...     task = Task(content="Research AI trends", id="1")
        ...     result = await workforce.process_task(task)
        ...     return result
        >>> asyncio.run(main())
    """

    def __init__(
        self,
        description: str,
        children: Optional[List[BaseNode]] = None,
        coordinator_agent_kwargs: Optional[Dict] = None,
        task_agent_kwargs: Optional[Dict] = None,
        new_worker_agent_kwargs: Optional[Dict] = None,
        graceful_shutdown_timeout: float = 15.0,
        share_memory: bool = False,
    ) -> None:
        super().__init__(description)
        self._child_listening_tasks: Deque[asyncio.Task] = deque()
        self._children = children or []
        self.new_worker_agent_kwargs = new_worker_agent_kwargs
        self.graceful_shutdown_timeout = graceful_shutdown_timeout
        self.share_memory = share_memory
        self.metrics_logger = WorkforceLogger(workforce_id=self.node_id)
        # Dictionary to track task start times
        self._task_start_times: Dict[str, float] = {}

        if self.metrics_logger:
            for child in self._children:
                worker_type = type(child).__name__
                role_or_desc = child.description
                self.metrics_logger.log_worker_created(
                    worker_id=child.node_id,
                    worker_type=worker_type,
                    role=role_or_desc,
                )

        # Warning messages for default model usage
        if coordinator_agent_kwargs is None:
            logger.warning(
                "No coordinator_agent_kwargs provided. Using default "
                "ChatAgent settings (ModelPlatformType.DEFAULT, "
                "ModelType.DEFAULT). To customize the coordinator agent "
                "that assigns tasks and handles failures, pass a dictionary "
                "with ChatAgent parameters, e.g.: {'model': your_model, "
                "'tools': your_tools, 'token_limit': 8000}. See ChatAgent "
                "documentation for all available options."
            )
        if task_agent_kwargs is None:
            logger.warning(
                "No task_agent_kwargs provided. Using default ChatAgent "
                "settings (ModelPlatformType.DEFAULT, ModelType.DEFAULT). "
                "To customize the task planning agent that "
                "decomposes/composes tasks, pass a dictionary with "
                "ChatAgent parameters, e.g.: {'model': your_model, "
                "'token_limit': 16000}. See ChatAgent documentation for "
                "all available options."
            )
        if new_worker_agent_kwargs is None:
            logger.warning(
                "No new_worker_agent_kwargs provided. Workers created at "
                "runtime will use default ChatAgent settings with "
                "SearchToolkit, CodeExecutionToolkit, and ThinkingToolkit. "
                "To customize runtime worker creation, pass a dictionary "
                "with ChatAgent parameters, e.g.: {'model': your_model, "
                "'tools': your_tools}. See ChatAgent documentation for all "
                "available options."
            )

        if self.share_memory:
            logger.info(
                "Shared memory enabled. All agents will share their complete "
                "conversation history and function-calling trajectory for "
                "better context continuity during task handoffs."
            )

        coord_agent_sys_msg = BaseMessage.make_assistant_message(
            role_name="Workforce Manager",
            content="You are coordinating a group of workers. A worker can be "
            "a group of agents or a single agent. Each worker is "
            "created to solve a specific kind of task. Your job "
            "includes assigning tasks to a existing worker, creating "
            "a new worker for a task, etc.",
        )
        self.coordinator_agent = ChatAgent(
            coord_agent_sys_msg,
            **(coordinator_agent_kwargs or {}),
        )

        task_sys_msg = BaseMessage.make_assistant_message(
            role_name="Task Planner",
            content="You are going to compose and decompose tasks. Keep "
            "tasks that are sequential and require the same type of "
            "agent together in one agent process. Only decompose tasks "
            "that can be handled in parallel and require different types "
            "of agents. This ensures efficient execution by minimizing "
            "context switching between agents.",
<<<<<<< HEAD
        )
        self.task_agent = ChatAgent(
            task_sys_msg,
            **(task_agent_kwargs or {}),
            tools=[*TaskPlanningToolkit().get_tools()],
        )
=======
        )
        _kwargs = dict(task_agent_kwargs or {})
        extra_tools = TaskPlanningToolkit().get_tools()
        _kwargs["tools"] = [*_kwargs.get("tools", []), *extra_tools]
        self.task_agent = ChatAgent(task_sys_msg, **_kwargs)
>>>>>>> e4818bfe

        # If there is one, will set by the workforce class wrapping this
        self._task: Optional[Task] = None
        self._pending_tasks: Deque[Task] = deque()
        self._completed_tasks: Set[str] = set()
        self._task_dependencies: Dict[str, List[str]] = {}
        self._assignees: Dict[str, str] = {}
        self._in_flight_tasks: int = 0

    def __repr__(self):
        return f"Workforce {self.node_id} ({self.description})"

    def _collect_shared_memory(self) -> Dict[str, List]:
        r"""Collect memory from all SingleAgentWorker instances for sharing.

        Returns:
            Dict[str, List]: A dictionary mapping agent types to their memory
                records. Contains entries for 'coordinator', 'task_agent',
                and 'workers'.
        """
        # TODO: add memory collection for RolePlayingWorker and nested
        # Workforce instances
        if not self.share_memory:
            return {}

        shared_memory: Dict[str, List] = {
            'coordinator': [],
            'task_agent': [],
            'workers': [],
        }

        try:
            # Collect coordinator agent memory
            coord_records = self.coordinator_agent.memory.retrieve()
            shared_memory['coordinator'] = [
                record.memory_record.to_dict() for record in coord_records
            ]

            # Collect task agent memory
            task_records = self.task_agent.memory.retrieve()
            shared_memory['task_agent'] = [
                record.memory_record.to_dict() for record in task_records
            ]

            # Collect worker memory only from SingleAgentWorker instances
            for child in self._children:
                if isinstance(child, SingleAgentWorker):
                    worker_records = child.worker.memory.retrieve()
                    worker_memory = [
                        record.memory_record.to_dict()
                        for record in worker_records
                    ]
                    shared_memory['workers'].extend(worker_memory)

        except Exception as e:
            logger.warning(f"Error collecting shared memory: {e}")

        return shared_memory

    def _share_memory_with_agents(
        self, shared_memory: Dict[str, List]
    ) -> None:
        r"""Share collected memory with coordinator, task agent, and
        SingleAgentWorker instances.

        Args:
            shared_memory (Dict[str, List]): Memory records collected from
                all agents to be shared.
        """
        if not self.share_memory or not shared_memory:
            return

        try:
            # Create a consolidated memory from all collected records
            all_records = []
            for _memory_type, records in shared_memory.items():
                all_records.extend(records)

            if not all_records:
                return

            # Import necessary classes for memory record reconstruction
            from camel.memories.records import MemoryRecord

            # Create consolidated memory objects from records
            memory_records = []
            for record_dict in all_records:
                try:
                    memory_record = MemoryRecord.from_dict(record_dict)
                    memory_records.append(memory_record)
                except Exception as e:
                    logger.warning(f"Failed to reconstruct memory record: {e}")
                    continue

            if not memory_records:
                return

            # Share with coordinator agent
            for record in memory_records:
                # Only add records from other agents to avoid duplication
                if record.agent_id != self.coordinator_agent.agent_id:
                    self.coordinator_agent.memory.write_record(record)

            # Share with task agent
            for record in memory_records:
                if record.agent_id != self.task_agent.agent_id:
                    self.task_agent.memory.write_record(record)

            # Share with SingleAgentWorker instances only
            single_agent_workers = [
                child
                for child in self._children
                if isinstance(child, SingleAgentWorker)
            ]

            for worker in single_agent_workers:
                for record in memory_records:
                    if record.agent_id != worker.worker.agent_id:
                        worker.worker.memory.write_record(record)

            logger.info(
                f"Shared {len(memory_records)} memory records across "
                f"{len(single_agent_workers) + 2} agents in workforce "
                f"{self.node_id}"
            )

        except Exception as e:
            logger.warning(f"Error sharing memory with agents: {e}")

    def _sync_shared_memory(self) -> None:
        r"""Synchronize memory across all agents by collecting and sharing."""
        if not self.share_memory:
            return

        try:
            shared_memory = self._collect_shared_memory()
            self._share_memory_with_agents(shared_memory)
        except Exception as e:
            logger.warning(f"Error synchronizing shared memory: {e}")

    def _decompose_task(self, task: Task) -> List[Task]:
        r"""Decompose the task into subtasks. This method will also set the
        relationship between the task and its subtasks.

        Returns:
            List[Task]: The subtasks.
        """
        decompose_prompt = WF_TASK_DECOMPOSE_PROMPT.format(
            content=task.content,
            child_nodes_info=self._get_child_nodes_info(),
            additional_info=task.additional_info,
        )
        self.task_agent.reset()
        subtasks = task.decompose(self.task_agent, decompose_prompt)
        task.subtasks = subtasks
        for subtask in subtasks:
            subtask.parent = task

        return subtasks

    @check_if_running(False)
    async def process_task(self, task: Task) -> Task:
        r"""The main entry point for the workforce to process a task. It will
        start the workforce and all the child nodes under it, process the
        task provided and return the updated task.

        Args:
            task (Task): The task to be processed.

        Returns:
            Task: The updated task.
        """
        if not validate_task_content(task.content, task.id):
            task.state = TaskState.FAILED
            task.result = "Task failed: Invalid or empty content provided"
            logger.warning(
                f"Task {task.id} rejected: Invalid or empty content. "
                f"Content preview: '{task.content[:50]}...'"
            )
            return task

        self.reset()
        self._task = task
        if self.metrics_logger:
            self.metrics_logger.log_task_created(
                task_id=task.id,
                description=task.content,
                task_type=task.type,
                metadata=task.additional_info,
            )
        task.state = TaskState.FAILED
        # The agent tend to be overconfident on the whole task, so we
        # decompose the task into subtasks first
        subtasks = self._decompose_task(task)
        if self.metrics_logger and subtasks:
            self.metrics_logger.log_task_decomposed(
                parent_task_id=task.id, subtask_ids=[st.id for st in subtasks]
            )
            for subtask in subtasks:
                self.metrics_logger.log_task_created(
                    task_id=subtask.id,
                    description=subtask.content,
                    parent_task_id=task.id,
                    task_type=subtask.type,
                    metadata=subtask.additional_info,
                )
        if subtasks:
            # If decomposition happened, the original task becomes a container.
            # We only execute its subtasks.
            self._pending_tasks.extendleft(reversed(subtasks))
        else:
            # If no decomposition, execute the original task.
            self._pending_tasks.append(task)

        self.set_channel(TaskChannel())

        await self.start()
<<<<<<< HEAD
=======

        if subtasks:
            task.result = "\n\n".join(
                f"--- Subtask {sub.id} Result ---\n{sub.result}"
                for sub in task.subtasks
                if sub.result
            )
            task.state = TaskState.DONE

        if subtasks:
            task.result = "\n\n".join(
                f"--- Subtask {sub.id} Result ---\n{sub.result}"
                for sub in task.subtasks
                if sub.result
            )
            task.state = TaskState.DONE
>>>>>>> e4818bfe

        return task

    @check_if_running(False)
    def add_single_agent_worker(
        self, description: str, worker: ChatAgent
    ) -> Workforce:
        r"""Add a worker node to the workforce that uses a single agent.

        Args:
            description (str): Description of the worker node.
            worker (ChatAgent): The agent to be added.

        Returns:
            Workforce: The workforce node itself.
        """
        worker_node = SingleAgentWorker(description, worker)
        self._children.append(worker_node)
        if self.metrics_logger:
            self.metrics_logger.log_worker_created(
                worker_id=worker_node.node_id,
                worker_type='SingleAgentWorker',
                role=worker_node.description,
            )
        return self

    @check_if_running(False)
    def add_role_playing_worker(
        self,
        description: str,
        assistant_role_name: str,
        user_role_name: str,
        assistant_agent_kwargs: Optional[Dict] = None,
        user_agent_kwargs: Optional[Dict] = None,
        summarize_agent_kwargs: Optional[Dict] = None,
        chat_turn_limit: int = 3,
    ) -> Workforce:
        r"""Add a worker node to the workforce that uses `RolePlaying` system.

        Args:
            description (str): Description of the node.
            assistant_role_name (str): The role name of the assistant agent.
            user_role_name (str): The role name of the user agent.
            assistant_agent_kwargs (Optional[Dict]): The keyword arguments to
                initialize the assistant agent in the role playing, like the
                model name, etc. (default: :obj:`None`)
            user_agent_kwargs (Optional[Dict]): The keyword arguments to
                initialize the user agent in the role playing, like the
                model name, etc. (default: :obj:`None`)
            summarize_agent_kwargs (Optional[Dict]): The keyword arguments to
                initialize the summarize agent, like the model name, etc.
                (default: :obj:`None`)
            chat_turn_limit (int): The maximum number of chat turns in the
                role playing. (default: :obj:`3`)

        Returns:
            Workforce: The workforce node itself.
        """
        worker_node = RolePlayingWorker(
            description=description,
            assistant_role_name=assistant_role_name,
            user_role_name=user_role_name,
            assistant_agent_kwargs=assistant_agent_kwargs,
            user_agent_kwargs=user_agent_kwargs,
            summarize_agent_kwargs=summarize_agent_kwargs,
            chat_turn_limit=chat_turn_limit,
        )
        self._children.append(worker_node)
        if self.metrics_logger:
            self.metrics_logger.log_worker_created(
                worker_id=worker_node.node_id,
                worker_type='RolePlayingWorker',
                role=worker_node.description,
            )
        return self

    @check_if_running(False)
    def add_workforce(self, workforce: Workforce) -> Workforce:
        r"""Add a workforce node to the workforce.

        Args:
            workforce (Workforce): The workforce node to be added.

        Returns:
            Workforce: The workforce node itself.
        """
        self._children.append(workforce)
        return self

    @check_if_running(False)
    def reset(self) -> None:
        r"""Reset the workforce and all the child nodes under it. Can only
        be called when the workforce is not running.
        """
        super().reset()
        self._task = None
        self._pending_tasks.clear()
        self._child_listening_tasks.clear()
        # Clear dependency tracking
        self._task_dependencies.clear()
        self._completed_tasks.clear()
        self._assignees.clear()
        self._in_flight_tasks = 0
        self.coordinator_agent.reset()
        self.task_agent.reset()
        self._task_start_times.clear()
        for child in self._children:
            child.reset()

        if hasattr(self, 'logger') and self.metrics_logger is not None:
            self.metrics_logger.reset_task_data()
        else:
            self.metrics_logger = WorkforceLogger(workforce_id=self.node_id)

    @check_if_running(False)
    def set_channel(self, channel: TaskChannel) -> None:
        r"""Set the channel for the node and all the child nodes under it."""
        self._channel = channel
        for child in self._children:
            child.set_channel(channel)

    def _get_child_nodes_info(self) -> str:
        r"""Get the information of all the child nodes under this node."""
        info = ""
        for child in self._children:
            if isinstance(child, Workforce):
                additional_info = "A Workforce node"
            elif isinstance(child, SingleAgentWorker):
                additional_info = "tools: " + (
                    ", ".join(child.worker.tool_dict.keys())
                )
            elif isinstance(child, RolePlayingWorker):
                additional_info = "A Role playing node"
            else:
                additional_info = "Unknown node"
            info += (
                f"<{child.node_id}>:<{child.description}>:<"
                f"{additional_info}>\n"
            )
        return info

    def _find_assignee(
        self,
        tasks: List[Task],
    ) -> TaskAssignResult:
        r"""Assigns multiple tasks to worker nodes with the best capabilities.

        Parameters:
            tasks (List[Task]): The tasks to be assigned.

        Returns:
            TaskAssignResult: Assignment result containing task assignments
                with their dependencies.
        """
        self.coordinator_agent.reset()

        # Format tasks information for the prompt
        tasks_info = ""
        for task in tasks:
            tasks_info += f"Task ID: {task.id}\n"
            tasks_info += f"Content: {task.content}\n"
            if task.additional_info:
                tasks_info += f"Additional Info: {task.additional_info}\n"
            tasks_info += "---\n"

        prompt = ASSIGN_TASK_PROMPT.format(
            tasks_info=tasks_info,
            child_nodes_info=self._get_child_nodes_info(),
        )

        logger.debug(
            f"Sending batch assignment request to coordinator "
            f"for {len(tasks)} tasks."
        )

        response = self.coordinator_agent.step(
            prompt, response_format=TaskAssignResult
        )
        result_dict = json.loads(response.msg.content, parse_int=str)
        task_assign_result = TaskAssignResult(**result_dict)
        return task_assign_result

    async def _post_task(self, task: Task, assignee_id: str) -> None:
        # Record the start time when a task is posted
        import time

        self._task_start_times[task.id] = time.time()

        if self.metrics_logger:
            self.metrics_logger.log_task_started(
                task_id=task.id, worker_id=assignee_id
            )
        self._in_flight_tasks += 1
        await self._channel.post_task(task, self.node_id, assignee_id)

    async def _post_dependency(self, dependency: Task) -> None:
        await self._channel.post_dependency(dependency, self.node_id)

    def _create_worker_node_for_task(self, task: Task) -> Worker:
        r"""Creates a new worker node for a given task and add it to the
        children list of this node. This is one of the actions that
        the coordinator can take when a task has failed.

        Args:
            task (Task): The task for which the worker node is created.

        Returns:
            Worker: The created worker node.
        """
        prompt = CREATE_NODE_PROMPT.format(
            content=task.content,
            child_nodes_info=self._get_child_nodes_info(),
            additional_info=task.additional_info,
        )
        response = self.coordinator_agent.step(
            prompt, response_format=WorkerConf
        )
        result_dict = json.loads(response.msg.content)
        new_node_conf = WorkerConf(**result_dict)

        new_agent = self._create_new_agent(
            new_node_conf.role,
            new_node_conf.sys_msg,
        )

        new_node = SingleAgentWorker(
            description=new_node_conf.description,
            worker=new_agent,
        )
        new_node.set_channel(self._channel)

        print(f"{Fore.CYAN}{new_node} created.{Fore.RESET}")

        self._children.append(new_node)
        if self.metrics_logger:
            self.metrics_logger.log_worker_created(
                worker_id=new_node.node_id,
                worker_type='SingleAgentWorker',
                role=new_node_conf.role,
                metadata={'description': new_node_conf.description},
            )
        self._child_listening_tasks.append(
            asyncio.create_task(new_node.start())
        )
        return new_node

    def _create_new_agent(self, role: str, sys_msg: str) -> ChatAgent:
        worker_sys_msg = BaseMessage.make_assistant_message(
            role_name=role,
            content=sys_msg,
        )

        if self.new_worker_agent_kwargs is not None:
            return ChatAgent(worker_sys_msg, **self.new_worker_agent_kwargs)

        # Default tools for a new agent
        function_list = [
            SearchToolkit().search_duckduckgo,
            *CodeExecutionToolkit().get_tools(),
            *ThinkingToolkit().get_tools(),
        ]

        model = ModelFactory.create(
            model_platform=ModelPlatformType.DEFAULT,
            model_type=ModelType.DEFAULT,
            model_config_dict={"temperature": 0},
        )

        return ChatAgent(worker_sys_msg, model=model, tools=function_list)  # type: ignore[arg-type]

    async def _get_returned_task(self) -> Task:
        r"""Get the task that's published by this node and just get returned
        from the assignee.
        """
        return await self._channel.get_returned_task_by_publisher(self.node_id)

    async def _post_ready_tasks(self) -> None:
        r"""Checks for unassigned tasks, assigns them, and then posts any
        tasks whose dependencies have been met."""

        # Step 1: Identify and assign any new tasks in the pending queue
        tasks_to_assign = [
            task
            for task in self._pending_tasks
            if task.id not in self._task_dependencies
        ]
        if tasks_to_assign:
            logger.debug(
                f"Found {len(tasks_to_assign)} new tasks. "
                f"Requesting assignment..."
            )
            batch_result = self._find_assignee(tasks_to_assign)
            logger.debug(
                f"Coordinator returned assignments:\n"
                f"{json.dumps(batch_result.dict(), indent=2)}"
            )
            for assignment in batch_result.assignments:
                self._task_dependencies[assignment.task_id] = (
                    assignment.dependencies
                )
                self._assignees[assignment.task_id] = assignment.assignee_id
                if self.metrics_logger:
                    # queue_time_seconds can be derived by logger if task
                    # creation time is logged
                    self.metrics_logger.log_task_assigned(
                        task_id=assignment.task_id,
                        worker_id=assignment.assignee_id,
                        dependencies=assignment.dependencies,
                        queue_time_seconds=None,
                    )

        # Step 2: Iterate through all pending tasks and post those that are
        # ready
        posted_tasks = []
        for task in self._pending_tasks:
            # A task must be assigned to be considered for posting
            if task.id in self._task_dependencies:
                dependencies = self._task_dependencies[task.id]
                # Check if all dependencies for this task are in the completed
                # set
                if all(
                    dep_id in self._completed_tasks for dep_id in dependencies
                ):
                    assignee_id = self._assignees[task.id]
                    logger.debug(
                        f"Posting task {task.id} to assignee {assignee_id}. "
                        f"Dependencies met."
                    )
                    await self._post_task(task, assignee_id)
                    posted_tasks.append(task)

        # Step 3: Remove the posted tasks from the pending list
        for task in posted_tasks:
            try:
                self._pending_tasks.remove(task)
            except ValueError:
                # Task might have been removed by another process, which is
                # fine
                pass

    async def _handle_failed_task(self, task: Task) -> bool:
        task.failure_count += 1

        if self.metrics_logger:
            worker_id = self._assignees.get(task.id)
            self.metrics_logger.log_task_failed(
                task_id=task.id,
                worker_id=worker_id,
                error_message=task.result or "Task execution failed",
                error_type="TaskFailure",
                metadata={'failure_count': task.failure_count},
            )

        if task.failure_count >= 3:
            return True

        if task.get_depth() >= 3:
            # Create a new worker node and reassign
            assignee = self._create_worker_node_for_task(task)

            # Sync shared memory after creating new worker to provide context
            if self.share_memory:
                logger.info(
                    f"Syncing shared memory after creating new worker "
                    f"{assignee.node_id} for failed task {task.id}"
                )
                self._sync_shared_memory()

            await self._post_task(task, assignee.node_id)
            action_taken = f"reassigned to new worker {assignee.node_id}"
        else:
            subtasks = self._decompose_task(task)
            if self.metrics_logger and subtasks:
                self.metrics_logger.log_task_decomposed(
                    parent_task_id=task.id,
                    subtask_ids=[st.id for st in subtasks],
                )
                for subtask_item in subtasks:
                    self.metrics_logger.log_task_created(
                        task_id=subtask_item.id,
                        description=subtask_item.content,
                        parent_task_id=task.id,
                        task_type=subtask_item.type,
                        metadata=subtask_item.additional_info,
                    )
            # Insert packets at the head of the queue
            self._pending_tasks.extendleft(reversed(subtasks))

            # Sync shared memory after task decomposition
            if self.share_memory:
                logger.info(
                    f"Syncing shared memory after decomposing failed "
                    f"task {task.id}"
                )
                self._sync_shared_memory()

            await self._post_ready_tasks()
            action_taken = f"decomposed into {len(subtasks)} subtasks"
        if task.id in self._assignees:
            await self._channel.archive_task(task.id)

        logger.debug(
            f"Task {task.id} failed and was {action_taken}. "
            f"Updating dependency state."
        )
        # Mark task as completed for dependency tracking
        self._completed_tasks.add(task.id)

        # Sync shared memory after task completion to share knowledge
        if self.share_memory:
            logger.info(
                f"Syncing shared memory after task {task.id} completion"
            )
            self._sync_shared_memory()

        # Check if any pending tasks are now ready to execute
        await self._post_ready_tasks()
        return False

    async def _handle_completed_task(self, task: Task) -> None:
        if self.metrics_logger:
            worker_id = self._assignees.get(task.id, "unknown")
            processing_time_seconds = None
            token_usage = None

            # Get processing time from task start time or additional info
            import time

            if task.id in self._task_start_times:
                processing_time_seconds = (
                    time.time() - self._task_start_times[task.id]
                )
                del self._task_start_times[task.id]  # Prevent memory leaks
            elif (
                task.additional_info is not None
                and 'processing_time_seconds' in task.additional_info
            ):
                processing_time_seconds = task.additional_info[
                    'processing_time_seconds'
                ]

            # Get token usage from task additional info
            if (
                task.additional_info is not None
                and 'token_usage' in task.additional_info
            ):
                token_usage = task.additional_info['token_usage']

            # Try to get token usage from SingleAgentWorker memory if available
            assignee_node = next(
                (
                    child
                    for child in self._children
                    if child.node_id == worker_id
                ),
                None,
            )
            if isinstance(assignee_node, SingleAgentWorker):
                _, total_tokens = assignee_node.worker.memory.get_context()
                token_usage = {'total_tokens': total_tokens}

            # Log the completed task
            self.metrics_logger.log_task_completed(
                task_id=task.id,
                worker_id=worker_id,
                result_summary=task.result if task.result else "Completed",
                processing_time_seconds=processing_time_seconds,
                token_usage=token_usage,
                metadata={'current_state': task.state.value},
            )

        # Archive the task and update dependency tracking
        if task.id in self._assignees:
            await self._channel.archive_task(task.id)

        logger.debug(f"Task {task.id} completed. Updating dependency state.")
        # Mark task as completed for dependency tracking
        self._completed_tasks.add(task.id)

        # are now completed.
        parent = task.parent
        if parent and parent.id not in self._completed_tasks:
            all_subtasks_done = all(
                sub.id in self._completed_tasks for sub in parent.subtasks
            )
            if all_subtasks_done:
                # Set the parent task state to done
                parent.state = TaskState.DONE
                logger.debug(
                    f"All subtasks of {parent.id} are done. "
                    f"Marking parent as complete."
                )
                # Treat the parent task as a completed task to unblock
                # its dependents. Since it was never sent to a worker,
                # we call this method recursively.
                await self._handle_completed_task(parent)

        # Sync shared memory after task completion to share knowledge
        if self.share_memory:
            logger.info(
                f"Syncing shared memory after task {task.id} completion"
            )
            self._sync_shared_memory()

        # Check if any pending tasks are now ready to execute
        await self._post_ready_tasks()

    async def _graceful_shutdown(self, failed_task: Task) -> None:
        r"""Handle graceful shutdown with configurable timeout. This is used to
        keep the workforce running for a while to debug the failed task.

        Args:
            failed_task (Task): The task that failed and triggered shutdown.
        """
        if self.graceful_shutdown_timeout <= 0:
            # Immediate shutdown if timeout is 0 or negative
            return

        logger.warning(
            f"Workforce will shutdown in {self.graceful_shutdown_timeout} "
            f"seconds due to failure. You can use this time to inspect the "
            f"current state of the workforce."
        )
        # Wait for the full timeout period
        await asyncio.sleep(self.graceful_shutdown_timeout)

    def get_workforce_log_tree(self) -> str:
        r"""Returns an ASCII tree representation of the task hierarchy and
        worker status.
        """
        if not self.metrics_logger:
            return "Logger not initialized."
        return self.metrics_logger.get_ascii_tree_representation()

    def get_workforce_kpis(self) -> Dict[str, Any]:
        r"""Returns a dictionary of key performance indicators."""
        if not self.metrics_logger:
            return {"error": "Logger not initialized."}
        return self.metrics_logger.get_kpis()

    def dump_workforce_logs(self, file_path: str) -> None:
        r"""Dumps all collected logs to a JSON file.

        Args:
            file_path (str): The path to the JSON file.
        """
        if not self.metrics_logger:
            print("Logger not initialized. Cannot dump logs.")
            return
        self.metrics_logger.dump_to_json(file_path)
        # Use logger.info or print, consistent with existing style
        logger.info(f"Workforce logs dumped to {file_path}")

    @check_if_running(False)
    async def _listen_to_channel(self) -> None:
        r"""Continuously listen to the channel, post task to the channel and
        track the status of posted tasks.
        """

        self._running = True
        logger.info(f"Workforce {self.node_id} started.")

        await self._post_ready_tasks()

        while (
            self._task is None
            or self._pending_tasks
            or self._in_flight_tasks > 0
        ):
            returned_task = await self._get_returned_task()
            self._in_flight_tasks -= 1
            if returned_task.state == TaskState.DONE:
                await self._handle_completed_task(returned_task)
            elif returned_task.state == TaskState.FAILED:
                halt = await self._handle_failed_task(returned_task)
                if not halt:
                    continue
                print(
                    f"{Fore.RED}Task {returned_task.id} has failed "
                    f"for 3 times, halting the workforce.{Fore.RESET}"
                )
                # Graceful shutdown instead of immediate break
                await self._graceful_shutdown(returned_task)
                break
            elif returned_task.state == TaskState.OPEN:
                # TODO: multi-layer workforce
                pass
            else:
                raise ValueError(
                    f"Task {returned_task.id} has an unexpected state."
                )

        # shut down the whole workforce tree
        self.stop()

    @check_if_running(False)
    async def start(self) -> None:
        r"""Start itself and all the child nodes under it."""
        # Sync shared memory at the start to ensure all agents have context
        if self.share_memory:
            logger.info(
                f"Syncing shared memory at workforce {self.node_id} startup"
            )
            self._sync_shared_memory()

        for child in self._children:
            child_listening_task = asyncio.create_task(child.start())
            self._child_listening_tasks.append(child_listening_task)
        await self._listen_to_channel()

    @check_if_running(True)
    def stop(self) -> None:
        r"""Stop all the child nodes under it. The node itself will be stopped
        by its parent node.
        """
        for child in self._children:
            if child._running:
                child.stop()
        for child_task in self._child_listening_tasks:
            child_task.cancel()
        self._running = False

    def clone(self, with_memory: bool = False) -> 'Workforce':
        r"""Creates a new instance of Workforce with the same configuration.

        Args:
            with_memory (bool, optional): Whether to copy the memory
                (conversation history) to the new instance. If True, the new
                instance will have the same conversation history. If False,
                the new instance will have a fresh memory.
                (default: :obj:`False`)

        Returns:
            Workforce: A new instance of Workforce with the same configuration.
        """

        # Create a new instance with the same configuration
        new_instance = Workforce(
            description=self.description,
            coordinator_agent_kwargs={},
            task_agent_kwargs={},
            new_worker_agent_kwargs=self.new_worker_agent_kwargs,
            graceful_shutdown_timeout=self.graceful_shutdown_timeout,
            share_memory=self.share_memory,
        )

        new_instance.task_agent = self.task_agent.clone(with_memory)
        new_instance.coordinator_agent = self.coordinator_agent.clone(
            with_memory
        )

        for child in self._children:
            if isinstance(child, SingleAgentWorker):
                cloned_worker = child.worker.clone(with_memory)
                new_instance.add_single_agent_worker(
                    child.description, cloned_worker
                )
            elif isinstance(child, RolePlayingWorker):
                new_instance.add_role_playing_worker(
                    child.description,
                    child.assistant_role_name,
                    child.user_role_name,
                    child.assistant_agent_kwargs,
                    child.user_agent_kwargs,
                    child.summarize_agent_kwargs,
                    child.chat_turn_limit,
                )
            elif isinstance(child, Workforce):
                new_instance.add_workforce(child.clone(with_memory))
            else:
                logger.warning(f"{type(child)} is not being cloned.")
                continue

        return new_instance

    @dependencies_required("mcp")
    def to_mcp(
        self,
        name: str = "CAMEL-Workforce",
        description: str = (
            "A workforce system using the CAMEL AI framework for "
            "multi-agent collaboration."
        ),
        dependencies: Optional[List[str]] = None,
        host: str = "localhost",
        port: int = 8001,
    ):
        r"""Expose this Workforce as an MCP server.

        Args:
            name (str): Name of the MCP server.
                (default: :obj:`CAMEL-Workforce`)
            description (str): Description of the workforce. If
                None, a generic description is used. (default: :obj:`A
                workforce system using the CAMEL AI framework for
                multi-agent collaboration.`)
            dependencies (Optional[List[str]]): Additional
                dependencies for the MCP server. (default: :obj:`None`)
            host (str): Host to bind to for HTTP transport.
                (default: :obj:`localhost`)
            port (int): Port to bind to for HTTP transport.
                (default: :obj:`8001`)

        Returns:
            FastMCP: An MCP server instance that can be run.
        """
        from mcp.server.fastmcp import FastMCP

        # Combine dependencies
        all_dependencies = ["camel-ai[all]"]
        if dependencies:
            all_dependencies.extend(dependencies)

        mcp_server = FastMCP(
            name,
            dependencies=all_dependencies,
            host=host,
            port=port,
        )

        # Store workforce reference
        workforce_instance = self

        # Define functions first
        async def process_task(
            task_content, task_id=None, additional_info=None
        ):
            r"""Process a task using the workforce.

            Args:
                task_content (str): The content of the task to be processed.
                task_id (str, optional): Unique identifier for the task. If
                    None, a UUID will be automatically generated.
                    (default: :obj:`None`)
                additional_info (Optional[Dict[str, Any]]): Additional
                    information or context for the task. (default: :obj:`None`)

            Returns:
                Dict[str, Any]: A dictionary containing the processing result
                    with the following keys:
                    - status (str): "success" or "error"
                    - task_id (str): The ID of the processed task
                    - state (str): Final state of the task
                    - result (str): Task result content
                    - subtasks (List[Dict]): List of subtask information
                    - message (str): Error message if status is "error"

            Example:
                >>> result = await process_task("Analyze market trends",
                "task_001")
                >>> print(result["status"])  # "success" or "error"
            """
            task = Task(
                content=task_content,
                id=task_id or str(uuid.uuid4()),
                additional_info=additional_info,
            )

            try:
                result_task = await workforce_instance.process_task(task)
                return {
                    "status": "success",
                    "task_id": result_task.id,
                    "state": str(result_task.state),
                    "result": result_task.result or "",
                    "subtasks": [
                        {
                            "id": subtask.id,
                            "content": subtask.content,
                            "state": str(subtask.state),
                            "result": subtask.result or "",
                        }
                        for subtask in (result_task.subtasks or [])
                    ],
                }
            except Exception as e:
                return {
                    "status": "error",
                    "message": str(e),
                    "task_id": task.id,
                }

        # Reset tool
        def reset():
            r"""Reset the workforce to its initial state.

            Clears all pending tasks, resets all child nodes, and returns
            the workforce to a clean state ready for new task processing.

            Returns:
                Dict[str, str]: A dictionary containing the reset result with:
                    - status (str): "success" or "error"
                    - message (str): Descriptive message about the operation

            Example:
                >>> result = reset()
                >>> print(result["message"])  # "Workforce reset successfully"
            """
            try:
                workforce_instance.reset()
                return {
                    "status": "success",
                    "message": "Workforce reset successfully",
                }
            except Exception as e:
                return {"status": "error", "message": str(e)}

        # Workforce info resource and tool
        def get_workforce_info():
            r"""Get comprehensive information about the workforce.

            Retrieves the current state and configuration of the workforce
            including its ID, description, running status, and task queue
            information.

            Returns:
                Dict[str, Any]: A dictionary containing workforce information:
                    - node_id (str): Unique identifier of the workforce
                    - description (str): Workforce description
                    - mcp_description (str): MCP server description
                    - children_count (int): Number of child workers
                    - is_running (bool): Whether the workforce is active
                    - pending_tasks_count (int): Number of queued tasks
                    - current_task_id (str or None): ID of the active task

            Example:
                >>> info = get_workforce_info()
                >>> print(f"Running: {info['is_running']}")
                >>> print(f"Children: {info['children_count']}")
            """
            info = {
                "node_id": workforce_instance.node_id,
                "description": workforce_instance.description,
                "mcp_description": description,
                "children_count": len(workforce_instance._children),
                "is_running": workforce_instance._running,
                "pending_tasks_count": len(workforce_instance._pending_tasks),
                "current_task_id": (
                    workforce_instance._task.id
                    if workforce_instance._task
                    else None
                ),
            }
            return info

        # Children info resource and tool
        def get_children_info():
            r"""Get information about all child nodes in the workforce.

            Retrieves comprehensive information about each child worker
            including their type, capabilities, and configuration details.

            Returns:
                List[Dict[str, Any]]: A list of dictionaries, each containing
                    child node information with common keys:
                    - node_id (str): Unique identifier of the child
                    - description (str): Child node description
                    - type (str): Type of worker (e.g., "SingleAgentWorker")

                    Additional keys depend on worker type:

                    For SingleAgentWorker:
                    - tools (List[str]): Available tool names
                    - role_name (str): Agent's role name

                    For RolePlayingWorker:
                    - assistant_role (str): Assistant agent role
                    - user_role (str): User agent role
                    - chat_turn_limit (int): Maximum conversation turns

                    For Workforce:
                    - children_count (int): Number of nested children
                    - is_running (bool): Whether the nested workforce is active

            Example:
                >>> children = get_children_info()
                >>> for child in children:
                ...     print(f"{child['type']}: {child['description']}")
            """
            children_info = []
            for child in workforce_instance._children:
                child_info = {
                    "node_id": child.node_id,
                    "description": child.description,
                    "type": type(child).__name__,
                }

                if isinstance(child, SingleAgentWorker):
                    child_info["tools"] = list(child.worker.tool_dict.keys())
                    child_info["role_name"] = child.worker.role_name
                elif isinstance(child, RolePlayingWorker):
                    child_info["assistant_role"] = child.assistant_role_name
                    child_info["user_role"] = child.user_role_name
                    child_info["chat_turn_limit"] = child.chat_turn_limit
                elif isinstance(child, Workforce):
                    child_info["children_count"] = len(child._children)
                    child_info["is_running"] = child._running

                children_info.append(child_info)

            return children_info

        # Add single agent worker
        def add_single_agent_worker(
            description,
            system_message=None,
            role_name="Assistant",
            agent_kwargs=None,
        ):
            r"""Add a single agent worker to the workforce.

            Creates and adds a new SingleAgentWorker to the workforce with
            the specified configuration. The worker cannot be added while
            the workforce is currently running.

            Args:
                description (str): Description of the worker's role and
                    capabilities.
                system_message (str, optional): Custom system message for the
                    agent. If None, a default message based on role_name is
                    used. (default: :obj:`None`)
                role_name (str, optional): Name of the agent's role.
                    (default: :obj:`"Assistant"`)
                agent_kwargs (Dict, optional): Additional keyword arguments
                    to pass to the ChatAgent constructor, such as model
                    configuration, tools, etc. (default: :obj:`None`)

            Returns:
                Dict[str, str]: A dictionary containing the operation result:
                    - status (str): "success" or "error"
                    - message (str): Descriptive message about the operation
                    - worker_id (str): ID of the created worker (on success)

            Example:
                >>> result = add_single_agent_worker(
                ...     "Data Analyst",
                ...     "You are a data analysis expert.",
                ...     "Analyst"
                ... )
                >>> print(result["status"])  # "success" or "error"
            """
            try:
                if workforce_instance._running:
                    return {
                        "status": "error",
                        "message": "Cannot add workers while workforce is running",  # noqa: E501
                    }

                # Create agent with provided configuration
                sys_msg = BaseMessage.make_assistant_message(
                    role_name=role_name,
                    content=system_message or f"You are a {role_name}.",
                )

                agent = ChatAgent(sys_msg, **(agent_kwargs or {}))
                workforce_instance.add_single_agent_worker(description, agent)

                return {
                    "status": "success",
                    "message": f"Single agent worker '{description}' added",
                    "worker_id": workforce_instance._children[-1].node_id,
                }
            except Exception as e:
                return {"status": "error", "message": str(e)}

        # Add role playing worker
        def add_role_playing_worker(
            description,
            assistant_role_name,
            user_role_name,
            chat_turn_limit=20,
            assistant_agent_kwargs=None,
            user_agent_kwargs=None,
            summarize_agent_kwargs=None,
        ):
            r"""Add a role playing worker to the workforce.

            Creates and adds a new RolePlayingWorker to the workforce that
            uses two agents in a conversational role-playing setup. The
            worker cannot be added while the workforce is currently running.

            Args:
                description (str): Description of the role playing worker's
                    purpose and capabilities.
                assistant_role_name (str): Name/role of the assistant agent
                    in the role playing scenario.
                user_role_name (str): Name/role of the user agent in the
                    role playing scenario.
                chat_turn_limit (int, optional): Maximum number of
                    conversation turns between the two agents.
                    (default: :obj:`20`)
                assistant_agent_kwargs (Dict, optional): Keyword arguments
                    for configuring the assistant ChatAgent, such as model
                    type, tools, etc. (default: :obj:`None`)
                user_agent_kwargs (Dict, optional): Keyword arguments for
                    configuring the user ChatAgent, such as model type,
                    tools, etc. (default: :obj:`None`)
                summarize_agent_kwargs (Dict, optional): Keyword arguments
                    for configuring the summarization agent used to process
                    the conversation results. (default: :obj:`None`)

            Returns:
                Dict[str, str]: A dictionary containing the operation result:
                    - status (str): "success" or "error"
                    - message (str): Descriptive message about the operation
                    - worker_id (str): ID of the created worker (on success)

            Example:
                >>> result = add_role_playing_worker(
                ...     "Design Review Team",
                ...     "Design Critic",
                ...     "Design Presenter",
                ...     chat_turn_limit=5
                ... )
                >>> print(result["status"])  # "success" or "error"
            """
            try:
                if workforce_instance._running:
                    return {
                        "status": "error",
                        "message": "Cannot add workers while workforce is running",  # noqa: E501
                    }

                workforce_instance.add_role_playing_worker(
                    description=description,
                    assistant_role_name=assistant_role_name,
                    user_role_name=user_role_name,
                    chat_turn_limit=chat_turn_limit,
                    assistant_agent_kwargs=assistant_agent_kwargs,
                    user_agent_kwargs=user_agent_kwargs,
                    summarize_agent_kwargs=summarize_agent_kwargs,
                )

                return {
                    "status": "success",
                    "message": f"Role playing worker '{description}' added",
                    "worker_id": workforce_instance._children[-1].node_id,
                }
            except Exception as e:
                return {"status": "error", "message": str(e)}

        # Now register everything using decorators
        mcp_server.tool()(process_task)
        mcp_server.tool()(reset)
        mcp_server.tool()(add_single_agent_worker)
        mcp_server.tool()(add_role_playing_worker)

        mcp_server.resource("workforce://")(get_workforce_info)
        mcp_server.tool()(get_workforce_info)

        mcp_server.resource("children://")(get_children_info)
        mcp_server.tool()(get_children_info)

        return mcp_server<|MERGE_RESOLUTION|>--- conflicted
+++ resolved
@@ -218,20 +218,11 @@
             "that can be handled in parallel and require different types "
             "of agents. This ensures efficient execution by minimizing "
             "context switching between agents.",
-<<<<<<< HEAD
-        )
-        self.task_agent = ChatAgent(
-            task_sys_msg,
-            **(task_agent_kwargs or {}),
-            tools=[*TaskPlanningToolkit().get_tools()],
-        )
-=======
         )
         _kwargs = dict(task_agent_kwargs or {})
         extra_tools = TaskPlanningToolkit().get_tools()
         _kwargs["tools"] = [*_kwargs.get("tools", []), *extra_tools]
         self.task_agent = ChatAgent(task_sys_msg, **_kwargs)
->>>>>>> e4818bfe
 
         # If there is one, will set by the workforce class wrapping this
         self._task: Optional[Task] = None
@@ -449,25 +440,6 @@
         self.set_channel(TaskChannel())
 
         await self.start()
-<<<<<<< HEAD
-=======
-
-        if subtasks:
-            task.result = "\n\n".join(
-                f"--- Subtask {sub.id} Result ---\n{sub.result}"
-                for sub in task.subtasks
-                if sub.result
-            )
-            task.state = TaskState.DONE
-
-        if subtasks:
-            task.result = "\n\n".join(
-                f"--- Subtask {sub.id} Result ---\n{sub.result}"
-                for sub in task.subtasks
-                if sub.result
-            )
-            task.state = TaskState.DONE
->>>>>>> e4818bfe
 
         return task
 
