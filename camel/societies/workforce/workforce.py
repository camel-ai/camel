--- conflicted
+++ resolved
@@ -454,7 +454,6 @@
                 "better context continuity during task handoffs."
             )
 
-<<<<<<< HEAD
         # Shared context utility for workflow management (created lazily)
         self._shared_context_utility: Optional["ContextUtility"] = None
 
@@ -479,8 +478,6 @@
             )
         return self._shared_context_utility
 
-=======
->>>>>>> 5af13b4a
     def _validate_agent_compatibility(
         self, agent: ChatAgent, agent_context: str = "agent"
     ) -> None:
