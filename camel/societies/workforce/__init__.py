--- conflicted
+++ resolved
@@ -14,13 +14,9 @@
 
 from .role_playing_worker import RolePlayingWorker
 from .single_agent_worker import SingleAgentWorker
-<<<<<<< HEAD
 from .utils import PipelineTaskBuilder
+from .workflow_memory_manager import WorkflowSelectionMethod
 from .workforce import Workforce, WorkforceMode
-=======
-from .workflow_memory_manager import WorkflowSelectionMethod
-from .workforce import Workforce
->>>>>>> d64e6e9c
 
 __all__ = [
     "Workforce",
