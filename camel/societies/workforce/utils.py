--- conflicted
+++ resolved
@@ -418,7 +418,6 @@
         )
 
 
-<<<<<<< HEAD
 class ValidationResult(BaseModel):
     r"""Result of validating aggregated parallel task results.
 
@@ -468,7 +467,8 @@
         description="List of subtask IDs that produced duplicate results. "
         "These subtasks should be retried with refinement guidance.",
     )
-=======
+
+
 class PipelineTaskBuilder:
     r"""Helper class for building pipeline tasks with dependencies."""
 
@@ -781,7 +781,6 @@
                 for task in self.task_list
             ],
         }
->>>>>>> 4da5487f
 
 
 def check_if_running(
