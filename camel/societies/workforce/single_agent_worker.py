--- conflicted
+++ resolved
@@ -614,8 +614,6 @@
         is based on either the worker's explicit role_name or the generated
         task_title from the summary.
 
-        Delegates to WorkflowMemoryManager for all workflow operations.
-
         Returns:
             Dict[str, Any]: Result dictionary with keys:
                 - status (str): "success" or "error"
@@ -627,21 +625,6 @@
             :meth:`save_workflow_memories_async`: Async version for better
                 performance in parallel workflows.
         """
-<<<<<<< HEAD
-        manager = self._get_workflow_manager()
-        result = manager.save_workflow(
-            conversation_accumulator=self._conversation_accumulator
-        )
-
-        # clean up accumulator after successful save
-        if (
-            result.get("status") == "success"
-            and self._conversation_accumulator is not None
-        ):
-            logger.info(
-                "Cleaning up conversation accumulator after workflow "
-                "summarization"
-=======
         import warnings
 
         warnings.warn(
@@ -690,68 +673,6 @@
                 filename=filename,
                 summary_prompt=structured_prompt,
                 response_format=WorkflowSummary,
->>>>>>> 54aa7a9a
-            )
-            self._conversation_accumulator = None
-
-        return result
-
-    async def save_workflow_memories_async(self) -> Dict[str, Any]:
-        r"""Asynchronously save the worker's current workflow memories using
-        agent summarization.
-
-        This is the async version of save_workflow_memories() that uses
-        asummarize() for non-blocking LLM calls, enabling parallel
-        summarization of multiple workers.
-
-        Returns:
-            Dict[str, Any]: Result dictionary with keys:
-                - status (str): "success" or "error"
-                - summary (str): Generated workflow summary
-                - file_path (str): Path to saved file
-                - worker_description (str): Worker description used
-        """
-        try:
-            # validate requirements
-            validation_error = self._validate_workflow_save_requirements()
-            if validation_error:
-                return validation_error
-
-            # setup context utility and agent
-            context_util = self._get_context_utility()
-            self.worker.set_context_utility(context_util)
-
-            # prepare workflow summarization components
-            structured_prompt = self._prepare_workflow_prompt()
-            agent_to_summarize = self._select_agent_for_summarization(
-                context_util
-            )
-
-            # check if we should use role_name or let summarize extract
-            # task_title
-            role_name = getattr(self.worker, 'role_name', 'assistant')
-            use_role_name_for_filename = role_name.lower() not in {
-                'assistant',
-                'agent',
-                'user',
-                'system',
-            }
-
-            # generate and save workflow summary
-            # if role_name is explicit, use it for filename
-            # if role_name is generic, pass none to let summarize use
-            # task_title
-            filename = (
-                self._generate_workflow_filename()
-                if use_role_name_for_filename
-                else None
-            )
-
-            # **KEY CHANGE**: Using asummarize() instead of summarize()
-            result = await agent_to_summarize.asummarize(
-                filename=filename,
-                summary_prompt=structured_prompt,
-                response_format=WorkflowSummary,
             )
 
             # add worker metadata and cleanup
@@ -773,6 +694,41 @@
                 "worker_description": self.description,
                 "message": f"Failed to save workflow memories: {e!s}",
             }
+
+    async def save_workflow_memories_async(self) -> Dict[str, Any]:
+        r"""Asynchronously save the worker's current workflow memories using
+        agent summarization.
+
+        This is the async version of save_workflow_memories() that uses
+        asummarize() for non-blocking LLM calls, enabling parallel
+        summarization of multiple workers.
+
+        Delegates to WorkflowMemoryManager for all workflow operations.
+
+        Returns:
+            Dict[str, Any]: Result dictionary with keys:
+                - status (str): "success" or "error"
+                - summary (str): Generated workflow summary
+                - file_path (str): Path to saved file
+                - worker_description (str): Worker description used
+        """
+        manager = self._get_workflow_manager()
+        result = await manager.save_workflow_async(
+            conversation_accumulator=self._conversation_accumulator
+        )
+
+        # clean up accumulator after successful save
+        if (
+            result.get("status") == "success"
+            and self._conversation_accumulator is not None
+        ):
+            logger.info(
+                "Cleaning up conversation accumulator after workflow "
+                "summarization"
+            )
+            self._conversation_accumulator = None
+
+        return result
 
     def load_workflow_memories(
         self,
