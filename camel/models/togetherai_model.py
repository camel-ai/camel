--- conflicted
+++ resolved
@@ -84,12 +84,7 @@
             base_url=self._url,
         )
 
-<<<<<<< HEAD
-    @api_keys_required("TOGETHER_API_KEY")
     def _run(
-=======
-    def run(
->>>>>>> 4b397488
         self,
         messages: List[OpenAIMessage],
         response_format: Optional[Type[BaseModel]] = None,
