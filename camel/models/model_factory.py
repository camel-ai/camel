--- conflicted
+++ resolved
@@ -30,15 +30,10 @@
 
     @staticmethod
     def create(
-<<<<<<< HEAD
         model_platform: ModelPlatformType,
         model_type: ModelType,
         model_config_dict: Dict,
-=======
-        model_type: ModelType,
-        model_config_dict: Dict,
         api_key: Optional[str] = None,
->>>>>>> 6425aeae
     ) -> BaseModelBackend:
         r"""Creates an instance of `BaseModelBackend` of the specified type.
 
@@ -49,7 +44,7 @@
             model_config_dict (Dict): A dictionary that will be fed into
                 the backend constructor.
             api_key (Optional[str]): The API key for authenticating with the
-                LLM service.
+                model service.
 
         Raises:
             ValueError: If there is not backend for the model.
