--- conflicted
+++ resolved
@@ -16,14 +16,10 @@
 from camel.models.anthropic_model import AnthropicModel
 from camel.models.azure_openai_model import AzureOpenAIModel
 from camel.models.base_model import BaseModelBackend
-<<<<<<< HEAD
-from camel.models.mistral_model import MistralModel
-=======
 from camel.models.gemini_model import GeminiModel
 from camel.models.groq_model import GroqModel
 from camel.models.litellm_model import LiteLLMModel
 from camel.models.ollama_model import OllamaModel
->>>>>>> a0ea1aac
 from camel.models.open_source_model import OpenSourceModel
 from camel.models.openai_model import OpenAIModel
 from camel.models.stub_model import StubModel
@@ -73,18 +69,6 @@
             BaseModelBackend: The initialized backend.
         """
         model_class: Any
-<<<<<<< HEAD
-        if model_type.is_openai:
-            model_class = OpenAIModel
-        elif model_type == ModelType.STUB:
-            model_class = StubModel
-        elif model_type.is_open_source:
-            model_class = OpenSourceModel
-        elif model_type.is_anthropic:
-            model_class = AnthropicModel
-        elif model_type.is_mistral:
-            model_class = MistralModel
-=======
         if isinstance(model_type, ModelType):
             if model_platform.is_open_source and model_type.is_open_source:
                 model_class = OpenSourceModel
@@ -128,7 +112,6 @@
                     f"Unknown pair of model platform `{model_platform}` "
                     f"and model type `{model_type}`."
                 )
->>>>>>> a0ea1aac
         else:
             raise ValueError(f"Invalid model type `{model_type}` provided.")
         return model_class(
