--- conflicted
+++ resolved
@@ -25,11 +25,8 @@
 from camel.models.open_source_model import OpenSourceModel
 from camel.models.openai_compatibility_model import OpenAICompatibilityModel
 from camel.models.openai_model import OpenAIModel
-<<<<<<< HEAD
 from camel.models.reka_model import RekaModel
-=======
 from camel.models.samba_model import SambaModel
->>>>>>> dc8c0467
 from camel.models.stub_model import StubModel
 from camel.models.togetherai_model import TogetherAIModel
 from camel.models.vllm_model import VLLMModel
@@ -98,13 +95,10 @@
                 model_class = GeminiModel
             elif model_platform.is_mistral and model_type.is_mistral:
                 model_class = MistralModel
-<<<<<<< HEAD
             elif model_platform.is_reka and model_type.is_reka:
                 model_class = RekaModel
-=======
             elif model_platform.is_samba and model_type.is_samba:
                 model_class = SambaModel
->>>>>>> dc8c0467
             elif model_type == ModelType.STUB:
                 model_class = StubModel
             else:
