# ========= Copyright 2023-2024 @ CAMEL-AI.org. All Rights Reserved. =========
# Licensed under the Apache License, Version 2.0 (the "License");
# you may not use this file except in compliance with the License.
# You may obtain a copy of the License at
#
#     http://www.apache.org/licenses/LICENSE-2.0
#
# Unless required by applicable law or agreed to in writing, software
# distributed under the License is distributed on an "AS IS" BASIS,
# WITHOUT WARRANTIES OR CONDITIONS OF ANY KIND, either express or implied.
# See the License for the specific language governing permissions and
# limitations under the License.
# ========= Copyright 2023-2024 @ CAMEL-AI.org. All Rights Reserved. =========
import os
import warnings
from typing import Any, Dict, List, Optional, Type, Union

from openai import AsyncOpenAI, AsyncStream, OpenAI, Stream
from pydantic import BaseModel

from camel.configs import OPENAI_API_PARAMS, ChatGPTConfig
from camel.messages import OpenAIMessage
from camel.models import BaseModelBackend
from camel.types import (
    ChatCompletion,
    ChatCompletionChunk,
    ModelType,
)
from camel.utils import (
    BaseTokenCounter,
    OpenAITokenCounter,
    api_keys_required,
)

UNSUPPORTED_PARAMS = {
    "temperature",
    "top_p",
    "presence_penalty",
    "frequency_penalty",
    "logprobs",
    "top_logprobs",
    "logit_bias",
}


class OpenAIModel(BaseModelBackend):
    r"""OpenAI API in a unified BaseModelBackend interface.

    Args:
        model_type (Union[ModelType, str]): Model for which a backend is
            created, one of GPT_* series.
        model_config_dict (Optional[Dict[str, Any]], optional): A dictionary
            that will be fed into:obj:`openai.ChatCompletion.create()`. If
            :obj:`None`, :obj:`ChatGPTConfig().as_dict()` will be used.
            (default: :obj:`None`)
        api_key (Optional[str], optional): The API key for authenticating
            with the OpenAI service. (default: :obj:`None`)
        url (Optional[str], optional): The url to the OpenAI service.
            (default: :obj:`None`)
        token_counter (Optional[BaseTokenCounter], optional): Token counter to
            use for the model. If not provided, :obj:`OpenAITokenCounter` will
            be used. (default: :obj:`None`)
        timeout (Optional[float], optional): The timeout value in seconds for
            API calls. If not provided, will fall back to the MODEL_TIMEOUT
            environment variable or default to 180 seconds.
            (default: :obj:`None`)
    """

    @api_keys_required(
        [
            ("api_key", "OPENAI_API_KEY"),
        ]
    )
    def __init__(
        self,
        model_type: Union[ModelType, str],
        model_config_dict: Optional[Dict[str, Any]] = None,
        api_key: Optional[str] = None,
        url: Optional[str] = None,
        token_counter: Optional[BaseTokenCounter] = None,
        timeout: Optional[float] = None,
    ) -> None:
        if model_config_dict is None:
            model_config_dict = ChatGPTConfig().as_dict()
        api_key = api_key or os.environ.get("OPENAI_API_KEY")
        url = url or os.environ.get("OPENAI_API_BASE_URL")
        timeout = timeout or float(os.environ.get("MODEL_TIMEOUT", 180))

        super().__init__(
            model_type, model_config_dict, api_key, url, token_counter, timeout
        )

        self._client = OpenAI(
            timeout=self._timeout,
            max_retries=3,
            base_url=self._url,
            api_key=self._api_key,
        )
        self._async_client = AsyncOpenAI(
            timeout=self._timeout,
            max_retries=3,
            base_url=self._url,
            api_key=self._api_key,
        )

    def _sanitize_config(self, config_dict: Dict[str, Any]) -> Dict[str, Any]:
        r"""Sanitize the model configuration for O1 models."""

        if self.model_type in [
            ModelType.O1,
            ModelType.O1_MINI,
            ModelType.O1_PREVIEW,
            ModelType.O3_MINI,
        ]:
            warnings.warn(
                "Warning: You are using an reasoning model (O1 or O3), "
                "which has certain limitations, reference: "
                "`https://platform.openai.com/docs/guides/reasoning`.",
                UserWarning,
            )
            return {
                k: v
                for k, v in config_dict.items()
                if k not in UNSUPPORTED_PARAMS
            }
        return config_dict

    def _adapt_messages_for_o1_models(
        self, messages: List[OpenAIMessage]
    ) -> List[OpenAIMessage]:
        r"""Adjust message roles to comply with O1 model requirements by
        converting 'system' or 'developer' to 'user' role.

        Args:
            messages (List[OpenAIMessage]): Message list with the chat history
                in OpenAI API format.

        Returns:
            processed_messages (List[OpenAIMessage]): Return a new list of
                messages to avoid mutating input.
        """

        # Define supported O1 model types as a class constant would be better
        O1_MODEL_TYPES = {ModelType.O1_MINI, ModelType.O1_PREVIEW}

        if self.model_type not in O1_MODEL_TYPES:
            return messages.copy()

        # Issue warning only once using class state
        if not hasattr(self, "_o1_warning_issued"):
            warnings.warn(
                "O1 models (O1_MINI/O1_PREVIEW) have role limitations: "
                "System or Developer messages will be converted to user role."
                "Reference: https://community.openai.com/t/"
                "developer-role-not-accepted-for-o1-o1-mini-o3-mini/1110750/7",
                UserWarning,
                stacklevel=2,
            )
            self._o1_warning_issued = True

        # Create new message list to avoid mutating input
        processed_messages = []
        for message in messages:
            processed_message = message.copy()
            if (
                processed_message["role"] == "system"
                or processed_message["role"] == "developer"
            ):
                processed_message["role"] = "user"  # type: ignore[arg-type]
            processed_messages.append(processed_message)

        return processed_messages

    @property
    def token_counter(self) -> BaseTokenCounter:
        r"""Initialize the token counter for the model backend.

        Returns:
            BaseTokenCounter: The token counter following the model's
                tokenization style.
        """
        if not self._token_counter:
            self._token_counter = OpenAITokenCounter(self.model_type)
        return self._token_counter

    def _run(
        self,
        messages: List[OpenAIMessage],
        response_format: Optional[Type[BaseModel]] = None,
        tools: Optional[List[Dict[str, Any]]] = None,
    ) -> Union[ChatCompletion, Stream[ChatCompletionChunk]]:
        r"""Runs inference of OpenAI chat completion.

        Args:
            messages (List[OpenAIMessage]): Message list with the chat history
                in OpenAI API format.
            response_format (Optional[Type[BaseModel]]): The format of the
                response.
            tools (Optional[List[Dict[str, Any]]]): The schema of the tools to
                use for the request.

        Returns:
            Union[ChatCompletion, Stream[ChatCompletionChunk]]:
                `ChatCompletion` in the non-stream mode, or
                `Stream[ChatCompletionChunk]` in the stream mode.
        """
        messages = self._adapt_messages_for_o1_models(messages)
        response_format = response_format or self.model_config_dict.get(
            "response_format", None
        )
        if response_format:
            return self._request_parse(messages, response_format, tools)
        else:
            return self._request_chat_completion(messages, tools)

    async def _arun(
        self,
        messages: List[OpenAIMessage],
        response_format: Optional[Type[BaseModel]] = None,
        tools: Optional[List[Dict[str, Any]]] = None,
    ) -> Union[ChatCompletion, AsyncStream[ChatCompletionChunk]]:
        r"""Runs inference of OpenAI chat completion in async mode.

        Args:
            messages (List[OpenAIMessage]): Message list with the chat history
                in OpenAI API format.
            response_format (Optional[Type[BaseModel]]): The format of the
                response.
            tools (Optional[List[Dict[str, Any]]]): The schema of the tools to
                use for the request.

        Returns:
            Union[ChatCompletion, AsyncStream[ChatCompletionChunk]]:
                `ChatCompletion` in the non-stream mode, or
                `AsyncStream[ChatCompletionChunk]` in the stream mode.
        """
        response_format = response_format or self.model_config_dict.get(
            "response_format", None
        )
        if response_format:
            return await self._arequest_parse(messages, response_format, tools)
        else:
            return await self._arequest_chat_completion(messages, tools)

    def _request_chat_completion(
        self,
        messages: List[OpenAIMessage],
        tools: Optional[List[Dict[str, Any]]] = None,
    ) -> Union[ChatCompletion, Stream[ChatCompletionChunk]]:
        request_config = self.model_config_dict.copy()

        if tools:
<<<<<<< HEAD
            # for tool in tools:
            #     function_dict = tool.get('function', {})
            #     function_dict.pop("strict", None)
=======
>>>>>>> 3f0ff7e5
            request_config["tools"] = tools

        request_config = self._sanitize_config(request_config)

        return self._client.chat.completions.create(
            messages=messages,
            model=self.model_type,
            **request_config,
        )

    async def _arequest_chat_completion(
        self,
        messages: List[OpenAIMessage],
        tools: Optional[List[Dict[str, Any]]] = None,
    ) -> Union[ChatCompletion, AsyncStream[ChatCompletionChunk]]:
        request_config = self.model_config_dict.copy()

        if tools:
<<<<<<< HEAD
            # for tool in tools:
            #     function_dict = tool.get('function', {})
            #     function_dict.pop("strict", None)
=======
>>>>>>> 3f0ff7e5
            request_config["tools"] = tools

        request_config = self._sanitize_config(request_config)

        return await self._async_client.chat.completions.create(
            messages=messages,
            model=self.model_type,
            **request_config,
        )

    def _request_parse(
        self,
        messages: List[OpenAIMessage],
        response_format: Type[BaseModel],
        tools: Optional[List[Dict[str, Any]]] = None,
    ) -> ChatCompletion:
        request_config = self.model_config_dict.copy()

        request_config["response_format"] = response_format
        request_config.pop("stream", None)
        if tools is not None:
            request_config["tools"] = tools

        request_config = self._sanitize_config(request_config)

        return self._client.beta.chat.completions.parse(
            messages=messages,
            model=self.model_type,
            **request_config,
        )

    async def _arequest_parse(
        self,
        messages: List[OpenAIMessage],
        response_format: Type[BaseModel],
        tools: Optional[List[Dict[str, Any]]] = None,
    ) -> ChatCompletion:
        request_config = self.model_config_dict.copy()

        request_config["response_format"] = response_format
        request_config.pop("stream", None)
        if tools is not None:
            request_config["tools"] = tools

        request_config = self._sanitize_config(request_config)

        return await self._async_client.beta.chat.completions.parse(
            messages=messages,
            model=self.model_type,
            **request_config,
        )

    def check_model_config(self):
        r"""Check whether the model configuration contains any
        unexpected arguments to OpenAI API.

        Raises:
            ValueError: If the model configuration dictionary contains any
                unexpected arguments to OpenAI API.
        """
        for param in self.model_config_dict:
            if param not in OPENAI_API_PARAMS:
                raise ValueError(
                    f"Unexpected argument `{param}` is "
                    "input into OpenAI model backend."
                )

    @property
    def stream(self) -> bool:
        r"""Returns whether the model is in stream mode, which sends partial
        results each time.

        Returns:
            bool: Whether the model is in stream mode.
        """
        return self.model_config_dict.get('stream', False)<|MERGE_RESOLUTION|>--- conflicted
+++ resolved
@@ -250,12 +250,6 @@
         request_config = self.model_config_dict.copy()
 
         if tools:
-<<<<<<< HEAD
-            # for tool in tools:
-            #     function_dict = tool.get('function', {})
-            #     function_dict.pop("strict", None)
-=======
->>>>>>> 3f0ff7e5
             request_config["tools"] = tools
 
         request_config = self._sanitize_config(request_config)
@@ -274,12 +268,6 @@
         request_config = self.model_config_dict.copy()
 
         if tools:
-<<<<<<< HEAD
-            # for tool in tools:
-            #     function_dict = tool.get('function', {})
-            #     function_dict.pop("strict", None)
-=======
->>>>>>> 3f0ff7e5
             request_config["tools"] = tools
 
         request_config = self._sanitize_config(request_config)
