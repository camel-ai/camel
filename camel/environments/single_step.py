# ========= Copyright 2023-2024 @ CAMEL-AI.org. All Rights Reserved. =========
# Licensed under the Apache License, Version 2.0 (the "License");
# you may not use this file except in compliance with the License.
# You may obtain a copy of the License at
#
#     http://www.apache.org/licenses/LICENSE-2.0
#
# Unless required by applicable law or agreed to in writing, software
# distributed under the License is distributed on an "AS IS" BASIS,
# WITHOUT WARRANTIES OR CONDITIONS OF ANY KIND, either express or implied.
# See the License for the specific language governing permissions and
# limitations under the License.
# ========= Copyright 2023-2024 @ CAMEL-AI.org. All Rights Reserved. =========

import random
from typing import Any, Dict, List, Optional, Tuple, Union

from camel.datasets import BaseGenerator, DataPoint, StaticDataset
from camel.logger import get_logger
from camel.verifiers.base import (
    BaseVerifier,
    VerificationOutcome,
    VerificationResult,
)

from .models import Action, Observation, StepResult

logger = get_logger(__name__)


class SingleStepEnv:
    r"""A lightweight environment for single-step RL with LLMs as policy.

    This environment models a single interaction between an LLM-based agent
    and a problem drawn from a dataset—such as a question-answering or
    math problem—where the agent produces one response and receives feedback.

    Core Flow:
        - A question is sampled from a (possibly infinitely long) dataset.
        - The LLM generates a single-step response (the action).
        - The response is verified against the ground truth.
        - A reward is computed based on correctness and optional custom logic.

    Key Features:
        - Batched evaluation with per-sample state tracking.
        - Async setup and teardown for verifiers and related resources.
        - Supports deterministic sampling via local RNG (optional seed).
        - Extensible reward computation via subclassing.
    """

    PLACEHOLDER_OBS = Observation(
        question="Episode ended. This is just a placeholder."
    )

    ACCURACY_REWARD = 10

    def __init__(
        self,
        dataset: Union[StaticDataset, BaseGenerator],
        verifier: BaseVerifier,
        **kwargs,
    ) -> None:
        r"""Initialize the SingleStepEnv.

        Args:
            dataset (Union[StaticDataset, BaseGenerator]): Dataset to sample
                problems from.
            verifier (BaseVerifier): Verifier used to evaluate LLM responses
                against ground-truth answers.
            **kwargs: Optional metadata or configuration values.

        Notes:
            This class assumes all interactions are single-step: one question,
            one LLM response, one reward.
        """
        self.dataset = dataset
        self.verifier = verifier
        self._metadata = kwargs

        # State tracking
        self._is_setup: bool = False
        self._states: List[DataPoint] = []
        self._states_done: List[bool] = []
        self.current_batch_size: int = 0

    async def setup(self) -> None:
        r"""Set up the environment by initializing the verifier.

        This method ensures that the environment is ready for interaction.
        It sets up necessary components, including the verifier.

        Raises:
            Exception: If setup fails due to an internal error.
        """

        if self._is_setup:
            logger.warning("Environment has already been set up")
            return

        try:
            await self.verifier.setup()

            self._is_setup = True
            logger.info('Environment setup completed successfully')
        except Exception as e:
            logger.error(f'Failed to setup environment: {e}')
            raise

    async def close(self) -> None:
        r"""Clean up and close all resources used by the environment.

        This method shuts down the verifier, resets the internal
        state, and ensures that the environment is properly closed.

        Raises:
            Exception: If an error occurs while closing the environment.
        """

        if not self._is_setup:
            logger.warning(
                "Not closing environment - has not been set up yet."
            )
            return

        try:
            self._is_setup = False
            await self.verifier.cleanup()
            self._states = []
            self._states_done = []
            self.current_batch_size = 0
            logger.info('Environment closed successfully')
        except Exception as e:
            logger.error(f'Failed to close environment: {e}')
            raise

    async def reset(
        self, batch_size: int = 1, seed: Optional[int] = None
    ) -> Union[Observation, List[Observation]]:
        r"""Resets the environment and starts a new episode.

        This method samples a new batch of data points from the dataset and
        returns the corresponding initial observations.

        If a seed is provided, a local random number generator is initialized
        for deterministic sampling. The global random state is not affected.

        Args:
            batch_size (int): Number of data points to sample.
                (default: :obj:`1`)
            seed (Optional[int]): Seed for deterministic sampling. If None,
                sampling is non-deterministic. (default: :obj:`None`)

        Returns:
            Observation or List[Observation]: Initial observation(s) for the
                episode.

        Raises:
            RuntimeError: If called before all previous states are processed.
            ValueError: If batch size exceeds dataset size.
            TypeError: If the dataset is of an unsupported type.
        """
        if batch_size <= 0:
            raise ValueError("Batch size must be positive")

        if not self._is_setup:
            logger.warning(
                "reset() called on un-setup environment. Setting up..."
            )
            await self.setup()

        if self._batch_started() and not self._batch_done():
            logger.error(
                "Reset called before all states were processed. "
                "Call step on remaining states first."
            )
            raise RuntimeError(
                "reset() called before all states in batch were processed."
            )

        if seed is not None:
            rng = random.Random(seed)
        else:
            rng = random.Random()

        if isinstance(self.dataset, StaticDataset):
            dataset_len = len(self.dataset)

            if batch_size > dataset_len:
                raise ValueError(
                    f"Batch size {batch_size} is too large for dataset "
                    f"of size {dataset_len}"
                )

            start_idx = rng.randint(0, dataset_len - batch_size)
            idx_slice = slice(start_idx, start_idx + batch_size)
            val = self.dataset[idx_slice]
            self._states = [val] if isinstance(val, DataPoint) else val

            self.current_batch_size = len(self._states)
            self._states_done = [False] * self.current_batch_size

            observations = [
                Observation(question=sample.question, context={}, metadata={})
                for sample in self._states
            ]

            return observations[0] if batch_size == 1 else observations

        elif isinstance(self.dataset, BaseGenerator):
            self._states = [
                await self.dataset.async_sample() for _ in range(batch_size)
            ]
            self.current_batch_size = batch_size
            self._states_done = [False] * batch_size

            observations = [
                Observation(question=sample.question, context={}, metadata={})
                for sample in self._states
            ]

            return observations[0] if batch_size == 1 else observations

        else:
            raise TypeError(f"Unsupported dataset type: {type(self.dataset)}")

    async def step(
<<<<<<< HEAD
        self, action: Union[str, Dict[int, str], Action, List[Action]]
=======
        self, action: Union[Action, List[Action], str]
>>>>>>> 6646361c
    ) -> Union[
        Tuple[Observation, float, bool, Dict[str, Any]],
        List[Tuple[Observation, float, bool, Dict[str, Any]]],
    ]:
        r"""Execute one interaction step in the environment using the
        proposed solution.

        This method processes the agent's response(s) to the current
        observation(s), verifies the correctness of the responses using
        the verifier, computes rewards, and returns the resulting
        state transition(s).

        The environment is strictly single-step. Once an action is
        submitted for a state, that state is marked as done, and
        the observation will not change.

        Args:
<<<<<<< HEAD
            action: Can be one of the following:
            - **str**: For `batch_size=1`, represents the `llm_response` for
                index 0.
            - **Dict[int, str]**: Maps state indices (keys) to `llm_response`
                 strings (values), valid for any `batch_size`.
            - **Action**: Single action with an optional index (for
                `batch_size=1`) or required index (for `batch_size>=2`).
            - **List[Action]**: List of actions, each with an index (required
                for `batch_size>=2`).
=======
            action (Union[Action, List[Action], str]):
                The action(s) taken by the agent,
                    which should contain the response(s)
                to the observation(s). Can be:
                - A single `Action` object (for batch size 1),
                - A list of `Action` objects (for batched evaluation),
                - A raw string (only allowed when batch size is 1).
>>>>>>> 6646361c

        Returns:
            Union[Tuple[Observation, float, bool, Dict[str, Any]], List[...]]:
                A tuple or list of tuples containing:
                - `Observation`: Placeholder indicating episode end.
                - `float`: The reward for the response.
                - `bool`: Whether the episode is done
                    (always `True` in this case).
                - `dict`: Additional info including the proposed solution,
                          verification result, and original data point.

        Raises:
            RuntimeError: If the environment has not been set up,
                or if `reset()` has not been called.
            ValueError: If invalid action format, duplicate indices,
                or out-of-bounds indices are detected.
        """

        if not self._is_setup:
            raise RuntimeError("Environment not set up. Call setup() first.")
        if self._batch_done():
            raise RuntimeError(
                "Episodes have ended for batch. Call reset() first."
            )
        if not self._states:
            raise RuntimeError("No current observation. Call reset() first.")

<<<<<<< HEAD
        if isinstance(action, str):
            if self.current_batch_size != 1:
                raise ValueError(
                    "For batch_size > 1, cannot use a single string. "
                    "Use a dictionary or list of Actions."
                )
            actions = [Action(index=0, llm_response=action)]
        elif isinstance(action, dict):
            if not all(
                isinstance(k, int) and isinstance(v, str)
                for k, v in action.items()
            ):
                raise ValueError(
                    "Dictionary must have integer keys and string values."
                )
            actions = [
                Action(index=k, llm_response=v) for k, v in action.items()
            ]
        elif isinstance(action, Action):
            actions = [action]
        elif isinstance(action, list):
            if not all(isinstance(act, Action) for act in action):
                raise ValueError(
                    "All elements in list must be Action objects."
                )
            actions = action
        else:
            raise ValueError(
                "Invalid action type. Must be str, Dict[int, str], Action, "
                "or List[Action]."
            )

        # Validation fix for batch_size=1
        if self.current_batch_size == 1:
            if len(actions) != 1:
                raise ValueError(
                    "For batch_size=1, expect a single Action or a list "
                    "containing exactly one Action"
                )
            if actions[0].index is not None and actions[0].index != 0:
                raise ValueError("For batch_size=1, index must be None or 0.")
            if actions[0].index is None:
                actions[0].index = 0
        else:  # batch_size >= 2
            if not actions:
                raise ValueError(
                    "Action list cannot be empty for batch_size>=2."
                )
            for act in actions:
                if act.index is None:
                    raise ValueError(
                        "For batch_size>=2, each Action must have an index."
                    )
                if not isinstance(act.index, int):
                    raise ValueError("Index must be an integer.")
            indices = [act.index for act in actions]
            if len(set(indices)) != len(indices):
                raise ValueError("Duplicate state indices in actions.")
            for idx in indices:
                assert isinstance(idx, int)
                if idx < 0 or idx >= len(self._states):
                    raise ValueError(f"Invalid state index {idx}.")
                if self._states_done[idx]:
                    raise ValueError(
                        f"State at index {idx} is already finished."
                    )
=======
        actions = self._normalize_actions(action)

        indices = [a.index for a in actions]

        for idx in indices:
            if idx < 0 or idx >= len(self._states):
                raise ValueError(f"Invalid state index {idx}.")
            if self._states_done[idx]:
                raise ValueError(f"State at index {idx} is already finished.")
>>>>>>> 6646361c

        num_actions = len(actions)
        if self.current_batch_size % num_actions != 0:
            logger.warning(
                f"Number of actions ({num_actions}) is not a divisor of "
                f"total batch size ({self.current_batch_size})"
            )

        indices = [act.index for act in actions]
        proposed_solutions = [act.llm_response for act in actions]
        ground_truths: List[str] = []
        for idx in indices:
            assert isinstance(idx, int)
            ground_truths.append(self._states[idx].final_answer)

        try:
            verification_results = await self.verifier.verify_batch(
                solutions=proposed_solutions,
                reference_answers=ground_truths,  # type: ignore [arg-type]
                raise_on_error=True,
            )
        except Exception as e:
            logger.error(f"Verification failed: {e}")
            # Return failed verification results with status=FAILURE
            verification_results = [
                VerificationResult(
                    result="",
                    status=VerificationOutcome.FAILURE,
                    error_message=f"Verification error: {e}",
                )
                for _ in range(len(proposed_solutions))
            ]

        total_rewards, rewards_dicts = await self._compute_reward_batch(
            proposed_solutions, verification_results
        )
        # Create and return step results in batch
        step_results = []

        for i in range(len(actions)):
            idx = indices[i]
            assert isinstance(idx, int) or idx is None
            if idx is not None:
                step_results.append(
                    StepResult(
                        observation=self.PLACEHOLDER_OBS,
                        reward=total_rewards[i],
                        rewards_dict=rewards_dicts[i],
                        done=True,
                        info={
                            "proposed_solution": proposed_solutions[i],
                            "verification_result": verification_results[i],
                            "state": self._states[idx],
                        },
                    ).as_tuple()
                )
            else:
                raise RuntimeError()  # Place holder

        for _, idx in enumerate(indices):
            if idx is not None:
                assert isinstance(idx, int)
                self._states_done[idx] = True
            else:
                raise RuntimeError()  # Place holder

        return step_results[0] if len(step_results) == 1 else step_results

    def _normalize_actions(
        self, action: Union[Action, List[Action], str]
    ) -> List[Action]:
        r"""Normalize the user-provided action(s) into a validated list
        of `Action` objects.

        This method handles flexibility in input format by converting
        raw strings (only allowed when batch size is 1) and ensuring
        all necessary structure and integrity checks on actions
        (e.g., index bounds, duplicates).

        Args:
            action (Union[Action, List[Action], str]):
                The raw input action(s) provided by the agent. Can be:
                - A single `Action` object.
                - A list of `Action` objects.
                - A raw string (if `batch_size == 1`), auto-wrapped
                    in an `Action`.

        Returns:
            List[Action]: A list of validated `Action` instances
                ready for evaluation.

        Raises:
            ValueError: If:
                - Action indices are invalid or duplicated,
                - Action list is empty,
                - Index mismatches expected values
                    (e.g., 0 for batch size 1),
                - Wrong structure is used
                    (e.g., string used with batch size > 1).
            TypeError: If the action is of an unsupported type.
        """

        if isinstance(action, str):
            if self.current_batch_size != 1:
                raise ValueError(
                    "String input for action is only allowed"
                    " when batch_size == 1"
                )
            logger.warning("Auto-converting from str to Action", stacklevel=2)
            action = Action(index=0, llm_response=action)

        if isinstance(action, Action):
            actions = [action]
        elif isinstance(action, list):
            if not action:
                raise ValueError("Action list cannot be empty")
            if not all(isinstance(a, Action) for a in action):
                raise ValueError(
                    "All elements in the list must be Action objects"
                )
            actions = action
        else:
            raise TypeError("Action must be a str, Action, or list of Actions")

        if self.current_batch_size == 1 and len(actions) != 1:
            raise ValueError(
                "For batch_size=1, expect a single Action or a "
                "list containing exactly one Action"
            )

        # Validate indices
        for a in actions:
            if not isinstance(a.index, int):
                raise ValueError(
                    f"Action index must be an integer, got {a.index}"
                )
            if self.current_batch_size == 1:
                if a.index != 0:
                    raise ValueError(
                        "For batch_size=1, Action index must be 0"
                    )

        indices = [a.index for a in actions]
        if len(set(indices)) != len(indices):
            raise ValueError("Duplicate state indices in actions.")

        return actions

    async def _compute_reward_batch(
        self,
        proposed_solutions: List[str],
        verification_results: List[VerificationResult],
    ) -> Tuple[List[float], List[Dict[str, float]]]:
        r"""Compute rewards for a batch of proposed solutions based on
        verification results.

        Args:
            proposed_solutions (List[str]): List of LLM-generated responses to
                evaluate.
            verification_results (List[VerificationResult]): List of
                verification outcomes for each solution.

        Returns:
            Tuple containing:
                - List of total rewards for each solution.
                - List of reward component dictionaries for each solution.
        """
        if len(proposed_solutions) != len(verification_results):
            raise ValueError(
                f"Length mismatch: {len(proposed_solutions)} solutions vs "
                f"{len(verification_results)} verification results"
            )

        total_rewards = []
        rewards_dicts = []

        for solution, verification_result in zip(
            proposed_solutions, verification_results
        ):
            rewards: Dict[str, float] = {}

            rewards["correctness"] = (
                self.ACCURACY_REWARD if verification_result.status else 0.0
            )

            further_rewards = await self._compute_custom_reward(
                solution, verification_result
            )
            rewards = {**rewards, **further_rewards}

            total_reward = sum(rewards.values())
            total_rewards.append(total_reward)
            rewards_dicts.append(rewards)

        return total_rewards, rewards_dicts

    async def _compute_custom_reward(
        self, proposed_solution: str, verification_result: VerificationResult
    ) -> Dict[str, float]:
        r"""Compute additional custom reward components for a single solution.

        To be overridden by subclasses for domain-specific rewards.

        Args:
            proposed_solution (str): The LLM-generated response.
            verification_result (VerificationResult): The verification outcome.

        Returns:
            Dict[str, float]: Dictionary of custom reward components.
        """
        return {}

    def _batch_done(self) -> bool:
        r"""Check if all states in the current batch are done.

        Returns:
            bool: True if all states are marked as done, False otherwise.
        """
        return all(self._states_done)

    def _batch_started(self) -> bool:
        r"""Check if the batch processing has started.

        Returns:
            bool: True if at least one state is marked as done, False
                otherwise.
        """
        return any(self._states_done)

    @property
    def metadata(self) -> Dict[str, Any]:
        r"""Retrieve the metadata of the environment.

        This provides additional parameters and configuration details.

        Returns:
            Dict[str, Any]: A copy of the environment's metadata.
        """

        return self._metadata.copy()<|MERGE_RESOLUTION|>--- conflicted
+++ resolved
@@ -224,11 +224,7 @@
             raise TypeError(f"Unsupported dataset type: {type(self.dataset)}")
 
     async def step(
-<<<<<<< HEAD
-        self, action: Union[str, Dict[int, str], Action, List[Action]]
-=======
-        self, action: Union[Action, List[Action], str]
->>>>>>> 6646361c
+        self, action: Union[Action, List[Action], str, Dict[int, str]]
     ) -> Union[
         Tuple[Observation, float, bool, Dict[str, Any]],
         List[Tuple[Observation, float, bool, Dict[str, Any]]],
@@ -246,25 +242,15 @@
         the observation will not change.
 
         Args:
-<<<<<<< HEAD
-            action: Can be one of the following:
-            - **str**: For `batch_size=1`, represents the `llm_response` for
-                index 0.
-            - **Dict[int, str]**: Maps state indices (keys) to `llm_response`
-                 strings (values), valid for any `batch_size`.
-            - **Action**: Single action with an optional index (for
-                `batch_size=1`) or required index (for `batch_size>=2`).
-            - **List[Action]**: List of actions, each with an index (required
-                for `batch_size>=2`).
-=======
-            action (Union[Action, List[Action], str]):
+            action (Union[Action, List[Action], str, Dict[int, str]]):
                 The action(s) taken by the agent,
                     which should contain the response(s)
                 to the observation(s). Can be:
                 - A single `Action` object (for batch size 1),
                 - A list of `Action` objects (for batched evaluation),
                 - A raw string (only allowed when batch size is 1).
->>>>>>> 6646361c
+                - A dict that maps indices to their `llm_response`
+                    (for batched evaluation)
 
         Returns:
             Union[Tuple[Observation, float, bool, Dict[str, Any]], List[...]]:
@@ -292,74 +278,6 @@
         if not self._states:
             raise RuntimeError("No current observation. Call reset() first.")
 
-<<<<<<< HEAD
-        if isinstance(action, str):
-            if self.current_batch_size != 1:
-                raise ValueError(
-                    "For batch_size > 1, cannot use a single string. "
-                    "Use a dictionary or list of Actions."
-                )
-            actions = [Action(index=0, llm_response=action)]
-        elif isinstance(action, dict):
-            if not all(
-                isinstance(k, int) and isinstance(v, str)
-                for k, v in action.items()
-            ):
-                raise ValueError(
-                    "Dictionary must have integer keys and string values."
-                )
-            actions = [
-                Action(index=k, llm_response=v) for k, v in action.items()
-            ]
-        elif isinstance(action, Action):
-            actions = [action]
-        elif isinstance(action, list):
-            if not all(isinstance(act, Action) for act in action):
-                raise ValueError(
-                    "All elements in list must be Action objects."
-                )
-            actions = action
-        else:
-            raise ValueError(
-                "Invalid action type. Must be str, Dict[int, str], Action, "
-                "or List[Action]."
-            )
-
-        # Validation fix for batch_size=1
-        if self.current_batch_size == 1:
-            if len(actions) != 1:
-                raise ValueError(
-                    "For batch_size=1, expect a single Action or a list "
-                    "containing exactly one Action"
-                )
-            if actions[0].index is not None and actions[0].index != 0:
-                raise ValueError("For batch_size=1, index must be None or 0.")
-            if actions[0].index is None:
-                actions[0].index = 0
-        else:  # batch_size >= 2
-            if not actions:
-                raise ValueError(
-                    "Action list cannot be empty for batch_size>=2."
-                )
-            for act in actions:
-                if act.index is None:
-                    raise ValueError(
-                        "For batch_size>=2, each Action must have an index."
-                    )
-                if not isinstance(act.index, int):
-                    raise ValueError("Index must be an integer.")
-            indices = [act.index for act in actions]
-            if len(set(indices)) != len(indices):
-                raise ValueError("Duplicate state indices in actions.")
-            for idx in indices:
-                assert isinstance(idx, int)
-                if idx < 0 or idx >= len(self._states):
-                    raise ValueError(f"Invalid state index {idx}.")
-                if self._states_done[idx]:
-                    raise ValueError(
-                        f"State at index {idx} is already finished."
-                    )
-=======
         actions = self._normalize_actions(action)
 
         indices = [a.index for a in actions]
@@ -369,7 +287,6 @@
                 raise ValueError(f"Invalid state index {idx}.")
             if self._states_done[idx]:
                 raise ValueError(f"State at index {idx} is already finished.")
->>>>>>> 6646361c
 
         num_actions = len(actions)
         if self.current_batch_size % num_actions != 0:
