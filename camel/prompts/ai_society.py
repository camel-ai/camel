--- conflicted
+++ resolved
@@ -58,17 +58,14 @@
 Please reply with the specified task in {word_limit} words or less. Do not add anything else."""
     )
 
-<<<<<<< HEAD
+
     ROLE_DESCRIPTION_PROMPT = TextPrompt("""========== CONTEXT ==========
  {user_role} and {assistant_role} are collaborating to complete a task: {task}
  {user_role}'s competencies, professional characteristics, duties and workflows to complete the task: {user_description}
  {assistant_role}'s competencies, professional characteristics, duties and workflows to complete the task: {assistant_description}"""
                                          )
 
-    ASSISTANT_PROMPT = TextPrompt(
-=======
     ASSISTANT_PROMPT: TextPrompt = TextPrompt(
->>>>>>> 16209d2c
         """Never forget you are a {assistant_role} and I am a {user_role}. Never flip roles! Never instruct me!
 We share a common interest in collaborating to successfully complete a task.
 You must help me to complete the task.
