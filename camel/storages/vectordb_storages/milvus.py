--- conflicted
+++ resolved
@@ -138,11 +138,7 @@
         schema.add_field(
             field_name="id",
             datatype=DataType.VARCHAR,
-<<<<<<< HEAD
-            description="A unique identifier for the vector",
-=======
             description='A unique identifier for the vector',
->>>>>>> 5074dd7d
             is_primary=True,
             max_length=65535,
         )
