--- conflicted
+++ resolved
@@ -151,24 +151,14 @@
         """
         try:
             # Build filters for get_all using proper Mem0 filter format
-
-            # filters = {}
+            filters = {}
             if self.agent_id:
                 filters = {"AND": [{"user_id": self.agent_id}]}
             if self.user_id:
-<<<<<<< HEAD
                 filters = {"AND": [{"user_id": self.user_id}]}
             
             results = self.client.get_all(version="v2", filters=filters)
-=======
-                kwargs['user_id'] = self.user_id
-
-            # If no filters available, return empty list
-            if not kwargs:
-                return []
-
-            results = self.client.get_all(**kwargs)
->>>>>>> 22e9c61f
+
 
             # Transform results into MemoryRecord objects
             transformed_results = []
