# =========== Copyright 2023 @ CAMEL-AI.org. All Rights Reserved. ===========
# Licensed under the Apache License, Version 2.0 (the “License”);
# you may not use this file except in compliance with the License.
# You may obtain a copy of the License at
#
#     http://www.apache.org/licenses/LICENSE-2.0
#
# Unless required by applicable law or agreed to in writing, software
# distributed under the License is distributed on an “AS IS” BASIS,
# WITHOUT WARRANTIES OR CONDITIONS OF ANY KIND, either express or implied.
# See the License for the specific language governing permissions and
# limitations under the License.
# =========== Copyright 2023 @ CAMEL-AI.org. All Rights Reserved. ===========

from .key_value_storages.base import BaseKeyValueStorage
from .key_value_storages.in_memory import InMemoryKeyValueStorage
from .key_value_storages.json import JsonStorage
from .vectordb_storages.base import (
    BaseVectorStorage,
    VectorDBQuery,
    VectorDBQueryResult,
    VectorRecord,
)
from .vectordb_storages.milvus import MilvusStorage
<<<<<<< HEAD
from .graph_storages.base import BaseGraphStorage
from .graph_storages.neo4j_graph import Neo4jGraph
=======
from .vectordb_storages.qdrant import QdrantStorage
>>>>>>> 7dd4a2ad

__all__ = [
    'BaseKeyValueStorage',
    'InMemoryKeyValueStorage',
    'JsonStorage',
    'VectorRecord',
    'BaseVectorStorage',
    'VectorDBQuery',
    'VectorDBQueryResult',
    'QdrantStorage',
    'MilvusStorage',
    'BaseGraphStorage',
    'Neo4jGraph',
]<|MERGE_RESOLUTION|>--- conflicted
+++ resolved
@@ -22,12 +22,10 @@
     VectorRecord,
 )
 from .vectordb_storages.milvus import MilvusStorage
-<<<<<<< HEAD
+from .vectordb_storages.qdrant import QdrantStorage
 from .graph_storages.base import BaseGraphStorage
 from .graph_storages.neo4j_graph import Neo4jGraph
-=======
-from .vectordb_storages.qdrant import QdrantStorage
->>>>>>> 7dd4a2ad
+
 
 __all__ = [
     'BaseKeyValueStorage',
