--- conflicted
+++ resolved
@@ -15,18 +15,13 @@
 
 from camel.embeddings import BaseEmbedding, OpenAIEmbedding
 from camel.functions import UnstructuredIO
-<<<<<<< HEAD
-from camel.retrievers import BaseRetriever
+from camel.retrievers.base import BaseRetriever
 from camel.storages import (
     BaseVectorStorage,
     QdrantStorage,
     VectorDBQuery,
     VectorRecord,
 )
-=======
-from camel.retrievers.base import BaseRetriever
-from camel.storages import BaseVectorStorage, VectorDBQuery, VectorRecord
->>>>>>> 443a633a
 
 DEFAULT_TOP_K_RESULTS = 1
 DEFAULT_SIMILARITY_THRESHOLD = 0.75
@@ -49,15 +44,12 @@
             URLs and chunking content based on specified parameters.
     """
 
-<<<<<<< HEAD
     def __init__(
-            self, embedding_model: Optional[BaseEmbedding] = None,
-            storage: Optional[BaseVectorStorage] = None,
-            similarity_threshold: float = DEFAULT_SIMILARITY_THRESHOLD
+        self,
+        embedding_model: Optional[BaseEmbedding] = None,
+        storage: Optional[BaseVectorStorage] = None,
+        similarity_threshold: float = DEFAULT_SIMILARITY_THRESHOLD,
     ) -> None:
-=======
-    def __init__(self, embedding_model: Optional[BaseEmbedding] = None) -> None:
->>>>>>> 443a633a
         r"""Initializes the retriever class with an optional embedding model.
 
         Args:
@@ -69,25 +61,21 @@
                 `DEFAULT_SIMILARITY_THRESHOLD`.
         """
         self.embedding_model = embedding_model or OpenAIEmbedding()
-        self.storage = storage if storage is not None else QdrantStorage(
-            vector_dim=self.embedding_model.get_output_dim())
+        self.storage = (
+            storage
+            if storage is not None
+            else QdrantStorage(vector_dim=self.embedding_model.get_output_dim())
+        )
         self.similarity_threshold = similarity_threshold
         self.unstructured_modules: UnstructuredIO = UnstructuredIO()
 
-<<<<<<< HEAD
-    def process(self, content_input_path: str,
-                chunk_type: str = "chunk_by_title", **kwargs: Any) -> None:
-        r""" Processes content from a file or URL, divides it into chunks by
-=======
     def process(  # type: ignore[override]
         self,
         content_input_path: str,
-        storage: BaseVectorStorage,
         chunk_type: str = "chunk_by_title",
         **kwargs: Any,
     ) -> None:
         r"""Processes content from a file or URL, divides it into chunks by
->>>>>>> 443a633a
         using `Unstructured IO`, and stores their embeddings in the specified
         vector storage.
 
@@ -98,18 +86,12 @@
                 "chunk_by_title".
             **kwargs (Any): Additional keyword arguments for content parsing.
         """
-<<<<<<< HEAD
         elements = self.unstructured_modules.parse_file_or_url(
-            content_input_path, **kwargs)
+            content_input_path, **kwargs
+        )
         chunks = self.unstructured_modules.chunk_elements(
-            chunk_type=chunk_type, elements=elements)
-=======
-        unstructured_modules = UnstructuredIO()
-        elements = unstructured_modules.parse_file_or_url(content_input_path)
-        chunks = unstructured_modules.chunk_elements(
-            chunk_type=chunk_type, elements=elements, **kwargs
+            chunk_type=chunk_type, elements=elements
         )
->>>>>>> 443a633a
         # Iterate to process and store embeddings, set batch of 50
         for i in range(0, len(chunks), 50):
             batch_chunks = chunks[i : i + 50]
@@ -136,19 +118,11 @@
 
             self.storage.add(records=records)
 
-<<<<<<< HEAD
-    def query(self, query: str,
-              top_k: int = DEFAULT_TOP_K_RESULTS) -> List[Dict[str, Any]]:
-=======
     def query(  # type: ignore[override]
         self,
         query: str,
-        storage: BaseVectorStorage,
         top_k: int = DEFAULT_TOP_K_RESULTS,
-        similarity_threshold: float = DEFAULT_SIMILARITY_THRESHOLD,
-        **kwargs: Any,
     ) -> List[Dict[str, Any]]:
->>>>>>> 443a633a
         r"""Executes a query in vector storage and compiles the retrieved
         results into a dictionary.
 
@@ -184,15 +158,10 @@
         # format the results
         formatted_results = []
         for result in query_results:
-<<<<<<< HEAD
-            if (result.similarity >= self.similarity_threshold
-                    and result.record.payload is not None):
-=======
             if (
-                result.similarity >= similarity_threshold
+                result.similarity >= self.similarity_threshold
                 and result.record.payload is not None
             ):
->>>>>>> 443a633a
                 result_dict = {
                     'similarity score': str(result.similarity),
                     'content path': result.record.payload.get(
@@ -206,18 +175,10 @@
         content_path = query_results[0].record.payload.get('content path', '')
 
         if not formatted_results:
-<<<<<<< HEAD
-            return [{
-                'text':
-                f"""No suitable information retrieved from {content_path} \
-                with similarity_threshold = {self.similarity_threshold}."""
-            }]
-=======
             return [
                 {
                     'text': f"""No suitable information retrieved from {content_path} \
-                with similarity_threshold = {similarity_threshold}."""
+                with similarity_threshold = {self.similarity_threshold}."""
                 }
             ]
->>>>>>> 443a633a
         return formatted_results