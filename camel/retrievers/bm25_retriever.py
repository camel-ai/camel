--- conflicted
+++ resolved
@@ -79,30 +79,18 @@
 
         # Load and preprocess documents
         self.content_input_path = content_input_path
-<<<<<<< HEAD
         elements = self.unstructured_modules.parse_file_or_url(
-            content_input_path, **kwargs)
-        self.chunks = self.unstructured_modules.chunk_elements(
-            chunk_type=chunk_type, elements=elements)
-=======
-        unstructured_modules = UnstructuredIO()
-        elements = unstructured_modules.parse_file_or_url(
             content_input_path, **kwargs
         )
-        self.chunks = unstructured_modules.chunk_elements(
+        self.chunks = self.unstructured_modules.chunk_elements(
             chunk_type=chunk_type, elements=elements
         )
->>>>>>> 443a633a
 
         # Convert chunks to a list of strings for tokenization
         tokenized_corpus = [str(chunk).split(" ") for chunk in self.chunks]
         self.bm25 = BM25Okapi(tokenized_corpus)
 
-<<<<<<< HEAD
     def query(
-=======
-    def query(  # type: ignore[override]
->>>>>>> 443a633a
         self,
         query: str,
         top_k: int = DEFAULT_TOP_K_RESULTS,
