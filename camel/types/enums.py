--- conflicted
+++ resolved
@@ -816,12 +816,8 @@
             ModelType.SGLANG_QWEN_2_5_32B,
             ModelType.SGLANG_QWEN_2_5_72B,
             ModelType.OPENROUTER_LLAMA_3_1_70B,
-<<<<<<< HEAD
-            ModelType.OPENROUTER_LLAMA_3_1_405B,
             ModelType.PPIO_LLAMA_3_3_70B,
-=======
             ModelType.OPENROUTER_LLAMA_4_SCOUT,
->>>>>>> 9a4510db
         }:
             return 131_072
         elif self in {
