--- conflicted
+++ resolved
@@ -458,12 +458,8 @@
     GEMINI = "gemini"
     VLLM = "vllm"
     MISTRAL = "mistral"
-<<<<<<< HEAD
+    OPENAI_COMPATIBILITY_MODEL = "openai-compatibility-model"
     INTERNLM = "internlm"
-    OPENAICOMPATIBILITYMODEL = "openai-compatibility-model"
-=======
-    OPENAI_COMPATIBILITY_MODEL = "openai-compatibility-model"
->>>>>>> fb2d7df3
 
     @property
     def is_openai(self) -> bool:
