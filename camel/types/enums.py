# =========== Copyright 2023 @ CAMEL-AI.org. All Rights Reserved. ===========
# Licensed under the Apache License, Version 2.0 (the “License”);
# you may not use this file except in compliance with the License.
# You may obtain a copy of the License at
#
#     http://www.apache.org/licenses/LICENSE-2.0
#
# Unless required by applicable law or agreed to in writing, software
# distributed under the License is distributed on an “AS IS” BASIS,
# WITHOUT WARRANTIES OR CONDITIONS OF ANY KIND, either express or implied.
# See the License for the specific language governing permissions and
# limitations under the License.
# =========== Copyright 2023 @ CAMEL-AI.org. All Rights Reserved. ===========
import re
from enum import Enum, EnumMeta


class RoleType(Enum):
    ASSISTANT = "assistant"
    USER = "user"
    CRITIC = "critic"
    EMBODIMENT = "embodiment"
    DEFAULT = "default"


class ModelType(Enum):
    GPT_3_5_TURBO = "gpt-3.5-turbo"
    GPT_4 = "gpt-4"
    GPT_4_32K = "gpt-4-32k"
    GPT_4_TURBO = "gpt-4-turbo"
    GPT_4O = "gpt-4o"
    GLM_4 = "glm-4"
    GLM_4_OPEN_SOURCE = "glm-4-open-source"
    GLM_4V = 'glm-4v'
    GLM_3_TURBO = "glm-3-turbo"

    GROQ_LLAMA_3_8_B = "llama3-8b-8192"
    GROQ_LLAMA_3_70_B = "llama3-70b-8192"

    STUB = "stub"

    LLAMA_2 = "llama-2"
    LLAMA_3 = "llama-3"
    VICUNA = "vicuna"
    VICUNA_16K = "vicuna-16k"

    QWEN_2 = "qwen-2"

    # Legacy anthropic models
    # NOTE: anthropic lagecy models only Claude 2.1 has system prompt support
    CLAUDE_2_1 = "claude-2.1"
    CLAUDE_2_0 = "claude-2.0"
    CLAUDE_INSTANT_1_2 = "claude-instant-1.2"

    # Claude3 models
    CLAUDE_3_OPUS = "claude-3-opus-20240229"
    CLAUDE_3_SONNET = "claude-3-sonnet-20240229"
    CLAUDE_3_HAIKU = "claude-3-haiku-20240307"
    CLAUDE_3_5_SONNET = "claude-3-5-sonnet-20240620"

    # Nvidia models
    NEMOTRON_4_REWARD = "nvidia/nemotron-4-340b-reward"

    # Gemini models
    GEMINI_1_5_FLASH = "gemini-1.5-flash"
    GEMINI_1_5_PRO = "gemini-1.5-pro"

    @property
    def value_for_tiktoken(self) -> str:
        return (
            self.value
            if self is not ModelType.STUB and not isinstance(self, str)
            else "gpt-3.5-turbo"
        )

    @property
    def is_openai(self) -> bool:
        r"""Returns whether this type of models is an OpenAI-released model."""
        return self in {
            ModelType.GPT_3_5_TURBO,
            ModelType.GPT_4,
            ModelType.GPT_4_32K,
            ModelType.GPT_4_TURBO,
            ModelType.GPT_4O,
        }

    @property
    def is_groq(self) -> bool:
        r"""Returns whether this type of models is served by Groq."""
        return self in {
            ModelType.GROQ_LLAMA_3_8_B,
            ModelType.GROQ_LLAMA_3_70_B,
        }

    @property
    def is_zhipuai(self) -> bool:
        r"""Returns whether this type of models is an ZhipuAI model."""
        return self in {
            ModelType.GLM_3_TURBO,
            ModelType.GLM_4,
            ModelType.GLM_4V,
        }

    @property
    def is_open_source(self) -> bool:
        r"""Returns whether this type of models is open-source."""
        return self in {
            ModelType.LLAMA_2,
            ModelType.LLAMA_3,
            ModelType.QWEN_2,
            ModelType.GLM_4_OPEN_SOURCE,
            ModelType.VICUNA,
            ModelType.VICUNA_16K,
        }

    @property
    def is_anthropic(self) -> bool:
        r"""Returns whether this type of models is Anthropic-released model.

        Returns:
            bool: Whether this type of models is anthropic.
        """
        return self in {
            ModelType.CLAUDE_INSTANT_1_2,
            ModelType.CLAUDE_2_0,
            ModelType.CLAUDE_2_1,
            ModelType.CLAUDE_3_OPUS,
            ModelType.CLAUDE_3_SONNET,
            ModelType.CLAUDE_3_HAIKU,
            ModelType.CLAUDE_3_5_SONNET,
        }

    @property
    def is_nvidia(self) -> bool:
        r"""Returns whether this type of models is Nvidia-released model.

        Returns:
            bool: Whether this type of models is nvidia.
        """
        return self in {
            ModelType.NEMOTRON_4_REWARD,
        }

    @property
    def is_gemini(self) -> bool:
        return self in {ModelType.GEMINI_1_5_FLASH, ModelType.GEMINI_1_5_PRO}

    @property
    def token_limit(self) -> int:
        r"""Returns the maximum token limit for a given model.
        Returns:
            int: The maximum token limit for the given model.
        """
        if self is ModelType.GPT_3_5_TURBO:
            return 16385
        elif self is ModelType.GPT_4:
            return 8192
        elif self is ModelType.GPT_4_32K:
            return 32768
        elif self is ModelType.GPT_4_TURBO:
            return 128000
        elif self is ModelType.GPT_4O:
            return 128000
<<<<<<< HEAD
        elif self is ModelType.GROQ_LLAMA_3_8_B:
            return 8192
        elif self is ModelType.GROQ_LLAMA_3_70_B:
            return 8192
        elif self == ModelType.GLM_4:
=======
        elif self == ModelType.GEMINI_1_5_FLASH:
            return 1048576
        elif self == ModelType.GEMINI_1_5_PRO:
            return 1048576
        elif self == ModelType.GLM_4_OPEN_SOURCE:
>>>>>>> bc729fb0
            return 8192
        elif self == ModelType.GLM_3_TURBO:
            return 8192
        elif self == ModelType.GLM_4V:
            return 1024
        elif self is ModelType.STUB:
            return 4096
        elif self is ModelType.LLAMA_2:
            return 4096
        elif self is ModelType.LLAMA_3:
            return 8192
        elif self is ModelType.QWEN_2:
            return 128000
        elif self is ModelType.GLM_4:
            return 8192
        elif self is ModelType.VICUNA:
            # reference: https://lmsys.org/blog/2023-03-30-vicuna/
            return 2048
        elif self is ModelType.VICUNA_16K:
            return 16384
        elif self in {ModelType.CLAUDE_2_0, ModelType.CLAUDE_INSTANT_1_2}:
            return 100_000
        elif self in {
            ModelType.CLAUDE_2_1,
            ModelType.CLAUDE_3_OPUS,
            ModelType.CLAUDE_3_SONNET,
            ModelType.CLAUDE_3_HAIKU,
            ModelType.CLAUDE_3_5_SONNET,
        }:
            return 200_000
        elif self is ModelType.NEMOTRON_4_REWARD:
            return 4096
        else:
            raise ValueError("Unknown model type")

    def validate_model_name(self, model_name: str) -> bool:
        r"""Checks whether the model type and the model name matches.

        Args:
            model_name (str): The name of the model, e.g. "vicuna-7b-v1.5".
        Returns:
            bool: Whether the model type mathches the model name.
        """
        if self is ModelType.VICUNA:
            pattern = r'^vicuna-\d+b-v\d+\.\d+$'
            return bool(re.match(pattern, model_name))
        elif self is ModelType.VICUNA_16K:
            pattern = r'^vicuna-\d+b-v\d+\.\d+-16k$'
            return bool(re.match(pattern, model_name))
        elif self is ModelType.LLAMA_2:
            return (
                self.value in model_name.lower()
                or "llama2" in model_name.lower()
            )
        elif self is ModelType.LLAMA_3:
            return (
                self.value in model_name.lower()
                or "llama3" in model_name.lower()
            )
        elif self is ModelType.QWEN_2:
            return (
                self.value in model_name.lower()
                or "qwen2" in model_name.lower()
            )
        elif self is ModelType.GLM_4_OPEN_SOURCE:
            return (
                'glm-4' in model_name.lower() or "glm4" in model_name.lower()
            )
        else:
            return self.value in model_name.lower()


class EmbeddingModelType(Enum):
    TEXT_EMBEDDING_ADA_2 = "text-embedding-ada-002"
    TEXT_EMBEDDING_3_SMALL = "text-embedding-3-small"
    TEXT_EMBEDDING_3_LARGE = "text-embedding-3-large"

    @property
    def is_openai(self) -> bool:
        r"""Returns whether this type of models is an OpenAI-released model."""
        return self in {
            EmbeddingModelType.TEXT_EMBEDDING_ADA_2,
            EmbeddingModelType.TEXT_EMBEDDING_3_SMALL,
            EmbeddingModelType.TEXT_EMBEDDING_3_LARGE,
        }

    @property
    def output_dim(self) -> int:
        if self is EmbeddingModelType.TEXT_EMBEDDING_ADA_2:
            return 1536
        elif self is EmbeddingModelType.TEXT_EMBEDDING_3_SMALL:
            return 1536
        elif self is EmbeddingModelType.TEXT_EMBEDDING_3_LARGE:
            return 3072
        else:
            raise ValueError(f"Unknown model type {self}.")


class TaskType(Enum):
    AI_SOCIETY = "ai_society"
    CODE = "code"
    MISALIGNMENT = "misalignment"
    TRANSLATION = "translation"
    EVALUATION = "evaluation"
    SOLUTION_EXTRACTION = "solution_extraction"
    ROLE_DESCRIPTION = "role_description"
    GENERATE_TEXT_EMBEDDING_DATA = "generate_text_embedding_data"
    OBJECT_RECOGNITION = "object_recognition"
    DEFAULT = "default"
    VIDEO_DESCRIPTION = "video_description"


class VectorDistance(Enum):
    r"""Distance metrics used in a vector database."""

    DOT = "dot"
    r"""Dot product. https://en.wikipedia.org/wiki/Dot_product"""

    COSINE = "cosine"
    r"""Cosine similarity. https://en.wikipedia.org/wiki/Cosine_similarity"""

    EUCLIDEAN = "euclidean"
    r"""Euclidean distance. https://en.wikipedia.org/wiki/Euclidean_distance"""


class OpenAIBackendRole(Enum):
    ASSISTANT = "assistant"
    SYSTEM = "system"
    USER = "user"
    FUNCTION = "function"


class TerminationMode(Enum):
    ANY = "any"
    ALL = "all"


class OpenAIImageTypeMeta(EnumMeta):
    def __contains__(cls, image_type: object) -> bool:
        try:
            cls(image_type)
        except ValueError:
            return False
        return True


class OpenAIImageType(Enum, metaclass=OpenAIImageTypeMeta):
    r"""Image types supported by OpenAI vision model."""

    # https://platform.openai.com/docs/guides/vision
    PNG = "png"
    JPEG = "jpeg"
    JPG = "jpg"
    WEBP = "webp"
    GIF = "gif"


class OpenAIVisionDetailType(Enum):
    AUTO = "auto"
    LOW = "low"
    HIGH = "high"


class StorageType(Enum):
    MILVUS = "milvus"
    QDRANT = "qdrant"


class OpenAPIName(Enum):
    COURSERA = "coursera"
    KLARNA = "klarna"
    SPEAK = "speak"
    NASA_APOD = "nasa_apod"
    BIZTOC = "biztoc"
    CREATE_QR_CODE = "create_qr_code"
    OUTSCHOOL = "outschool"
    WEB_SCRAPER = "web_scraper"


class ModelPlatformType(Enum):
    OPENAI = "openai"
    AZURE = "azure"
    ANTHROPIC = "anthropic"
    GROQLLAMA3 = "groq-llama3"
    OPENSOURCE = "opensource"
    OLLAMA = "ollama"
    LITELLM = "litellm"
    ZHIPU = "zhipuai"
    DEFAULT = "default"
    GEMINI = "gemini"

    @property
    def is_openai(self) -> bool:
        r"""Returns whether this platform is openai."""
        return self is ModelPlatformType.OPENAI

    @property
    def is_azure(self) -> bool:
        r"""Returns whether this platform is azure."""
        return self is ModelPlatformType.AZURE

    @property
    def is_anthropic(self) -> bool:
        r"""Returns whether this platform is anthropic."""
        return self is ModelPlatformType.ANTHROPIC

    @property
    def is_groq_llama3(self) -> bool:
        r"""Returns whether this platform is groq-llama3."""
        return self is ModelPlatformType.GROQLLAMA3

    @property
    def is_ollama(self) -> bool:
        r"""Returns whether this platform is ollama."""
        return self is ModelPlatformType.OLLAMA

    @property
    def is_litellm(self) -> bool:
        r"""Returns whether this platform is litellm."""
        return self is ModelPlatformType.LITELLM

    @property
    def is_zhipuai(self) -> bool:
        r"""Returns whether this platform is zhipu."""
        return self is ModelPlatformType.ZHIPU

    @property
    def is_open_source(self) -> bool:
        r"""Returns whether this platform is opensource."""
        return self is ModelPlatformType.OPENSOURCE

    @property
    def is_gemini(self) -> bool:
        r"""Returns whether this platform is Gemini."""
        return self is ModelPlatformType.GEMINI


class AudioModelType(Enum):
    TTS_1 = "tts-1"
    TTS_1_HD = "tts-1-hd"

    @property
    def is_openai(self) -> bool:
        r"""Returns whether this type of audio models is an OpenAI-released
        model."""
        return self in {
            AudioModelType.TTS_1,
            AudioModelType.TTS_1_HD,
        }


class VoiceType(Enum):
    ALLOY = "alloy"
    ECHO = "echo"
    FABLE = "fable"
    ONYX = "onyx"
    NOVA = "nova"
    SHIMMER = "shimmer"

    @property
    def is_openai(self) -> bool:
        r"""Returns whether this type of voice is an OpenAI-released voice."""
        return self in {
            VoiceType.ALLOY,
            VoiceType.ECHO,
            VoiceType.FABLE,
            VoiceType.ONYX,
            VoiceType.NOVA,
            VoiceType.SHIMMER,
        }


class JinaReturnFormat(Enum):
    DEFAULT = None
    MARKDOWN = "markdown"
    HTML = "html"
    TEXT = "text"<|MERGE_RESOLUTION|>--- conflicted
+++ resolved
@@ -161,24 +161,20 @@
             return 128000
         elif self is ModelType.GPT_4O:
             return 128000
-<<<<<<< HEAD
-        elif self is ModelType.GROQ_LLAMA_3_8_B:
-            return 8192
-        elif self is ModelType.GROQ_LLAMA_3_70_B:
-            return 8192
-        elif self == ModelType.GLM_4:
-=======
         elif self == ModelType.GEMINI_1_5_FLASH:
             return 1048576
         elif self == ModelType.GEMINI_1_5_PRO:
             return 1048576
         elif self == ModelType.GLM_4_OPEN_SOURCE:
->>>>>>> bc729fb0
             return 8192
         elif self == ModelType.GLM_3_TURBO:
             return 8192
         elif self == ModelType.GLM_4V:
             return 1024
+        elif self is ModelType.GROQ_LLAMA_3_8_B:
+            return 8192
+        elif self is ModelType.GROQ_LLAMA_3_70_B:
+            return 8192
         elif self is ModelType.STUB:
             return 4096
         elif self is ModelType.LLAMA_2:
