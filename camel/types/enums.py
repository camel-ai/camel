# =========== Copyright 2023 @ CAMEL-AI.org. All Rights Reserved. ===========
# Licensed under the Apache License, Version 2.0 (the “License”);
# you may not use this file except in compliance with the License.
# You may obtain a copy of the License at
#
#     http://www.apache.org/licenses/LICENSE-2.0
#
# Unless required by applicable law or agreed to in writing, software
# distributed under the License is distributed on an “AS IS” BASIS,
# WITHOUT WARRANTIES OR CONDITIONS OF ANY KIND, either express or implied.
# See the License for the specific language governing permissions and
# limitations under the License.
# =========== Copyright 2023 @ CAMEL-AI.org. All Rights Reserved. ===========
import re
from enum import Enum, EnumMeta


class RoleType(Enum):
    ASSISTANT = "assistant"
    USER = "user"
    CRITIC = "critic"
    EMBODIMENT = "embodiment"
    DEFAULT = "default"


class ModelType(Enum):
    GPT_3_5_TURBO = "gpt-3.5-turbo"
    GPT_4 = "gpt-4"
    GPT_4_32K = "gpt-4-32k"
    GPT_4_TURBO = "gpt-4-turbo"
    GPT_4O = "gpt-4o"
    GLM_4 = "glm-4"
    GLM_4V = 'glm-4v'
    GLM_3_TURBO = "glm-3-turbo"

    GROQ_LLAMA_3_8_B = "llama3-8b-8192"
    GROQ_LLAMA_3_70_B = "llama3-70b-8192"

    STUB = "stub"

    LLAMA_2 = "llama-2"
    VICUNA = "vicuna"
    VICUNA_16K = "vicuna-16k"

    # Legacy anthropic models
    # NOTE: anthropic lagecy models only Claude 2.1 has system prompt support
    CLAUDE_2_1 = "claude-2.1"
    CLAUDE_2_0 = "claude-2.0"
    CLAUDE_INSTANT_1_2 = "claude-instant-1.2"

    # Claude3 models
    CLAUDE_3_OPUS = "claude-3-opus-20240229"
    CLAUDE_3_SONNET = "claude-3-sonnet-20240229"
    CLAUDE_3_HAIKU = "claude-3-haiku-20240307"
    CLAUDE_3_5_SONNET = "claude-3-5-sonnet-20240620"

    # Nvidia models
    NEMOTRON_4_REWARD = "nvidia/nemotron-4-340b-reward"

    @property
    def value_for_tiktoken(self) -> str:
        return (
            self.value
            if self is not ModelType.STUB and not isinstance(self, str)
            else "gpt-3.5-turbo"
        )

    @property
    def is_openai(self) -> bool:
        r"""Returns whether this type of models is an OpenAI-released model."""
        return self in {
            ModelType.GPT_3_5_TURBO,
            ModelType.GPT_4,
            ModelType.GPT_4_32K,
            ModelType.GPT_4_TURBO,
            ModelType.GPT_4O,
        }

    @property
<<<<<<< HEAD
    def is_groq(self) -> bool:
        r"""Returns whether this type of models is served by Groq."""
        return self in {
            ModelType.GROQ_LLAMA_3_8_B,
            ModelType.GROQ_LLAMA_3_70_B,
=======
    def is_zhipuai(self) -> bool:
        r"""Returns whether this type of models is an ZhipuAI model."""
        return self in {
            ModelType.GLM_3_TURBO,
            ModelType.GLM_4,
            ModelType.GLM_4V,
>>>>>>> fedfa0a7
        }

    @property
    def is_open_source(self) -> bool:
        r"""Returns whether this type of models is open-source."""
        return self in {
            ModelType.LLAMA_2,
            ModelType.VICUNA,
            ModelType.VICUNA_16K,
        }

    @property
    def is_anthropic(self) -> bool:
        r"""Returns whether this type of models is Anthropic-released model.

        Returns:
            bool: Whether this type of models is anthropic.
        """
        return self in {
            ModelType.CLAUDE_INSTANT_1_2,
            ModelType.CLAUDE_2_0,
            ModelType.CLAUDE_2_1,
            ModelType.CLAUDE_3_OPUS,
            ModelType.CLAUDE_3_SONNET,
            ModelType.CLAUDE_3_HAIKU,
            ModelType.CLAUDE_3_5_SONNET,
        }

    @property
    def is_nvidia(self) -> bool:
        r"""Returns whether this type of models is Nvidia-released model.

        Returns:
            bool: Whether this type of models is nvidia.
        """
        return self in {
            ModelType.NEMOTRON_4_REWARD,
        }

    @property
    def token_limit(self) -> int:
        r"""Returns the maximum token limit for a given model.
        Returns:
            int: The maximum token limit for the given model.
        """
        if self is ModelType.GPT_3_5_TURBO:
            return 16385
        elif self is ModelType.GPT_4:
            return 8192
        elif self is ModelType.GPT_4_32K:
            return 32768
        elif self is ModelType.GPT_4_TURBO:
            return 128000
        elif self is ModelType.GPT_4O:
            return 128000
<<<<<<< HEAD
        elif self is ModelType.GROQ_LLAMA_3_8_B:
            return 8192
        elif self is ModelType.GROQ_LLAMA_3_70_B:
            return 8192
=======
        elif self == ModelType.GLM_4:
            return 8192
        elif self == ModelType.GLM_3_TURBO:
            return 8192
        elif self == ModelType.GLM_4V:
            return 1024
>>>>>>> fedfa0a7
        elif self is ModelType.STUB:
            return 4096
        elif self is ModelType.LLAMA_2:
            return 4096
        elif self is ModelType.VICUNA:
            # reference: https://lmsys.org/blog/2023-03-30-vicuna/
            return 2048
        elif self is ModelType.VICUNA_16K:
            return 16384
        elif self in {ModelType.CLAUDE_2_0, ModelType.CLAUDE_INSTANT_1_2}:
            return 100_000
        elif self in {
            ModelType.CLAUDE_2_1,
            ModelType.CLAUDE_3_OPUS,
            ModelType.CLAUDE_3_SONNET,
            ModelType.CLAUDE_3_HAIKU,
            ModelType.CLAUDE_3_5_SONNET,
        }:
            return 200_000
        elif self is ModelType.NEMOTRON_4_REWARD:
            return 4096
        else:
            raise ValueError("Unknown model type")

    def validate_model_name(self, model_name: str) -> bool:
        r"""Checks whether the model type and the model name matches.

        Args:
            model_name (str): The name of the model, e.g. "vicuna-7b-v1.5".
        Returns:
            bool: Whether the model type mathches the model name.
        """
        if self is ModelType.VICUNA:
            pattern = r'^vicuna-\d+b-v\d+\.\d+$'
            return bool(re.match(pattern, model_name))
        elif self is ModelType.VICUNA_16K:
            pattern = r'^vicuna-\d+b-v\d+\.\d+-16k$'
            return bool(re.match(pattern, model_name))
        elif self is ModelType.LLAMA_2:
            return (
                self.value in model_name.lower()
                or "llama2" in model_name.lower()
            )
        else:
            return self.value in model_name.lower()


class EmbeddingModelType(Enum):
    TEXT_EMBEDDING_ADA_2 = "text-embedding-ada-002"
    TEXT_EMBEDDING_3_SMALL = "text-embedding-3-small"
    TEXT_EMBEDDING_3_LARGE = "text-embedding-3-large"

    @property
    def is_openai(self) -> bool:
        r"""Returns whether this type of models is an OpenAI-released model."""
        return self in {
            EmbeddingModelType.TEXT_EMBEDDING_ADA_2,
            EmbeddingModelType.TEXT_EMBEDDING_3_SMALL,
            EmbeddingModelType.TEXT_EMBEDDING_3_LARGE,
        }

    @property
    def output_dim(self) -> int:
        if self is EmbeddingModelType.TEXT_EMBEDDING_ADA_2:
            return 1536
        elif self is EmbeddingModelType.TEXT_EMBEDDING_3_SMALL:
            return 1536
        elif self is EmbeddingModelType.TEXT_EMBEDDING_3_LARGE:
            return 3072
        else:
            raise ValueError(f"Unknown model type {self}.")


class TaskType(Enum):
    AI_SOCIETY = "ai_society"
    CODE = "code"
    MISALIGNMENT = "misalignment"
    TRANSLATION = "translation"
    EVALUATION = "evaluation"
    SOLUTION_EXTRACTION = "solution_extraction"
    ROLE_DESCRIPTION = "role_description"
    GENERATE_TEXT_EMBEDDING_DATA = "generate_text_embedding_data"
    OBJECT_RECOGNITION = "object_recognition"
    DEFAULT = "default"
    VIDEO_DESCRIPTION = "video_description"


class VectorDistance(Enum):
    r"""Distance metrics used in a vector database."""

    DOT = "dot"
    r"""Dot product. https://en.wikipedia.org/wiki/Dot_product"""

    COSINE = "cosine"
    r"""Cosine similarity. https://en.wikipedia.org/wiki/Cosine_similarity"""

    EUCLIDEAN = "euclidean"
    r"""Euclidean distance. https://en.wikipedia.org/wiki/Euclidean_distance"""


class OpenAIBackendRole(Enum):
    ASSISTANT = "assistant"
    SYSTEM = "system"
    USER = "user"
    FUNCTION = "function"


class TerminationMode(Enum):
    ANY = "any"
    ALL = "all"


class OpenAIImageTypeMeta(EnumMeta):
    def __contains__(cls, image_type: object) -> bool:
        try:
            cls(image_type)
        except ValueError:
            return False
        return True


class OpenAIImageType(Enum, metaclass=OpenAIImageTypeMeta):
    r"""Image types supported by OpenAI vision model."""

    # https://platform.openai.com/docs/guides/vision
    PNG = "png"
    JPEG = "jpeg"
    JPG = "jpg"
    WEBP = "webp"
    GIF = "gif"


class OpenAIVisionDetailType(Enum):
    AUTO = "auto"
    LOW = "low"
    HIGH = "high"


class StorageType(Enum):
    MILVUS = "milvus"
    QDRANT = "qdrant"


class OpenAPIName(Enum):
    COURSERA = "coursera"
    KLARNA = "klarna"
    SPEAK = "speak"
    NASA_APOD = "nasa_apod"
    BIZTOC = "biztoc"
    CREATE_QR_CODE = "create_qr_code"
    OUTSCHOOL = "outschool"
    WEB_SCRAPER = "web_scraper"


class ModelPlatformType(Enum):
    OPENAI = "openai"
    AZURE = "azure"
    ANTHROPIC = "anthropic"
    OPENSOURCE = "opensource"
    OLLAMA = "ollama"
    LITELLM = "litellm"
    ZHIPU = "zhipuai"
    DEFAULT = "default"

    @property
    def is_openai(self) -> bool:
        r"""Returns whether this platform is openai."""
        return self is ModelPlatformType.OPENAI

    @property
    def is_azure(self) -> bool:
        r"""Returns whether this platform is azure."""
        return self is ModelPlatformType.AZURE

    @property
    def is_anthropic(self) -> bool:
        r"""Returns whether this platform is anthropic."""
        return self is ModelPlatformType.ANTHROPIC

    @property
    def is_ollama(self) -> bool:
        r"""Returns whether this platform is ollama."""
        return self is ModelPlatformType.OLLAMA

    @property
    def is_litellm(self) -> bool:
        r"""Returns whether this platform is litellm."""
        return self is ModelPlatformType.LITELLM

    @property
    def is_zhipuai(self) -> bool:
        r"""Returns whether this platform is zhipu."""
        return self is ModelPlatformType.ZHIPU

    @property
    def is_open_source(self) -> bool:
        r"""Returns whether this platform is opensource."""
        return self is ModelPlatformType.OPENSOURCE


class AudioModelType(Enum):
    TTS_1 = "tts-1"
    TTS_1_HD = "tts-1-hd"

    @property
    def is_openai(self) -> bool:
        r"""Returns whether this type of audio models is an OpenAI-released
        model."""
        return self in {
            AudioModelType.TTS_1,
            AudioModelType.TTS_1_HD,
        }


class VoiceType(Enum):
    ALLOY = "alloy"
    ECHO = "echo"
    FABLE = "fable"
    ONYX = "onyx"
    NOVA = "nova"
    SHIMMER = "shimmer"

    @property
    def is_openai(self) -> bool:
        r"""Returns whether this type of voice is an OpenAI-released voice."""
        return self in {
            VoiceType.ALLOY,
            VoiceType.ECHO,
            VoiceType.FABLE,
            VoiceType.ONYX,
            VoiceType.NOVA,
            VoiceType.SHIMMER,
        }<|MERGE_RESOLUTION|>--- conflicted
+++ resolved
@@ -77,20 +77,20 @@
         }
 
     @property
-<<<<<<< HEAD
     def is_groq(self) -> bool:
         r"""Returns whether this type of models is served by Groq."""
         return self in {
             ModelType.GROQ_LLAMA_3_8_B,
             ModelType.GROQ_LLAMA_3_70_B,
-=======
+        }
+
+    @property
     def is_zhipuai(self) -> bool:
         r"""Returns whether this type of models is an ZhipuAI model."""
         return self in {
             ModelType.GLM_3_TURBO,
             ModelType.GLM_4,
             ModelType.GLM_4V,
->>>>>>> fedfa0a7
         }
 
     @property
@@ -146,19 +146,16 @@
             return 128000
         elif self is ModelType.GPT_4O:
             return 128000
-<<<<<<< HEAD
         elif self is ModelType.GROQ_LLAMA_3_8_B:
             return 8192
         elif self is ModelType.GROQ_LLAMA_3_70_B:
             return 8192
-=======
         elif self == ModelType.GLM_4:
             return 8192
         elif self == ModelType.GLM_3_TURBO:
             return 8192
         elif self == ModelType.GLM_4V:
             return 1024
->>>>>>> fedfa0a7
         elif self is ModelType.STUB:
             return 4096
         elif self is ModelType.LLAMA_2:
