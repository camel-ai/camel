--- conflicted
+++ resolved
@@ -19,12 +19,9 @@
 from .mistral_config import MISTRAL_API_PARAMS, MistralConfig
 from .ollama_config import OLLAMA_API_PARAMS, OllamaConfig
 from .openai_config import OPENAI_API_PARAMS, ChatGPTConfig, OpenSourceConfig
-<<<<<<< HEAD
 from .reka_config import REKA_API_PARAMS, RekaConfig
-=======
 from .samba_config import SAMBA_API_PARAMS, SambaConfig
 from .togetherai_config import TOGETHERAI_API_PARAMS, TogetherAIConfig
->>>>>>> dc8c0467
 from .vllm_config import VLLM_API_PARAMS, VLLMConfig
 from .zhipuai_config import ZHIPUAI_API_PARAMS, ZhipuAIConfig
 
@@ -49,13 +46,10 @@
     'VLLM_API_PARAMS',
     'MistralConfig',
     'MISTRAL_API_PARAMS',
-<<<<<<< HEAD
     'RekaConfig',
     'REKA_API_PARAMS',
-=======
     'SambaConfig',
     'SAMBA_API_PARAMS',
     'TogetherAIConfig',
     'TOGETHERAI_API_PARAMS',
->>>>>>> dc8c0467
 ]