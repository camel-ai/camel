# ========= Copyright 2023-2024 @ CAMEL-AI.org. All Rights Reserved. =========
# Licensed under the Apache License, Version 2.0 (the "License");
# you may not use this file except in compliance with the License.
# You may obtain a copy of the License at
#
#     http://www.apache.org/licenses/LICENSE-2.0
#
# Unless required by applicable law or agreed to in writing, software
# distributed under the License is distributed on an "AS IS" BASIS,
# WITHOUT WARRANTIES OR CONDITIONS OF ANY KIND, either express or implied.
# See the License for the specific language governing permissions and
# limitations under the License.
# ========= Copyright 2023-2024 @ CAMEL-AI.org. All Rights Reserved. =========
import inspect
import json
import os
import shlex
from contextlib import AsyncExitStack, asynccontextmanager
from typing import (
    TYPE_CHECKING,
    Any,
    AsyncGenerator,
    Callable,
    Dict,
    List,
    Optional,
    Set,
    Union,
    cast,
)
from urllib.parse import urlparse

if TYPE_CHECKING:
    from mcp import ClientSession, ListToolsResult, Tool

from camel.logger import get_logger
from camel.toolkits import BaseToolkit, FunctionTool

logger = get_logger(__name__)


class MCPClient(BaseToolkit):
    r"""Internal class that provides an abstraction layer to interact with
    external tools using the Model Context Protocol (MCP). It supports two
    modes of connection:

    1. stdio mode: Connects via standard input/output streams for local
       command-line interactions.

    2. SSE mode (HTTP Server-Sent Events): Connects via HTTP for persistent,
       event-based interactions.

    Attributes:
        command_or_url (str): URL for SSE mode or command executable for stdio
            mode. (default: :obj:`'None'`)
        args (List[str]): List of command-line arguments if stdio mode is used.
            (default: :obj:`'None'`)
        env (Dict[str, str]): Environment variables for the stdio mode command.
            (default: :obj:`'None'`)
        timeout (Optional[float]): Connection timeout. (default: :obj:`'None'`)
        headers (Dict[str, str]): Headers for the HTTP request.
            (default: :obj:`'None'`)
        strict (Optional[bool]): Whether to enforce strict mode for the
            function call. (default: :obj:`False`)
    """

    def __init__(
        self,
        command_or_url: str,
        args: Optional[List[str]] = None,
        env: Optional[Dict[str, str]] = None,
        timeout: Optional[float] = None,
        headers: Optional[Dict[str, str]] = None,
        strict: Optional[bool] = False,
    ):
        from mcp import Tool

        super().__init__(timeout=timeout)

        self.command_or_url = command_or_url
        self.args = args or []
        self.env = env or {}
        self.headers = headers or {}
        self.strict = strict

        self._mcp_tools: List[Tool] = []
        self._session: Optional['ClientSession'] = None
        self._exit_stack = AsyncExitStack()
        self._is_connected = False

    async def connect(self):
        r"""Explicitly connect to the MCP server.

        Returns:
            MCPClient: The client used to connect to the server.
        """
        from mcp.client.session import ClientSession
        from mcp.client.sse import sse_client
        from mcp.client.stdio import StdioServerParameters, stdio_client

        if self._is_connected:
            logger.warning("Server is already connected")
            return self

        try:
            if urlparse(self.command_or_url).scheme in ("http", "https"):
                (
                    read_stream,
                    write_stream,
                ) = await self._exit_stack.enter_async_context(
                    sse_client(
                        self.command_or_url,
                        headers=self.headers,
                    )
                )
            else:
                command = self.command_or_url
                arguments = self.args
                if not self.args:
                    argv = shlex.split(command)
                    if not argv:
                        raise ValueError("Command is empty")

                    command = argv[0]
                    arguments = argv[1:]

                if os.name == "nt" and command.lower() == "npx":
                    command = "npx.cmd"

                server_parameters = StdioServerParameters(
                    command=command, args=arguments, env=self.env
                )
                (
                    read_stream,
                    write_stream,
                ) = await self._exit_stack.enter_async_context(
                    stdio_client(server_parameters)
                )

            self._session = await self._exit_stack.enter_async_context(
                ClientSession(read_stream, write_stream)
            )
            await self._session.initialize()
            list_tools_result = await self.list_mcp_tools()
            self._mcp_tools = list_tools_result.tools
            self._is_connected = True
            return self
        except Exception as e:
            # Ensure resources are cleaned up on connection failure
            await self.disconnect()
            logger.error(f"Failed to connect to MCP server: {e}")
            raise e

    async def disconnect(self):
        r"""Explicitly disconnect from the MCP server."""
        self._is_connected = False
        await self._exit_stack.aclose()
        self._session = None

    @asynccontextmanager
    async def connection(self):
        r"""Async context manager for establishing and managing the connection
        with the MCP server. Automatically selects SSE or stdio mode based
        on the provided `command_or_url`.

        Yields:
            MCPClient: Instance with active connection ready for tool
                interaction.
        """
        try:
            await self.connect()
            yield self
        finally:
            await self.disconnect()

    async def list_mcp_tools(self) -> Union[str, "ListToolsResult"]:
        r"""Retrieves the list of available tools from the connected MCP
        server.

        Returns:
            ListToolsResult: Result containing available MCP tools.
        """
        if not self._session:
            return "MCP Client is not connected. Call `connection()` first."
        try:
            return await self._session.list_tools()
        except Exception as e:
            logger.exception("Failed to list MCP tools")
            raise e

    def generate_function_from_mcp_tool(self, mcp_tool: "Tool") -> Callable:
        r"""Dynamically generates a Python callable function corresponding to
        a given MCP tool.

        Args:
            mcp_tool (Tool): The MCP tool definition received from the MCP
                server.

        Returns:
            Callable: A dynamically created async Python function that wraps
                the MCP tool.
        """
        func_name = mcp_tool.name
        func_desc = mcp_tool.description or "No description provided."
        parameters_schema = mcp_tool.inputSchema.get("properties", {})
        required_params = mcp_tool.inputSchema.get("required", [])

        type_map = {
            "string": str,
            "integer": int,
            "number": float,
            "boolean": bool,
            "array": list,
            "object": dict,
        }
        annotations = {}  # used to type hints
        defaults: Dict[str, Any] = {}  # store default values

        func_params = []
        for param_name, param_schema in parameters_schema.items():
            param_type = param_schema.get("type", "Any")
            param_type = type_map.get(param_type, Any)

            annotations[param_name] = param_type
            if param_name not in required_params:
                defaults[param_name] = None

            func_params.append(param_name)

        async def dynamic_function(**kwargs) -> str:
            r"""Auto-generated function for MCP Tool interaction.

            Args:
                kwargs: Keyword arguments corresponding to MCP tool parameters.

            Returns:
                str: The textual result returned by the MCP tool.
            """
            from mcp.types import CallToolResult

            missing_params: Set[str] = set(required_params) - set(
                kwargs.keys()
            )
            if missing_params:
                logger.warning(
                    f"Missing required parameters: {missing_params}"
                )
                return "Missing required parameters."

            if not self._session:
                logger.error(
                    "MCP Client is not connected. Call `connection()` first."
                )
                raise RuntimeError(
                    "MCP Client is not connected. Call `connection()` first."
                )

            try:
                result: CallToolResult = await self._session.call_tool(
                    func_name, kwargs
                )
            except Exception as e:
                logger.error(f"Failed to call MCP tool '{func_name}': {e!s}")
                raise e

            if not result.content or len(result.content) == 0:
                return "No data available for this request."

            # Handle different content types
            try:
                content = result.content[0]
                if content.type == "text":
                    return content.text
                elif content.type == "image":
                    # Return image URL or data URI if available
                    if hasattr(content, "url") and content.url:
                        return f"Image available at: {content.url}"
                    return "Image content received (data URI not shown)"
                elif content.type == "embedded_resource":
                    # Return resource information if available
                    if hasattr(content, "name") and content.name:
                        return f"Embedded resource: {content.name}"
                    return "Embedded resource received"
                else:
                    msg = f"Received content of type '{content.type}'"
                    return f"{msg} which is not fully supported yet."
            except (IndexError, AttributeError) as e:
                logger.error(
                    f"Error processing content from MCP tool response: {e!s}"
                )
                raise e

        dynamic_function.__name__ = func_name
        dynamic_function.__doc__ = func_desc
        dynamic_function.__annotations__ = annotations

        sig = inspect.Signature(
            parameters=[
                inspect.Parameter(
                    name=param,
                    kind=inspect.Parameter.KEYWORD_ONLY,
                    default=defaults.get(param, inspect.Parameter.empty),
                    annotation=annotations[param],
                )
                for param in func_params
            ]
        )
        dynamic_function.__signature__ = sig  # type: ignore[attr-defined]

        return dynamic_function

    def _build_tool_schema(self, mcp_tool: "Tool") -> Dict[str, Any]:
        input_schema = mcp_tool.inputSchema
        properties = input_schema.get("properties", {})
        required = input_schema.get("required", [])

        parameters = {
            "type": "object",
            "properties": properties,
            "required": required,
            "additionalProperties": False,
        }

        # Because certain parameters in MCP may include keywords that are not
        # supported by OpenAI, it is essential to set "strict" to False.
        return {
            "type": "function",
            "function": {
                "name": mcp_tool.name,
                "description": mcp_tool.description
                or "No description provided.",
                "strict": self.strict,
                "parameters": parameters,
            },
        }

    def get_tools(self) -> List[FunctionTool]:
        r"""Returns a list of FunctionTool objects representing the
        functions in the toolkit. Each function is dynamically generated
        based on the MCP tool definitions received from the server.

        Returns:
            List[FunctionTool]: A list of FunctionTool objects
                representing the functions in the toolkit.
        """
        return [
            FunctionTool(
                self.generate_function_from_mcp_tool(mcp_tool),
                openai_tool_schema=self._build_tool_schema(mcp_tool),
            )
            for mcp_tool in self._mcp_tools
        ]

    def get_text_tools(self) -> str:
        r"""Returns a string containing the descriptions of the tools
        in the toolkit.

        Returns:
            str: A string containing the descriptions of the tools
                in the toolkit.
        """
        return "\n".join(
            f"tool_name: {tool.name}\n"
            + f"description: {tool.description or 'No description'}\n"
            + f"input Schema: {tool.inputSchema}\n"
            for tool in self._mcp_tools
        )

    async def call_tool(
        self, tool_name: str, tool_args: Dict[str, Any]
    ) -> Any:
        r"""Calls the specified tool with the provided arguments.

        Args:
            tool_name (str): Name of the tool to call.
            tool_args (Dict[str, Any]): Arguments to pass to the tool
                (default: :obj:`{}`).

        Returns:
            Any: The result of the tool call.
        """
        if self._session is None:
            raise RuntimeError("Session is not initialized.")

        return await self._session.call_tool(tool_name, tool_args)

    @property
    def session(self) -> Optional["ClientSession"]:
        return self._session


class MCPToolkit(BaseToolkit):
    r"""MCPToolkit provides a unified interface for managing multiple
    MCP server connections and their tools.

    This class handles the lifecycle of multiple MCP server connections and
    offers a centralized configuration mechanism for both local and remote
    MCP services.

    Args:
        servers (Optional[List[MCPClient]]): List of MCPClient
            instances to manage.
        config_path (Optional[str]): Path to a JSON configuration file
            defining MCP servers.
<<<<<<< HEAD
        config_dict (Optional[Dict[str, Any]]): Dictionary containing MCP
            server configurations in the same format as the config file.
=======
        strict (Optional[bool]): Whether to enforce strict mode for the
            function call. (default: :obj:`False`)
>>>>>>> 367bb3b6

    Note:
        Either `servers`, `config_path`, or `config_dict` must be provided.
        If multiple are provided, servers from all sources will be combined.

        For web servers in the config, you can specify authorization
        headers using the "headers" field to connect to protected MCP server
        endpoints.

        Example configuration:

        .. code-block:: json

            {
              "mcpServers": {
                "protected-server": {
                  "url": "https://example.com/mcp",
                  "timeout": 30,
                  "headers": {
                    "Authorization": "Bearer YOUR_TOKEN",
                    "X-API-Key": "YOUR_API_KEY"
                  }
                }
              }
            }

    Attributes:
        servers (List[MCPClient]): List of MCPClient instances being managed.
    """

    def __init__(
        self,
        servers: Optional[List[MCPClient]] = None,
        config_path: Optional[str] = None,
<<<<<<< HEAD
        config_dict: Optional[Dict[str, Any]] = None,
=======
        strict: Optional[bool] = False,
>>>>>>> 367bb3b6
    ):
        super().__init__()

        sources_provided = sum(
            1 for src in [servers, config_path, config_dict] if src is not None
        )
        if sources_provided > 1:
            logger.warning(
                "Multiple configuration sources provided "
                f"({sources_provided}). Servers from all sources "
                "will be combined."
            )

        self.servers: List[MCPClient] = servers or []

        if config_path:
            self.servers.extend(
                self._load_servers_from_config(config_path, strict)
            )

        if config_dict:
            self.servers.extend(self._load_servers_from_dict(config_dict))

        self._exit_stack = AsyncExitStack()
        self._connected = False

    def _load_servers_from_config(
        self, config_path: str, strict: Optional[bool] = False
    ) -> List[MCPClient]:
        r"""Loads MCP server configurations from a JSON file.

        Args:
            config_path (str): Path to the JSON configuration file.
            strict (bool): Whether to enforce strict mode for the
                function call. (default: :obj:`False`)

        Returns:
            List[MCPClient]: List of configured MCPClient instances.
        """
        try:
            with open(config_path, "r", encoding="utf-8") as f:
                try:
                    data = json.load(f)
                except json.JSONDecodeError as e:
                    logger.warning(
                        f"Invalid JSON in config file '{config_path}': {e!s}"
                    )
                    raise e
        except FileNotFoundError as e:
            logger.warning(f"Config file not found: '{config_path}'")
            raise e

        return self._load_servers_from_dict(data)

    def _load_servers_from_dict(
        self, config: Dict[str, Any]
    ) -> List[MCPClient]:
        r"""Loads MCP server configurations from a dictionary.

        Args:
            config (Dict[str, Any]): Dictionary containing server
                configurations.

        Returns:
            List[MCPClient]: List of configured MCPClient instances.
        """
        all_servers = []

        mcp_servers = config.get("mcpServers", {})
        if not isinstance(mcp_servers, dict):
            logger.warning("'mcpServers' is not a dictionary, skipping...")
            mcp_servers = {}

        for name, cfg in mcp_servers.items():
            if not isinstance(cfg, dict):
                logger.warning(
                    f"Configuration for server '{name}' must be a dictionary"
                )
                continue

            if "command" not in cfg and "url" not in cfg:
                logger.warning(
                    f"Missing required 'command' or 'url' field for server "
                    f"'{name}'"
                )
                continue

            # Include headers if provided in the configuration
            headers = cfg.get("headers", {})

            cmd_or_url = cast(str, cfg.get("command") or cfg.get("url"))
            server = MCPClient(
                command_or_url=cmd_or_url,
                args=cfg.get("args", []),
                env={**os.environ, **cfg.get("env", {})},
                timeout=cfg.get("timeout", None),
<<<<<<< HEAD
                headers=headers,
=======
                strict=strict,
>>>>>>> 367bb3b6
            )
            all_servers.append(server)

        return all_servers

    async def connect(self):
        r"""Explicitly connect to all MCP servers.

        Returns:
            MCPToolkit: The connected toolkit instance
        """
        if self._connected:
            logger.warning("MCPToolkit is already connected")
            return self

        self._exit_stack = AsyncExitStack()
        try:
            # Sequentially connect to each server
            for server in self.servers:
                await server.connect()
            self._connected = True
            return self
        except Exception as e:
            # Ensure resources are cleaned up on connection failure
            await self.disconnect()
            logger.error(f"Failed to connect to one or more MCP servers: {e}")
            raise e

    async def disconnect(self):
        r"""Explicitly disconnect from all MCP servers."""
        if not self._connected:
            return

        for server in self.servers:
            await server.disconnect()
        self._connected = False
        await self._exit_stack.aclose()

    @asynccontextmanager
    async def connection(self) -> AsyncGenerator["MCPToolkit", None]:
        r"""Async context manager that simultaneously establishes connections
        to all managed MCP server instances.

        Yields:
            MCPToolkit: Self with all servers connected.
        """
        try:
            await self.connect()
            yield self
        finally:
            await self.disconnect()

    def is_connected(self) -> bool:
        r"""Checks if all the managed servers are connected.

        Returns:
            bool: True if connected, False otherwise.
        """
        return self._connected

    def get_tools(self) -> List[FunctionTool]:
        r"""Aggregates all tools from the managed MCP server instances.

        Returns:
            List[FunctionTool]: Combined list of all available function tools.
        """
        all_tools = []
        for server in self.servers:
            all_tools.extend(server.get_tools())
        return all_tools

    def get_text_tools(self) -> str:
        r"""Returns a string containing the descriptions of the tools
        in the toolkit.

        Returns:
            str: A string containing the descriptions of the tools
                in the toolkit.
        """
        return "\n".join(server.get_text_tools() for server in self.servers)<|MERGE_RESOLUTION|>--- conflicted
+++ resolved
@@ -402,13 +402,10 @@
             instances to manage.
         config_path (Optional[str]): Path to a JSON configuration file
             defining MCP servers.
-<<<<<<< HEAD
         config_dict (Optional[Dict[str, Any]]): Dictionary containing MCP
             server configurations in the same format as the config file.
-=======
         strict (Optional[bool]): Whether to enforce strict mode for the
             function call. (default: :obj:`False`)
->>>>>>> 367bb3b6
 
     Note:
         Either `servers`, `config_path`, or `config_dict` must be provided.
@@ -443,11 +440,8 @@
         self,
         servers: Optional[List[MCPClient]] = None,
         config_path: Optional[str] = None,
-<<<<<<< HEAD
         config_dict: Optional[Dict[str, Any]] = None,
-=======
         strict: Optional[bool] = False,
->>>>>>> 367bb3b6
     ):
         super().__init__()
 
@@ -544,11 +538,8 @@
                 args=cfg.get("args", []),
                 env={**os.environ, **cfg.get("env", {})},
                 timeout=cfg.get("timeout", None),
-<<<<<<< HEAD
                 headers=headers,
-=======
                 strict=strict,
->>>>>>> 367bb3b6
             )
             all_servers.append(server)
 
