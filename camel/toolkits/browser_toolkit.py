# ========= Copyright 2023-2024 @ CAMEL-AI.org. All Rights Reserved. =========
# Licensed under the Apache License, Version 2.0 (the "License");
# you may not use this file except in compliance with the License.
# You may obtain a copy of the License at
#
#     http://www.apache.org/licenses/LICENSE-2.0
#
# Unless required by applicable law or agreed to in writing, software
# distributed under the License is distributed on an "AS IS" BASIS,
# WITHOUT WARRANTIES OR CONDITIONS OF ANY KIND, either express or implied.
# See the License for the specific language governing permissions and
# limitations under the License.
# ========= Copyright 2023-2024 @ CAMEL-AI.org. All Rights Reserved. =========

import datetime
import io
import json
import os
import random
import re
import shutil
import time
import urllib.parse
from copy import deepcopy
from typing import (
    TYPE_CHECKING,
    Any,
    BinaryIO,
    Dict,
    List,
    Literal,
    Optional,
    Tuple,
    TypedDict,
    Union,
    cast,
)

from PIL import Image, ImageDraw, ImageFont

if TYPE_CHECKING:
    from camel.agents import ChatAgent
from camel.logger import get_logger
from camel.messages import BaseMessage
from camel.models import BaseModelBackend, ModelFactory
from camel.toolkits.base import BaseToolkit
from camel.toolkits.function_tool import FunctionTool
from camel.toolkits.video_analysis_toolkit import VideoAnalysisToolkit
from camel.types import ModelPlatformType, ModelType
<<<<<<< HEAD
from camel.utils import dependencies_required, retry_on_error, with_timeout
=======
from camel.utils import (
    dependencies_required,
    retry_on_error,
    sanitize_filename,
)
>>>>>>> d310f90e

logger = get_logger(__name__)

TOP_NO_LABEL_ZONE = 20

MAX_PATH_LENGTH = 260

AVAILABLE_ACTIONS_PROMPT = """
1. `fill_input_id(identifier: Union[str, int], text: str)`: Fill an input
field (e.g. search box) with the given text and press Enter.
2. `click_id(identifier: Union[str, int])`: Click an element with the given ID.
3. `hover_id(identifier: Union[str, int])`: Hover over an element with the
given ID.
4. `download_file_id(identifier: Union[str, int])`: Download a file with the
given ID. It returns the path to the downloaded file. If the file is
successfully downloaded, you can stop the simulation and report the path to
the downloaded file for further processing.
5. `scroll_to_bottom()`: Scroll to the bottom of the page.
6. `scroll_to_top()`: Scroll to the top of the page.
7. `scroll_up()`: Scroll up the page. It is suitable when you want to see the
elements above the current viewport.
8. `scroll_down()`: Scroll down the page. It is suitable when you want to see
the elements below the current viewport. If the webpage does not change, It
means that the webpage has scrolled to the bottom.
9. `back()`: Navigate back to the previous page. This is useful when you want
to go back to the previous page, as current page is not useful.
10. `stop()`: Stop the action process, because the task is completed or failed
(impossible to find the answer). In this situation, you should provide your
answer in your output.
11. `get_url()`: Get the current URL of the current page.
12. `find_text_on_page(search_text: str)`: Find the next given text on the
current whole page, and scroll the page to the targeted text. It is equivalent
to pressing Ctrl + F and searching for the text, and is powerful when you want
to fast-check whether the current page contains some specific text.
13. `visit_page(url: str)`: Go to the specific url page.
14. `click_blank_area()`: Click a blank area of the page to unfocus the
current element. It is useful when you have clicked an element but it cannot
unfocus itself (e.g. Menu bar) to automatically render the updated webpage.
15. `ask_question_about_video(question: str)`: Ask a question about the
current webpage which contains video, e.g. youtube websites.
"""

ACTION_WITH_FEEDBACK_LIST = [
    'ask_question_about_video',
    'download_file_id',
    'find_text_on_page',
]


# Code from magentic-one
class DOMRectangle(TypedDict):
    x: Union[int, float]
    y: Union[int, float]
    width: Union[int, float]
    height: Union[int, float]
    top: Union[int, float]
    right: Union[int, float]
    bottom: Union[int, float]
    left: Union[int, float]


class VisualViewport(TypedDict):
    height: Union[int, float]
    width: Union[int, float]
    offsetLeft: Union[int, float]
    offsetTop: Union[int, float]
    pageLeft: Union[int, float]
    pageTop: Union[int, float]
    scale: Union[int, float]
    clientWidth: Union[int, float]
    clientHeight: Union[int, float]
    scrollWidth: Union[int, float]
    scrollHeight: Union[int, float]


class InteractiveRegion(TypedDict):
    tag_name: str
    role: str
    aria_name: str
    v_scrollable: bool
    rects: List[DOMRectangle]


def _get_str(d: Any, k: str) -> str:
    r"""Safely retrieve a string value from a dictionary."""
    if k not in d:
        raise KeyError(f"Missing required key: '{k}'")
    val = d[k]
    if isinstance(val, str):
        return val
    raise TypeError(
        f"Expected a string for key '{k}', but got {type(val).__name__}"
    )


def _get_number(d: Any, k: str) -> Union[int, float]:
    r"""Safely retrieve a number (int or float) from a dictionary"""
    val = d[k]
    if isinstance(val, (int, float)):
        return val
    raise TypeError(
        f"Expected a number (int/float) for key "
        f"'{k}', but got {type(val).__name__}"
    )


def _get_bool(d: Any, k: str) -> bool:
    r"""Safely retrieve a boolean value from a dictionary."""
    val = d[k]
    if isinstance(val, bool):
        return val
    raise TypeError(
        f"Expected a boolean for key '{k}', but got {type(val).__name__}"
    )


def _parse_json_output(text: str) -> Dict[str, Any]:
    r"""Extract JSON output from a string."""

    markdown_pattern = r'```(?:json)?\s*(.*?)\s*```'
    markdown_match = re.search(markdown_pattern, text, re.DOTALL)
    if markdown_match:
        text = markdown_match.group(1).strip()

    triple_quotes_pattern = r'"""(?:json)?\s*(.*?)\s*"""'
    triple_quotes_match = re.search(triple_quotes_pattern, text, re.DOTALL)
    if triple_quotes_match:
        text = triple_quotes_match.group(1).strip()

    try:
        return json.loads(text)
    except json.JSONDecodeError:
        try:
            fixed_text = re.sub(
                r'`([^`]*?)`(?=\s*[:,\[\]{}]|$)', r'"\1"', text
            )
            return json.loads(fixed_text)
        except json.JSONDecodeError:
            result = {}
            try:
                bool_pattern = r'"(\w+)"\s*:\s*(true|false)'
                for match in re.finditer(bool_pattern, text, re.IGNORECASE):
                    key, value = match.groups()
                    result[key] = value.lower() == "true"

                str_pattern = r'"(\w+)"\s*:\s*"([^"]*)"'
                for match in re.finditer(str_pattern, text):
                    key, value = match.groups()
                    result[key] = value

                num_pattern = r'"(\w+)"\s*:\s*(-?\d+(?:\.\d+)?)'
                for match in re.finditer(num_pattern, text):
                    key, value = match.groups()
                    try:
                        result[key] = int(value)
                    except ValueError:
                        result[key] = float(value)

                empty_str_pattern = r'"(\w+)"\s*:\s*""'
                for match in re.finditer(empty_str_pattern, text):
                    key = match.group(1)
                    result[key] = ""

                if result:
                    return result

                logger.warning(f"Failed to parse JSON output: {text}")
                return {}
            except Exception as e:
                logger.warning(f"Error while extracting fields from JSON: {e}")
                return {}


def _reload_image(image: Image.Image) -> Image.Image:
    buffer = io.BytesIO()
    image.save(buffer, format="PNG")
    buffer.seek(0)
    return Image.open(buffer)


def dom_rectangle_from_dict(rect: Dict[str, Any]) -> DOMRectangle:
    r"""Create a DOMRectangle object from a dictionary."""
    return DOMRectangle(
        x=_get_number(rect, "x"),
        y=_get_number(rect, "y"),
        width=_get_number(rect, "width"),
        height=_get_number(rect, "height"),
        top=_get_number(rect, "top"),
        right=_get_number(rect, "right"),
        bottom=_get_number(rect, "bottom"),
        left=_get_number(rect, "left"),
    )


def interactive_region_from_dict(region: Dict[str, Any]) -> InteractiveRegion:
    r"""Create an :class:`InteractiveRegion` object from a dictionary."""
    typed_rects: List[DOMRectangle] = []
    for rect in region["rects"]:
        typed_rects.append(dom_rectangle_from_dict(rect))

    return InteractiveRegion(
        tag_name=_get_str(region, "tag_name"),
        role=_get_str(region, "role"),
        aria_name=_get_str(region, "aria-name"),
        v_scrollable=_get_bool(region, "v-scrollable"),
        rects=typed_rects,
    )


def visual_viewport_from_dict(viewport: Dict[str, Any]) -> VisualViewport:
    r"""Create a :class:`VisualViewport` object from a dictionary."""
    return VisualViewport(
        height=_get_number(viewport, "height"),
        width=_get_number(viewport, "width"),
        offsetLeft=_get_number(viewport, "offsetLeft"),
        offsetTop=_get_number(viewport, "offsetTop"),
        pageLeft=_get_number(viewport, "pageLeft"),
        pageTop=_get_number(viewport, "pageTop"),
        scale=_get_number(viewport, "scale"),
        clientWidth=_get_number(viewport, "clientWidth"),
        clientHeight=_get_number(viewport, "clientHeight"),
        scrollWidth=_get_number(viewport, "scrollWidth"),
        scrollHeight=_get_number(viewport, "scrollHeight"),
    )


def add_set_of_mark(
    screenshot: Union[bytes, Image.Image, io.BufferedIOBase],
    ROIs: Dict[str, InteractiveRegion],
) -> Tuple[Image.Image, List[str], List[str], List[str]]:
    if isinstance(screenshot, Image.Image):
        return _add_set_of_mark(screenshot, ROIs)

    if isinstance(screenshot, bytes):
        screenshot = io.BytesIO(screenshot)

    image = Image.open(cast(BinaryIO, screenshot))
    comp, visible_rects, rects_above, rects_below = _add_set_of_mark(
        image, ROIs
    )
    image.close()
    return comp, visible_rects, rects_above, rects_below


def _add_set_of_mark(
    screenshot: Image.Image, ROIs: Dict[str, InteractiveRegion]
) -> Tuple[Image.Image, List[str], List[str], List[str]]:
    r"""Add a set of marks to the screenshot.

    Args:
        screenshot (Image.Image): The screenshot to add marks to.
        ROIs (Dict[str, InteractiveRegion]): The regions to add marks to.

    Returns:
        Tuple[Image.Image, List[str], List[str], List[str]]: A tuple
            containing the screenshot with marked ROIs, ROIs fully within the
            images, ROIs located above the visible area, and ROIs located below
            the visible area.
    """
    visible_rects: List[str] = list()
    rects_above: List[str] = list()  # Scroll up to see
    rects_below: List[str] = list()  # Scroll down to see

    fnt = ImageFont.load_default(14)
    base = screenshot.convert("L").convert("RGBA")
    overlay = Image.new("RGBA", base.size)

    draw = ImageDraw.Draw(overlay)
    for r in ROIs:
        for rect in ROIs[r]["rects"]:
            # Empty rectangles
            if not rect or rect["width"] == 0 or rect["height"] == 0:
                continue

            # TODO: add scroll left and right?
            horizontal_center = (rect["right"] + rect["left"]) / 2.0
            vertical_center = (rect["top"] + rect["bottom"]) / 2.0
            is_within_horizon = 0 <= horizontal_center < base.size[0]
            is_above_viewport = vertical_center < 0
            is_below_viewport = vertical_center >= base.size[1]

            if is_within_horizon:
                if is_above_viewport:
                    rects_above.append(r)
                elif is_below_viewport:
                    rects_below.append(r)
                else:  # Fully visible
                    visible_rects.append(r)
                    _draw_roi(draw, int(r), fnt, rect)

    comp = Image.alpha_composite(base, overlay)
    overlay.close()
    return comp, visible_rects, rects_above, rects_below


def _draw_roi(
    draw: ImageDraw.ImageDraw,
    idx: int,
    font: ImageFont.FreeTypeFont | ImageFont.ImageFont,
    rect: DOMRectangle,
) -> None:
    r"""Draw a ROI on the image.

    Args:
        draw (ImageDraw.ImageDraw): The draw object.
        idx (int): The index of the ROI.
        font (ImageFont.FreeTypeFont | ImageFont.ImageFont): The font.
        rect (DOMRectangle): The DOM rectangle.
    """
    color = _get_random_color(idx)
    text_color = _get_text_color(color)

    roi = ((rect["left"], rect["top"]), (rect["right"], rect["bottom"]))

    label_location = (rect["right"], rect["top"])
    label_anchor = "rb"

    if label_location[1] <= TOP_NO_LABEL_ZONE:
        label_location = (rect["right"], rect["bottom"])
        label_anchor = "rt"

    draw.rectangle(
        roi, outline=color, fill=(color[0], color[1], color[2], 48), width=2
    )

    bbox = draw.textbbox(
        label_location,
        str(idx),
        font=font,
        anchor=label_anchor,
        align="center",
    )
    bbox = (bbox[0] - 3, bbox[1] - 3, bbox[2] + 3, bbox[3] + 3)
    draw.rectangle(bbox, fill=color)

    draw.text(
        label_location,
        str(idx),
        fill=text_color,
        font=font,
        anchor=label_anchor,
        align="center",
    )


def _get_text_color(
    bg_color: Tuple[int, int, int, int],
) -> Tuple[int, int, int, int]:
    r"""Determine the ideal text color (black or white) for contrast.

    Args:
        bg_color: The background color (R, G, B, A).

    Returns:
        A tuple representing black or white color for text.
    """
    luminance = bg_color[0] * 0.3 + bg_color[1] * 0.59 + bg_color[2] * 0.11
    return (0, 0, 0, 255) if luminance > 120 else (255, 255, 255, 255)


def _get_random_color(identifier: int) -> Tuple[int, int, int, int]:
    r"""Generate a consistent random RGBA color based on the identifier.

    Args:
        identifier: The ID used as a seed to ensure color consistency.

    Returns:
        A tuple representing (R, G, B, A) values.
    """
    rnd = random.Random(int(identifier))
    r = rnd.randint(0, 255)
    g = rnd.randint(125, 255)
    b = rnd.randint(0, 50)
    color = [r, g, b]
    # TODO: check why shuffle is needed?
    rnd.shuffle(color)
    color.append(255)
    return cast(Tuple[int, int, int, int], tuple(color))


class BaseBrowser:
    def __init__(
        self,
        headless=True,
        cache_dir: Optional[str] = None,
        channel: Literal["chrome", "msedge", "chromium"] = "chromium",
        cookie_json_path: Optional[str] = None,
    ):
        r"""Initialize the WebBrowser instance.

        Args:
            headless (bool): Whether to run the browser in headless mode.
            cache_dir (Union[str, None]): The directory to store cache files.
            channel (Literal["chrome", "msedge", "chromium"]): The browser
                channel to use. Must be one of "chrome", "msedge", or
                "chromium".
            cookie_json_path (Optional[str]): Path to a JSON file containing
                authentication cookies and browser storage state. If provided
                and the file exists, the browser will load this state to maintain
                authenticated sessions without requiring manual login.

        Returns:
            None
        """
        from playwright.sync_api import (
            sync_playwright,
        )

        self.history: list = []
        self.headless = headless
        self.channel = channel
        self._ensure_browser_installed()
        self.playwright = sync_playwright().start()
<<<<<<< HEAD
        self.page_history: list = []
=======
        self.page_history: list = []  # stores the history of visited pages
        self.cookie_json_path = cookie_json_path
>>>>>>> d310f90e

        # Set the cache directory
        self.cache_dir = "tmp/" if cache_dir is None else cache_dir
        os.makedirs(self.cache_dir, exist_ok=True)

        # Load the page script
        abs_dir_path = os.path.dirname(os.path.abspath(__file__))
        page_script_path = os.path.join(abs_dir_path, "page_script.js")

        try:
            with open(page_script_path, "r", encoding='utf-8') as f:
                self.page_script = f.read()
            f.close()
        except FileNotFoundError:
            raise FileNotFoundError(
                f"Page script file not found at path: {page_script_path}"
            )

    def init(self) -> None:
        r"""Initialize the browser."""
        # Launch the browser, if headless is False, the browser will display
        self.browser = self.playwright.chromium.launch(
            headless=self.headless, channel=self.channel
        )

        # Check if cookie file exists before using it to maintain
        # authenticated sessions. This prevents errors when the cookie file
        # doesn't exist
        if self.cookie_json_path and os.path.exists(self.cookie_json_path):
            self.context = self.browser.new_context(
                accept_downloads=True, storage_state=self.cookie_json_path
            )
        else:
            self.context = self.browser.new_context(
                accept_downloads=True,
            )
        # Create a new page
        self.page = self.context.new_page()

    def clean_cache(self) -> None:
        r"""Delete the cache directory and its contents."""
        if os.path.exists(self.cache_dir):
            shutil.rmtree(self.cache_dir)

    def _wait_for_load(self, timeout: int = 20) -> None:
        r"""Wait for a certain amount of time for the page to load."""
        timeout_ms = timeout * 1000

        self.page.wait_for_load_state("load", timeout=timeout_ms)

        # TODO: check if this is needed
        time.sleep(2)

    def click_blank_area(self) -> None:
        r"""Click a blank area of the page to unfocus the current element."""
        self.page.mouse.click(0, 0)
        self._wait_for_load()

    @retry_on_error()
    @with_timeout(timeout=5)
    def visit_page(self, url: str) -> None:
        r"""Visit a page with the given URL."""

        self.page.goto(url)
        self._wait_for_load()
        self.page_url = url

    def ask_question_about_video(self, question: str) -> str:
        r"""Ask a question about the video on the current page,
        such as YouTube video.

        Args:
            question (str): The question to ask.

        Returns:
            str: The answer to the question.
        """
        video_analyzer = VideoAnalysisToolkit()
        result = video_analyzer.ask_question_about_video(
            self.page_url, question
        )
        return result

    @retry_on_error()
    def get_screenshot(
        self, save_image: bool = False
    ) -> Tuple[Image.Image, Union[str, None]]:
        r"""Get a screenshot of the current page.

        Args:
            save_image (bool): Whether to save the image to the cache
                directory.

        Returns:
            Tuple[Image.Image, str]: A tuple containing the screenshot
            image and the path to the image file if saved, otherwise
            :obj:`None`.
        """

        image_data = self.page.screenshot(timeout=60000)
        image = Image.open(io.BytesIO(image_data))

        file_path = None
        if save_image:
            # Get url name to form a file name
            # Use urlparser for a safer extraction the url name
            parsed_url = urllib.parse.urlparse(self.page_url)
            # Max length is set to 241 as there are 10 characters for the
            # timestamp and 4 characters for the file extension:
            url_name = sanitize_filename(str(parsed_url.path), max_length=241)
            timestamp = datetime.datetime.now().strftime("%m%d%H%M%S")
            fixed_part = f"_{timestamp}.png"
            # Get the absolute path of the cache directory (ensure it ends with a separator)
            base_path = os.path.join(os.path.abspath(self.cache_dir), "")
            file_path = os.path.join(self.cache_dir, f"{url_name}{fixed_part}")

            # If the generated file path exceeds the limit, truncate url_name accordingly
            if len(file_path) > MAX_PATH_LENGTH:
                allowed_name_length = (
                    MAX_PATH_LENGTH - len(base_path) - len(fixed_part)
                )
                url_name = url_name[:allowed_name_length]
                file_path = os.path.join(
                    self.cache_dir, f"{url_name}{fixed_part}"
                )

            with open(file_path, "wb") as f:
                image.save(f, "PNG")
            f.close()

        return image, file_path

    def capture_full_page_screenshots(
        self, scroll_ratio: float = 0.8
    ) -> List[str]:
        r"""Capture full page screenshots by scrolling the page with a buffer
        zone.

        Args:
            scroll_ratio (float): The ratio of viewport height to scroll each
                step. (default: :obj:`0.8`)

        Returns:
            List[str]: A list of paths to the screenshot files.
        """
        screenshots = []
        scroll_height = self.page.evaluate("document.body.scrollHeight")
        assert self.page.viewport_size is not None
        viewport_height = self.page.viewport_size["height"]
        current_scroll = 0
        screenshot_index = 1

        max_height = scroll_height - viewport_height
        scroll_step = int(viewport_height * scroll_ratio)

        last_height = 0

        while True:
            logger.debug(
                f"Current scroll: {current_scroll}, max_height: "
                f"{max_height}, step: {scroll_step}"
            )

            _, file_path = self.get_screenshot(save_image=True)
            screenshots.append(file_path)

            self.page.evaluate(f"window.scrollBy(0, {scroll_step})")
            # Allow time for content to load
            time.sleep(0.5)

            current_scroll = self.page.evaluate("window.scrollY")
            # Break if there is no significant scroll
            if abs(current_scroll - last_height) < viewport_height * 0.1:
                break

            last_height = current_scroll
            screenshot_index += 1

        return screenshots

    def get_visual_viewport(self) -> VisualViewport:
        r"""Get the visual viewport of the current page.

        Returns:
            VisualViewport: The visual viewport of the current page.
        """
        try:
            self.page.evaluate(self.page_script)
        except Exception as e:
            logger.warning(f"Error evaluating page script: {e}")

        return visual_viewport_from_dict(
            self.page.evaluate("MultimodalWebSurfer.getVisualViewport();")
        )

    def get_interactive_elements(self) -> Dict[str, InteractiveRegion]:
        r"""Get the interactive elements of the current page.

        Returns:
            Dict[str, InteractiveRegion]: A dictionary of interactive elements.
        """
        try:
            self.page.evaluate(self.page_script)
        except Exception as e:
            logger.warning(f"Error evaluating page script: {e}")

        result = cast(
            Dict[str, Dict[str, Any]],
            self.page.evaluate("MultimodalWebSurfer.getInteractiveRects();"),
        )

        typed_results: Dict[str, InteractiveRegion] = {}
        for k in result:
            typed_results[k] = interactive_region_from_dict(result[k])

        return typed_results  # type: ignore[return-value]

    def get_som_screenshot(
        self,
        save_image: bool = False,
    ) -> Tuple[Image.Image, Union[str, None]]:
        r"""Get a screenshot of the current viewport with interactive elements
        marked.

        Args:
            save_image (bool): Whether to save the image to the cache
                directory.

        Returns:
            Tuple[Image.Image, Union[str, None]]: A tuple containing the screenshot image
                and an optional path to the image file if saved, otherwise
                :obj:`None`.
        """

        self._wait_for_load()
        screenshot, _ = self.get_screenshot(save_image=False)
        rects = self.get_interactive_elements()

        file_path: str | None = None
        comp, _, _, _ = add_set_of_mark(
            screenshot,
            rects,  # type: ignore[arg-type]
        )
        if save_image:
            parsed_url = urllib.parse.urlparse(self.page_url)
            # Max length is set to 241 as there are 10 characters for the
            # timestamp and 4 characters for the file extension:
            url_name = sanitize_filename(str(parsed_url.path), max_length=241)
            timestamp = datetime.datetime.now().strftime("%m%d%H%M%S")
            fixed_part = f"_{timestamp}.png"
            # Get the absolute path of the cache directory, ensuring it ends with a separator
            base_path = os.path.join(os.path.abspath(self.cache_dir), "")
            file_path = os.path.join(self.cache_dir, f"{url_name}{fixed_part}")

            # If the generated file path exceeds the limit, truncate url_name accordingly
            if len(file_path) > MAX_PATH_LENGTH:
                allowed_name_length = (
                    MAX_PATH_LENGTH - len(base_path) - len(fixed_part)
                )
                url_name = url_name[:allowed_name_length]
                file_path = os.path.join(
                    self.cache_dir, f"{url_name}{fixed_part}"
                )
            with open(file_path, "wb") as f:
                comp.save(f, "PNG")
            f.close()

        return comp, file_path

    def scroll_up(self) -> None:
        r"""Scroll up the page."""
        self.page.keyboard.press("PageUp")

    def scroll_down(self) -> None:
        r"""Scroll down the page."""
        self.page.keyboard.press("PageDown")

    def get_url(self) -> str:
        r"""Get the URL of the current page."""
        return self.page.url

    def click_id(self, identifier: Union[str, int]) -> None:
        r"""Click an element with the given identifier."""
        if isinstance(identifier, int):
            identifier = str(identifier)
        target = self.page.locator(f"[__elementId='{identifier}']")

        try:
            target.wait_for(timeout=5000)
        except (TimeoutError, Exception) as e:
            logger.debug(f"Error during click operation: {e}")
            raise ValueError("No such element.") from None

        target.scroll_into_view_if_needed()

        new_page = None
        try:
            with self.page.expect_event("popup", timeout=1000) as page_info:
                box = cast(Dict[str, Union[int, float]], target.bounding_box())
                self.page.mouse.click(
                    box["x"] + box["width"] / 2, box["y"] + box["height"] / 2
                )
                new_page = page_info.value

                # If a new page is opened, switch to it
                if new_page:
                    self.page_history.append(deepcopy(self.page.url))
                    self.page = new_page

        except (TimeoutError, Exception) as e:
            logger.debug(f"Error during click operation: {e}")
            pass

        self._wait_for_load()

    def extract_url_content(self) -> str:
        r"""Extract the content of the current page."""
        content = self.page.content()
        return content

    def download_file_id(self, identifier: Union[str, int]) -> str:
        r"""Download a file with the given selector.

        Args:
            identifier (str): The identifier of the file to download.
            file_path (str): The path to save the downloaded file.

        Returns:
            str: The result of the action.
        """

        if isinstance(identifier, int):
            identifier = str(identifier)
        try:
            target = self.page.locator(f"[__elementId='{identifier}']")
        except (TimeoutError, Exception) as e:
            logger.debug(f"Error during download operation: {e}")
            logger.warning(
                f"Element with identifier '{identifier}' not found."
            )
            return f"Element with identifier '{identifier}' not found."

        target.scroll_into_view_if_needed()

        file_path = os.path.join(self.cache_dir)
        self._wait_for_load()

        try:
            with self.page.expect_download() as download_info:
                target.click()
                download = download_info.value
                file_name = download.suggested_filename

                file_path = os.path.join(file_path, file_name)
                download.save_as(file_path)

            return f"Downloaded file to path '{file_path}'."

        except (TimeoutError, Exception) as e:
            logger.debug(f"Error during download operation: {e}")
            return f"Failed to download file with identifier '{identifier}'."

    def fill_input_id(self, identifier: Union[str, int], text: str) -> str:
        r"""Fill an input field with the given text, and then press Enter.

        Args:
            identifier (str): The identifier of the input field.
            text (str): The text to fill.

        Returns:
            str: The result of the action.
        """
        if isinstance(identifier, int):
            identifier = str(identifier)

        try:
            target = self.page.locator(f"[__elementId='{identifier}']")
        except (TimeoutError, Exception) as e:
            logger.debug(f"Error during fill operation: {e}")
            logger.warning(
                f"Element with identifier '{identifier}' not found."
            )
            return f"Element with identifier '{identifier}' not found."

        target.scroll_into_view_if_needed()
        target.focus()
        try:
            target.fill(text)
        except (TimeoutError, Exception) as e:
            logger.debug(f"Error during fill operation: {e}")
            target.press_sequentially(text)

        target.press("Enter")
        self._wait_for_load()
        return (
            f"Filled input field '{identifier}' with text '{text}' "
            f"and pressed Enter."
        )

    def scroll_to_bottom(self) -> str:
        self.page.evaluate("window.scrollTo(0, document.body.scrollHeight);")
        self._wait_for_load()
        return "Scrolled to the bottom of the page."

    def scroll_to_top(self) -> str:
        self.page.evaluate("window.scrollTo(0, 0);")
        self._wait_for_load()
        return "Scrolled to the top of the page."

    def hover_id(self, identifier: Union[str, int]) -> str:
        r"""Hover over an element with the given identifier.

        Args:
            identifier (str): The identifier of the element to hover over.

        Returns:
            str: The result of the action.
        """
        if isinstance(identifier, int):
            identifier = str(identifier)
        try:
            target = self.page.locator(f"[__elementId='{identifier}']")
        except (TimeoutError, Exception) as e:
            logger.debug(f"Error during hover operation: {e}")
            logger.warning(
                f"Element with identifier '{identifier}' not found."
            )
            return f"Element with identifier '{identifier}' not found."

        target.scroll_into_view_if_needed()
        target.hover()
        self._wait_for_load()
        return f"Hovered over element with identifier '{identifier}'."

    def find_text_on_page(self, search_text: str) -> str:
        r"""Find the next given text on the page, and scroll the page to the
        targeted text. It is equivalent to pressing Ctrl + F and searching for
        the text.
        """
        # ruff: noqa: E501
        script = f"""
        (function() {{
            let text = "{search_text}";
            let found = window.find(text);
            if (!found) {{
                let elements = document.querySelectorAll("*:not(script):not(style)"); 
                for (let el of elements) {{
                    if (el.innerText && el.innerText.includes(text)) {{
                        el.scrollIntoView({{behavior: "smooth", block: "center"}});
                        el.style.backgroundColor = "yellow";
                        el.style.border = '2px solid red';
                        return true;
                    }}
                }}
                return false;
            }}
            return true;
        }})();
        """
        found = self.page.evaluate(script)
        self._wait_for_load()
        if found:
            return f"Found text '{search_text}' on the page."
        else:
            return f"Text '{search_text}' not found on the page."

    def back(self):
        r"""Navigate back to the previous page."""

        page_url_before = self.page.url
        self.page.go_back()

        page_url_after = self.page.url

        if page_url_after == "about:blank":
            self.visit_page(page_url_before)

        if page_url_before == page_url_after:
            # If the page is not changed, try to use the history
            if len(self.page_history) > 0:
                self.visit_page(self.page_history.pop())

        time.sleep(1)
        self._wait_for_load()

    def close(self):
        self.browser.close()

    # ruff: noqa: E501
    def show_interactive_elements(self):
        r"""Show simple interactive elements on the current page."""
        self.page.evaluate(self.page_script)
        self.page.evaluate("""
        () => {
            document.querySelectorAll('a, button, input, select, textarea, [tabindex]:not([tabindex="-1"]), [contenteditable="true"]').forEach(el => {
                el.style.border = '2px solid red';
            });
            }
        """)

    @retry_on_error()
    def get_webpage_content(self) -> str:
        from html2text import html2text

        self._wait_for_load()
        html_content = self.page.content()

        markdown_content = html2text(html_content)
        return markdown_content

    def _ensure_browser_installed(self) -> None:
        r"""Ensure the browser is installed."""
        import platform
        import subprocess
        import sys

        try:
            from playwright.sync_api import sync_playwright

            with sync_playwright() as p:
                browser = p.chromium.launch(channel=self.channel)
                browser.close()
        except Exception:
            logger.info("Installing Chromium browser...")
            try:
                subprocess.run(
                    [
                        sys.executable,
                        "-m",
                        "playwright",
                        "install",
                        self.channel,
                    ],
                    check=True,
                    capture_output=True,
                )
                if platform.system().lower() == "linux":
                    subprocess.run(
                        [
                            sys.executable,
                            "-m",
                            "playwright",
                            "install-deps",
                            self.channel,
                        ],
                        check=True,
                        capture_output=True,
                    )
                logger.info("Chromium browser installation completed")
            except subprocess.CalledProcessError as e:
                raise RuntimeError(f"Failed to install browser: {e.stderr}")


class BrowserToolkit(BaseToolkit):
    r"""A class for browsing the web and interacting with web pages.

    This class provides methods for browsing the web and interacting with web
    pages.
    """

    def __init__(
        self,
        headless: bool = False,
        cache_dir: Optional[str] = None,
        channel: Literal["chrome", "msedge", "chromium"] = "chromium",
        history_window: int = 5,
        web_agent_model: Optional[BaseModelBackend] = None,
        planning_agent_model: Optional[BaseModelBackend] = None,
        output_language: str = "en",
        cookie_json_path: Optional[str] = None,
    ):
        r"""Initialize the BrowserToolkit instance.

        Args:
            headless (bool): Whether to run the browser in headless mode.
            cache_dir (Union[str, None]): The directory to store cache files.
            channel (Literal["chrome", "msedge", "chromium"]): The browser
                channel to use. Must be one of "chrome", "msedge", or
                "chromium".
            history_window (int): The window size for storing the history of
                actions.
            web_agent_model (Optional[BaseModelBackend]): The model backend
                for the web agent.
            planning_agent_model (Optional[BaseModelBackend]): The model
                backend for the planning agent.
            output_language (str): The language to use for output.
                (default: :obj:`"en`")
            cookie_json_path (Optional[str]): Path to a JSON file containing
                authentication cookies and browser storage state. If provided
                and the file exists, the browser will load this state to maintain
                authenticated sessions without requiring manual login.
                (default: :obj:`None`)
        """

        self.browser = BaseBrowser(
            headless=headless,
            cache_dir=cache_dir,
            channel=channel,
            cookie_json_path=cookie_json_path,
        )

        self.history_window = history_window
        self.web_agent_model = web_agent_model
        self.planning_agent_model = planning_agent_model
        self.output_language = output_language

        self.history: list = []
        self.web_agent, self.planning_agent = self._initialize_agent()

    def _reset(self):
        self.web_agent.reset()
        self.planning_agent.reset()
        self.history = []
        os.makedirs(self.browser.cache_dir, exist_ok=True)

    def _initialize_agent(self) -> Tuple["ChatAgent", "ChatAgent"]:
        r"""Initialize the agent."""
        from camel.agents import ChatAgent

        if self.web_agent_model is None:
            web_agent_model = ModelFactory.create(
                model_platform=ModelPlatformType.OPENAI,
                model_type=ModelType.GPT_4_1,
                model_config_dict={"temperature": 0, "top_p": 1},
            )
        else:
            web_agent_model = self.web_agent_model

        if self.planning_agent_model is None:
            planning_model = ModelFactory.create(
                model_platform=ModelPlatformType.OPENAI,
                model_type=ModelType.O3_MINI,
            )
        else:
            planning_model = self.planning_agent_model

        system_prompt = """
You are a helpful web agent that can assist users in browsing the web.
Given a high-level task, you can leverage predefined browser tools to help
users achieve their goals.
        """

        web_agent = ChatAgent(
            system_message=system_prompt,
            model=web_agent_model,
            output_language=self.output_language,
        )

        planning_system_prompt = """
You are a helpful planning agent that can assist users in planning complex
tasks which need multi-step browser interaction.
        """

        planning_agent = ChatAgent(
            system_message=planning_system_prompt,
            model=planning_model,
            output_language=self.output_language,
        )

        return web_agent, planning_agent

    def _observe(
        self, task_prompt: str, detailed_plan: Optional[str] = None
    ) -> Tuple[str, str, str]:
        r"""Let agent observe the current environment, and get the next action."""

        detailed_plan_prompt = ""

        if detailed_plan is not None:
            detailed_plan_prompt = f"""
Here is a plan about how to solve the task step-by-step which you must follow:
<detailed_plan>{detailed_plan}<detailed_plan>
        """

        observe_prompt = f"""
Please act as a web agent to help me complete the following high-level task:
<task>{task_prompt}</task>
Now, I have made screenshot (only the current viewport, not the full webpage)
based on the current browser state, and marked interactive elements in the
webpage.
Please carefully examine the requirements of the task, and current state of
the browser, and provide the next appropriate action to take.

{detailed_plan_prompt}

Here are the current available browser functions you can use:
{AVAILABLE_ACTIONS_PROMPT}

Here are the latest {self.history_window} trajectory (at most) you have taken:
<history>
{self.history[-self.history_window :]}
</history>

Your output should be in json format, including the following fields:
- `observation`: The detailed image description about the current viewport. Do
not over-confident about the correctness of the history actions. You should
always check the current viewport to make sure the correctness of the next
action.
- `reasoning`: The reasoning about the next action you want to take, and the
possible obstacles you may encounter, and how to solve them. Do not forget to
check the history actions to avoid the same mistakes.
- `action_code`: The action code you want to take. It is only one step action
code, without any other texts (such as annotation)

Here is two example of the output:
```json
{{
    "observation": [IMAGE_DESCRIPTION],
    "reasoning": [YOUR_REASONING],
    "action_code": "fill_input_id([ID], [TEXT])"
}}

{{
    "observation":  "The current page is a CAPTCHA verification page on Amazon. It asks the user to ..",
    "reasoning": "To proceed with the task of searching for products, I need to complete..",
    "action_code": "fill_input_id(3, 'AUXPMR')"
}}

Here are some tips for you:
- Never forget the overall question: **{task_prompt}**
- Maybe after a certain operation (e.g. click_id), the page content has not
changed. You can check whether the action step is successful by looking at the
`success` of the action step in the history. If successful, it means that the
page content is indeed the same after the click. You need to try other methods.
- If using one way to solve the problem is not successful, try other ways.
Make sure your provided ID is correct!
- Some cases are very complex and need to be achieve by an iterative process.
You can use the `back()` function to go back to the previous page to try other
methods.
- There are many links on the page, which may be useful for solving the
problem. You can use the `click_id()` function to click on the link to see if
it is useful.
- Always keep in mind that your action must be based on the ID shown in the
current image or viewport, not the ID shown in the history.
- Do not use `stop()` lightly. Always remind yourself that the image only
shows a part of the full page. If you cannot find the answer, try to use
functions like `scroll_up()` and `scroll_down()` to check the full content of
the webpage before doing anything else, because the answer or next key step
may be hidden in the content below.
- If the webpage needs human verification, you must avoid processing it.
Please use `back()` to go back to the previous page, and try other ways.
- If you have tried everything and still cannot resolve the issue, please stop
the simulation, and report issues you have encountered.
- Check the history actions carefully, detect whether you have repeatedly made
the same actions or not.
- When dealing with wikipedia revision history related tasks, you need to
think about the solution flexibly. First, adjust the browsing history
displayed on a single page to the maximum, and then make use of the
find_text_on_page function. This is extremely useful which can quickly locate
the text you want to find and skip massive amount of useless information.
- Flexibly use interactive elements like slide down selection bar to filter
out the information you need. Sometimes they are extremely useful.
```
        """

        # get current state
        som_screenshot, _ = self.browser.get_som_screenshot(save_image=True)
        img = _reload_image(som_screenshot)
        message = BaseMessage.make_user_message(
            role_name='user', content=observe_prompt, image_list=[img]
        )
        # Reset the history message of web_agent.
        self.web_agent.reset()
        resp = self.web_agent.step(message)

        resp_content = resp.msgs[0].content

        resp_dict = _parse_json_output(resp_content)
        observation_result: str = resp_dict.get("observation", "")
        reasoning_result: str = resp_dict.get("reasoning", "")
        action_code: str = resp_dict.get("action_code", "")

        if action_code and "(" in action_code and ")" not in action_code:
            action_match = re.search(
                r'"action_code"\s*:\s*[`"]([^`"]*\([^)]*\))[`"]', resp_content
            )
            if action_match:
                action_code = action_match.group(1)
            else:
                logger.warning(
                    f"Incomplete action_code detected: {action_code}"
                )
                if action_code.startswith("fill_input_id("):
                    parts = action_code.split(",", 1)
                    if len(parts) > 1:
                        id_part = (
                            parts[0].replace("fill_input_id(", "").strip()
                        )
                        action_code = f"fill_input_id({id_part}, 'Please fill the text here.')"

        action_code = action_code.replace("`", "").strip()

        return observation_result, reasoning_result, action_code

    def _act(self, action_code: str) -> Tuple[bool, str]:
        r"""Let agent act based on the given action code.
        Args:
            action_code (str): The action code to act.

        Returns:
            Tuple[bool, str]: A tuple containing a boolean indicating whether
                the action was successful, and the information to be returned.
        """

        def _check_if_with_feedback(action_code: str) -> bool:
            r"""Check if the action code needs feedback."""

            for action_with_feedback in ACTION_WITH_FEEDBACK_LIST:
                if action_with_feedback in action_code:
                    return True

            return False

        def _fix_action_code(action_code: str) -> str:
            r"""Fix potential missing quotes in action code"""

            match = re.match(r'(\w+)\((.*)\)', action_code)
            if not match:
                return action_code

            func_name, args_str = match.groups()

            args = []
            current_arg = ""
            in_quotes = False
            quote_char = None

            for char in args_str:
                if char in ['"', "'"]:
                    if not in_quotes:
                        in_quotes = True
                        quote_char = char
                        current_arg += char
                    elif char == quote_char:
                        in_quotes = False
                        quote_char = None
                        current_arg += char
                    else:
                        current_arg += char
                elif char == ',' and not in_quotes:
                    args.append(current_arg.strip())
                    current_arg = ""
                else:
                    current_arg += char

            if current_arg:
                args.append(current_arg.strip())

            fixed_args = []
            for arg in args:
                if (
                    (arg.startswith('"') and arg.endswith('"'))
                    or (arg.startswith("'") and arg.endswith("'"))
                    or re.match(r'^-?\d+(\.\d+)?$', arg)
                    or re.match(r'^-?\d+\.?\d*[eE][-+]?\d+$', arg)
                    or re.match(r'^0[xX][0-9a-fA-F]+$', arg)
                ):
                    fixed_args.append(arg)

                else:
                    fixed_args.append(f"'{arg}'")

            return f"{func_name}({', '.join(fixed_args)})"

        action_code = _fix_action_code(action_code)
        prefix = "self.browser."
        code = f"{prefix}{action_code}"

        try:
            if _check_if_with_feedback(action_code):
                # execute code, and get the executed result
                result = eval(code)
                time.sleep(1)
                return True, result

            else:
                exec(code)
                time.sleep(1)
                return True, "Action was successful."

        except Exception as e:
            time.sleep(1)
            return (
                False,
                f"Error while executing the action {action_code}: {e}. "
                f"If timeout, please recheck whether you have provided the "
                f"correct identifier.",
            )

    def _get_final_answer(self, task_prompt: str) -> str:
        r"""Get the final answer based on the task prompt and current browser state.
        It is used when the agent thinks that the task can be completed without any further action, and answer can be directly found in the current viewport.
        """

        prompt = f"""
We are solving a complex web task which needs multi-step browser interaction. After the multi-step observation, reasoning and acting with web browser, we think that the task is currently solved.
Here are all trajectory we have taken:
<history>{self.history}</history>
Please find the final answer, or give valuable insights and founds (e.g. if previous actions contain downloading files, your output should include the path of the downloaded file) about the overall task: <task>{task_prompt}</task>
        """

        message = BaseMessage.make_user_message(
            role_name='user',
            content=prompt,
        )

        resp = self.web_agent.step(message)
        return resp.msgs[0].content

    def _task_planning(self, task_prompt: str, start_url: str) -> str:
        r"""Plan the task based on the given task prompt."""

        # Here are the available browser functions we can use: {AVAILABLE_ACTIONS_PROMPT}

        planning_prompt = f"""
<task>{task_prompt}</task>
According to the problem above, if we use browser interaction, what is the general process of the interaction after visiting the webpage `{start_url}`? 

Please note that it can be viewed as Partially Observable MDP. Do not over-confident about your plan.
Please first restate the task in detail, and then provide a detailed plan to solve the task.
"""
        # Here are some tips for you: Please note that we can only see a part of the full page because of the limited viewport after an action. Thus, do not forget to use methods like `scroll_up()` and `scroll_down()` to check the full content of the webpage, because the answer or next key step may be hidden in the content below.

        message = BaseMessage.make_user_message(
            role_name='user', content=planning_prompt
        )

        resp = self.planning_agent.step(message)
        return resp.msgs[0].content

    def _task_replanning(
        self, task_prompt: str, detailed_plan: str
    ) -> Tuple[bool, str]:
        r"""Replan the task based on the given task prompt.

        Args:
            task_prompt (str): The original task prompt.
            detailed_plan (str): The detailed plan to replan.

        Returns:
            Tuple[bool, str]: A tuple containing a boolean indicating whether the task needs to be replanned, and the replanned schema.
        """

        # Here are the available browser functions we can use: {AVAILABLE_ACTIONS_PROMPT}
        replanning_prompt = f"""
We are using browser interaction to solve a complex task which needs multi-step actions.
Here are the overall task:
<overall_task>{task_prompt}</overall_task>

In order to solve the task, we made a detailed plan previously. Here is the detailed plan:
<detailed plan>{detailed_plan}</detailed plan>

According to the task above, we have made a series of observations, reasonings, and actions. Here are the latest {self.history_window} trajectory (at most) we have taken:
<history>{self.history[-self.history_window :]}</history>

However, the task is not completed yet. As the task is partially observable, we may need to replan the task based on the current state of the browser if necessary.
Now please carefully examine the current task planning schema, and our history actions, and then judge whether the task needs to be fundamentally replanned. If so, please provide a detailed replanned schema (including the restated overall task).

Your output should be in json format, including the following fields:
- `if_need_replan`: bool, A boolean value indicating whether the task needs to be fundamentally replanned.
- `replanned_schema`: str, The replanned schema for the task, which should not be changed too much compared with the original one. If the task does not need to be replanned, the value should be an empty string. 
"""
        # Reset the history message of planning_agent.
        self.planning_agent.reset()
        resp = self.planning_agent.step(replanning_prompt)
        resp_dict = _parse_json_output(resp.msgs[0].content)

        if_need_replan = resp_dict.get("if_need_replan", False)
        replanned_schema = resp_dict.get("replanned_schema", "")

        if if_need_replan:
            return True, replanned_schema
        else:
            return False, replanned_schema

    @dependencies_required("playwright")
    def browse_url(
        self, task_prompt: str, start_url: str, round_limit: int = 12
    ) -> str:
        r"""A powerful toolkit which can simulate the browser interaction to
        solve the task which needs multi-step actions.

        Args:
            task_prompt (str): The task prompt to solve.
            start_url (str): The start URL to visit.
            round_limit (int): The round limit to solve the task.
                (default: :obj:`12`).

        Returns:
            str: The simulation result to the task.
        """

        self._reset()
        task_completed = False
        detailed_plan = self._task_planning(task_prompt, start_url)
        logger.debug(f"Detailed plan: {detailed_plan}")

        self.browser.init()
        self.browser.visit_page(start_url)

        for i in range(round_limit):
            observation, reasoning, action_code = self._observe(
                task_prompt, detailed_plan
            )
            logger.debug(f"Observation: {observation}")
            logger.debug(f"Reasoning: {reasoning}")
            logger.debug(f"Action code: {action_code}")

            if "stop" in action_code:
                task_completed = True
                trajectory_info = {
                    "round": i,
                    "observation": observation,
                    "thought": reasoning,
                    "action": action_code,
                    "action_if_success": True,
                    "info": None,
                    "current_url": self.browser.get_url(),
                }
                self.history.append(trajectory_info)
                break

            else:
                success, info = self._act(action_code)
                if not success:
                    logger.warning(f"Error while executing the action: {info}")

                trajectory_info = {
                    "round": i,
                    "observation": observation,
                    "thought": reasoning,
                    "action": action_code,
                    "action_if_success": success,
                    "info": info,
                    "current_url": self.browser.get_url(),
                }
                self.history.append(trajectory_info)

                # Replan the task if necessary
                if_need_replan, replanned_schema = self._task_replanning(
                    task_prompt, detailed_plan
                )
                if if_need_replan:
                    detailed_plan = replanned_schema
                    logger.debug(f"Replanned schema: {replanned_schema}")

        if not task_completed:
            simulation_result = f"""
                The task is not completed within the round limit. Please check the last round {self.history_window} information to see if there is any useful information:
                <history>{self.history[-self.history_window :]}</history>
            """

        else:
            simulation_result = self._get_final_answer(task_prompt)

        return simulation_result

    def get_tools(self) -> List[FunctionTool]:
        return [FunctionTool(self.browse_url)]<|MERGE_RESOLUTION|>--- conflicted
+++ resolved
@@ -47,15 +47,11 @@
 from camel.toolkits.function_tool import FunctionTool
 from camel.toolkits.video_analysis_toolkit import VideoAnalysisToolkit
 from camel.types import ModelPlatformType, ModelType
-<<<<<<< HEAD
-from camel.utils import dependencies_required, retry_on_error, with_timeout
-=======
 from camel.utils import (
     dependencies_required,
     retry_on_error,
     sanitize_filename,
 )
->>>>>>> d310f90e
 
 logger = get_logger(__name__)
 
@@ -469,12 +465,8 @@
         self.channel = channel
         self._ensure_browser_installed()
         self.playwright = sync_playwright().start()
-<<<<<<< HEAD
-        self.page_history: list = []
-=======
         self.page_history: list = []  # stores the history of visited pages
         self.cookie_json_path = cookie_json_path
->>>>>>> d310f90e
 
         # Set the cache directory
         self.cache_dir = "tmp/" if cache_dir is None else cache_dir
