--- conflicted
+++ resolved
@@ -103,12 +103,7 @@
     'SearchToolkit',
     'SlackToolkit',
     'WhatsAppToolkit',
-<<<<<<< HEAD
-    'WeChatOfficialToolkit',
     'OpenAIImageToolkit',
-=======
-    'ImageGenToolkit',
->>>>>>> 9f90e57a
     'TwitterToolkit',
     'WeatherToolkit',
     'RetrievalToolkit',
