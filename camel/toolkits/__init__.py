--- conflicted
+++ resolved
@@ -39,11 +39,8 @@
 from .retrieval_toolkit import RetrievalToolkit
 from .notion_toolkit import NotionToolkit
 from .human_toolkit import HumanToolkit
-<<<<<<< HEAD
 from .stripe_toolkit import StripeToolkit
-=======
 from .video_toolkit import VideoDownloaderToolkit
->>>>>>> 8d71db77
 
 __all__ = [
     'BaseToolkit',
