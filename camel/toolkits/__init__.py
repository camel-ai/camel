# ========= Copyright 2023-2024 @ CAMEL-AI.org. All Rights Reserved. =========
# Licensed under the Apache License, Version 2.0 (the "License");
# you may not use this file except in compliance with the License.
# You may obtain a copy of the License at
#
#     http://www.apache.org/licenses/LICENSE-2.0
#
# Unless required by applicable law or agreed to in writing, software
# distributed under the License is distributed on an "AS IS" BASIS,
# WITHOUT WARRANTIES OR CONDITIONS OF ANY KIND, either express or implied.
# See the License for the specific language governing permissions and
# limitations under the License.
# ========= Copyright 2023-2024 @ CAMEL-AI.org. All Rights Reserved. =========
# ruff: noqa: I001
from .function_tool import (
    FunctionTool,
    get_openai_function_schema,
    get_openai_tool_schema,
    generate_docstring,
)
from .open_api_specs.security_config import openapi_security_config

from .math_toolkit import MathToolkit
from .search_toolkit import SearchToolkit
from .weather_toolkit import WeatherToolkit
from .image_generation_toolkit import ImageGenToolkit, OpenAIImageToolkit
from .ask_news_toolkit import AskNewsToolkit, AsyncAskNewsToolkit
from .linkedin_toolkit import LinkedInToolkit
from .reddit_toolkit import RedditToolkit
from .meshy_toolkit import MeshyToolkit
from .openbb_toolkit import OpenBBToolkit
from .bohrium_toolkit import BohriumToolkit

from .base import BaseToolkit, RegisteredAgentToolkit
from .google_maps_toolkit import GoogleMapsToolkit
from .code_execution import CodeExecutionToolkit
from .github_toolkit import GithubToolkit
from .google_scholar_toolkit import GoogleScholarToolkit
from .google_calendar_toolkit import GoogleCalendarToolkit
from .arxiv_toolkit import ArxivToolkit
from .slack_toolkit import SlackToolkit
from .whatsapp_toolkit import WhatsAppToolkit
from .wechat_official_toolkit import WeChatOfficialToolkit
from .twitter_toolkit import TwitterToolkit
from .open_api_toolkit import OpenAPIToolkit
from .retrieval_toolkit import RetrievalToolkit
from .notion_toolkit import NotionToolkit
from .human_toolkit import HumanToolkit
from .stripe_toolkit import StripeToolkit
from .video_download_toolkit import VideoDownloaderToolkit
from .dappier_toolkit import DappierToolkit
from .networkx_toolkit import NetworkXToolkit
from .semantic_scholar_toolkit import SemanticScholarToolkit
from .zapier_toolkit import ZapierToolkit
from .sympy_toolkit import SymPyToolkit
from .mineru_toolkit import MinerUToolkit
from .memory_toolkit import MemoryToolkit
from .audio_analysis_toolkit import AudioAnalysisToolkit
from .excel_toolkit import ExcelToolkit
from .video_analysis_toolkit import VideoAnalysisToolkit
from .image_analysis_toolkit import ImageAnalysisToolkit
from .mcp_toolkit import MCPToolkit
from .browser_toolkit import BrowserToolkit
from .async_browser_toolkit import AsyncBrowserToolkit
from .file_toolkit import FileToolkit, FileWriteToolkit
from .pptx_toolkit import PPTXToolkit
from .terminal_toolkit import TerminalToolkit
from .pubmed_toolkit import PubMedToolkit
from .data_commons_toolkit import DataCommonsToolkit
from .thinking_toolkit import ThinkingToolkit
from .pyautogui_toolkit import PyAutoGUIToolkit
from .searxng_toolkit import SearxNGToolkit
from .jina_reranker_toolkit import JinaRerankerToolkit
from .pulse_mcp_search_toolkit import PulseMCPSearchToolkit
from .klavis_toolkit import KlavisToolkit
from .aci_toolkit import ACIToolkit
from .origene_mcp_toolkit import OrigeneToolkit
from .playwright_mcp_toolkit import PlaywrightMCPToolkit
from .wolfram_alpha_toolkit import WolframAlphaToolkit
from .task_planning_toolkit import TaskPlanningToolkit
from .hybrid_browser_toolkit import HybridBrowserToolkit
from .edgeone_pages_mcp_toolkit import EdgeOnePagesMCPToolkit
from .google_drive_mcp_toolkit import GoogleDriveMCPToolkit
from .craw4ai_toolkit import Crawl4AIToolkit
from .markitdown_toolkit import MarkItDownToolkit
from .note_taking_toolkit import NoteTakingToolkit
from .message_agent_toolkit import AgentCommunicationToolkit
from .web_deploy_toolkit import WebDeployToolkit
from .screenshot_toolkit import ScreenshotToolkit
from .message_integration import ToolkitMessageIntegration
from .context_summarizer_toolkit import ContextSummarizerToolkit
from .notion_mcp_toolkit import NotionMCPToolkit
<<<<<<< HEAD
from .terminal_toolkit_docker import TerminalToolkitDocker
=======
from .vertex_ai_veo_toolkit import VertexAIVeoToolkit
from .minimax_mcp_toolkit import MinimaxMCPToolkit
>>>>>>> 5bca9ddb

__all__ = [
    'BaseToolkit',
    'FunctionTool',
    'get_openai_function_schema',
    'get_openai_tool_schema',
    "generate_docstring",
    'openapi_security_config',
    'GithubToolkit',
    'MathToolkit',
    'GoogleMapsToolkit',
    'SearchToolkit',
    'SlackToolkit',
    'WhatsAppToolkit',
    'WeChatOfficialToolkit',
    'ImageGenToolkit',
    'TwitterToolkit',
    'WeatherToolkit',
    'RetrievalToolkit',
    'OpenAPIToolkit',
    'LinkedInToolkit',
    'RedditToolkit',
    'CodeExecutionToolkit',
    'AskNewsToolkit',
    'AsyncAskNewsToolkit',
    'GoogleScholarToolkit',
    'GoogleCalendarToolkit',
    'NotionToolkit',
    'ArxivToolkit',
    'HumanToolkit',
    'VideoDownloaderToolkit',
    'StripeToolkit',
    'MeshyToolkit',
    'OpenBBToolkit',
    'DappierToolkit',
    'NetworkXToolkit',
    'SemanticScholarToolkit',
    'ZapierToolkit',
    'SymPyToolkit',
    'MinerUToolkit',
    'MemoryToolkit',
    'MCPToolkit',
    'AudioAnalysisToolkit',
    'ExcelToolkit',
    'VideoAnalysisToolkit',
    'ImageAnalysisToolkit',
    'BrowserToolkit',
    'AsyncBrowserToolkit',
    'FileToolkit',
    'FileWriteToolkit',  # Deprecated, use FileToolkit instead
    'PPTXToolkit',
    'TerminalToolkit',
    'PubMedToolkit',
    'DataCommonsToolkit',
    'ThinkingToolkit',
    'PyAutoGUIToolkit',
    'SearxNGToolkit',
    'JinaRerankerToolkit',
    'OrigeneToolkit',
    'PulseMCPSearchToolkit',
    'KlavisToolkit',
    'ACIToolkit',
    'PlaywrightMCPToolkit',
    'WolframAlphaToolkit',
    'BohriumToolkit',
    'OpenAIImageToolkit',  # Backward compatibility
    'TaskPlanningToolkit',
    'HybridBrowserToolkit',
    'EdgeOnePagesMCPToolkit',
    'GoogleDriveMCPToolkit',
    'Crawl4AIToolkit',
    'MarkItDownToolkit',
    'NoteTakingToolkit',
    'AgentCommunicationToolkit',
    'WebDeployToolkit',
    'ScreenshotToolkit',
    'RegisteredAgentToolkit',
    'ToolkitMessageIntegration',
    'ContextSummarizerToolkit',
    'NotionMCPToolkit',
<<<<<<< HEAD
    'TerminalToolkitDocker',
=======
    'VertexAIVeoToolkit',
    'MinimaxMCPToolkit',
>>>>>>> 5bca9ddb
]<|MERGE_RESOLUTION|>--- conflicted
+++ resolved
@@ -90,12 +90,9 @@
 from .message_integration import ToolkitMessageIntegration
 from .context_summarizer_toolkit import ContextSummarizerToolkit
 from .notion_mcp_toolkit import NotionMCPToolkit
-<<<<<<< HEAD
 from .terminal_toolkit_docker import TerminalToolkitDocker
-=======
 from .vertex_ai_veo_toolkit import VertexAIVeoToolkit
 from .minimax_mcp_toolkit import MinimaxMCPToolkit
->>>>>>> 5bca9ddb
 
 __all__ = [
     'BaseToolkit',
@@ -176,10 +173,7 @@
     'ToolkitMessageIntegration',
     'ContextSummarizerToolkit',
     'NotionMCPToolkit',
-<<<<<<< HEAD
-    'TerminalToolkitDocker',
-=======
     'VertexAIVeoToolkit',
     'MinimaxMCPToolkit',
->>>>>>> 5bca9ddb
+    'TerminalToolkitDocker',
 ]