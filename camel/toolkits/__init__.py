# ========= Copyright 2023-2024 @ CAMEL-AI.org. All Rights Reserved. =========
# Licensed under the Apache License, Version 2.0 (the "License");
# you may not use this file except in compliance with the License.
# You may obtain a copy of the License at
#
#     http://www.apache.org/licenses/LICENSE-2.0
#
# Unless required by applicable law or agreed to in writing, software
# distributed under the License is distributed on an "AS IS" BASIS,
# WITHOUT WARRANTIES OR CONDITIONS OF ANY KIND, either express or implied.
# See the License for the specific language governing permissions and
# limitations under the License.
# ========= Copyright 2023-2024 @ CAMEL-AI.org. All Rights Reserved. =========
# ruff: noqa: I001
from .function_tool import (
    FunctionTool,
    get_openai_function_schema,
    get_openai_tool_schema,
    generate_docstring,
)
from .open_api_specs.security_config import openapi_security_config

from .math_toolkit import MathToolkit
from .search_toolkit import SearchToolkit
from .weather_toolkit import WeatherToolkit
from .dalle_toolkit import DalleToolkit
from .ask_news_toolkit import AskNewsToolkit, AsyncAskNewsToolkit
from .linkedin_toolkit import LinkedInToolkit
from .reddit_toolkit import RedditToolkit
from .meshy_toolkit import MeshyToolkit
from .openbb_toolkit import OpenBBToolkit

from .base import BaseToolkit
from .google_maps_toolkit import GoogleMapsToolkit
from .code_execution import CodeExecutionToolkit
from .github_toolkit import GithubToolkit
from .google_scholar_toolkit import GoogleScholarToolkit
from .google_calendar_toolkit import GoogleCalendarToolkit
from .arxiv_toolkit import ArxivToolkit
from .slack_toolkit import SlackToolkit
from .whatsapp_toolkit import WhatsAppToolkit
from .twitter_toolkit import TwitterToolkit
from .open_api_toolkit import OpenAPIToolkit
from .retrieval_toolkit import RetrievalToolkit
from .notion_toolkit import NotionToolkit
from .human_toolkit import HumanToolkit
from .stripe_toolkit import StripeToolkit
from .video_download_toolkit import VideoDownloaderToolkit
from .dappier_toolkit import DappierToolkit
from .networkx_toolkit import NetworkXToolkit
from .semantic_scholar_toolkit import SemanticScholarToolkit
from .zapier_toolkit import ZapierToolkit
from .sympy_toolkit import SymPyToolkit
from .mineru_toolkit import MinerUToolkit
from .memory_toolkit import MemoryToolkit
from .audio_analysis_toolkit import AudioAnalysisToolkit
from .excel_toolkit import ExcelToolkit
from .video_analysis_toolkit import VideoAnalysisToolkit
from .image_analysis_toolkit import ImageAnalysisToolkit
from .mcp_toolkit import MCPToolkit
from .browser_toolkit import BrowserToolkit
from .file_write_toolkit import FileWriteToolkit
from .terminal_toolkit import TerminalToolkit
from .pubmed_toolkit import PubMedToolkit
from .data_commons_toolkit import DataCommonsToolkit
from .thinking_toolkit import ThinkingToolkit
from .pyautogui_toolkit import PyAutoGUIToolkit
from .openai_agent_toolkit import OpenAIAgentToolkit
from .searxng_toolkit import SearxNGToolkit
from .jina_reranker_toolkit import JinaRerankerToolkit
from .klavis_toolkit import KlavisToolkit
from .aci_toolkit import ACIToolkit


__all__ = [
    'BaseToolkit',
    'FunctionTool',
    'get_openai_function_schema',
    'get_openai_tool_schema',
    "generate_docstring",
    'openapi_security_config',
    'GithubToolkit',
    'MathToolkit',
    'GoogleMapsToolkit',
    'SearchToolkit',
    'SlackToolkit',
    'WhatsAppToolkit',
    'DalleToolkit',
    'TwitterToolkit',
    'WeatherToolkit',
    'RetrievalToolkit',
    'OpenAPIToolkit',
    'LinkedInToolkit',
    'RedditToolkit',
    'CodeExecutionToolkit',
    'AskNewsToolkit',
    'AsyncAskNewsToolkit',
    'GoogleScholarToolkit',
    'GoogleCalendarToolkit',
    'NotionToolkit',
    'ArxivToolkit',
    'HumanToolkit',
    'VideoDownloaderToolkit',
    'StripeToolkit',
    'MeshyToolkit',
    'OpenBBToolkit',
    'DappierToolkit',
    'NetworkXToolkit',
    'SemanticScholarToolkit',
    'ZapierToolkit',
    'SymPyToolkit',
    'MinerUToolkit',
    'MemoryToolkit',
    'MCPToolkit',
    'AudioAnalysisToolkit',
    'ExcelToolkit',
    'VideoAnalysisToolkit',
    'ImageAnalysisToolkit',
    'BrowserToolkit',
    'FileWriteToolkit',
    'TerminalToolkit',
    'PubMedToolkit',
    'DataCommonsToolkit',
    'ThinkingToolkit',
    'PyAutoGUIToolkit',
    'OpenAIAgentToolkit',
    'SearxNGToolkit',
<<<<<<< HEAD
    'JinaRerankerToolkit',
    'KlavisToolkit',
    'ACIToolkit',
]
=======
]

no_api_key_toolkits = None


def get_no_api_key_toolkits():
    global no_api_key_toolkits
    if no_api_key_toolkits is None:
        no_api_key_toolkits = [
            *ArxivToolkit().get_tools(),
            *AudioAnalysisToolkit().get_tools(),
            *CodeExecutionToolkit().get_tools(),
            *DalleToolkit().get_tools(),
            *ExcelToolkit().get_tools(),
            *FileWriteToolkit().get_tools(),
            *HumanToolkit().get_tools(),
            *ImageAnalysisToolkit().get_tools(),
            *MathToolkit().get_tools(),
            *NetworkXToolkit().get_tools(),
            *PubMedToolkit().get_tools(),
            *RetrievalToolkit().get_tools(),
            FunctionTool(SearchToolkit().search_duckduckgo),
            FunctionTool(SearchToolkit().search_baidu),
            *SemanticScholarToolkit().get_tools(),
            *SymPyToolkit().get_tools(),
            *TerminalToolkit().get_tools(),
        ]
    return no_api_key_toolkits
>>>>>>> 0a5e9ff2
<|MERGE_RESOLUTION|>--- conflicted
+++ resolved
@@ -125,12 +125,9 @@
     'PyAutoGUIToolkit',
     'OpenAIAgentToolkit',
     'SearxNGToolkit',
-<<<<<<< HEAD
     'JinaRerankerToolkit',
     'KlavisToolkit',
     'ACIToolkit',
-]
-=======
 ]
 
 no_api_key_toolkits = None
@@ -158,5 +155,4 @@
             *SymPyToolkit().get_tools(),
             *TerminalToolkit().get_tools(),
         ]
-    return no_api_key_toolkits
->>>>>>> 0a5e9ff2
+    return no_api_key_toolkits