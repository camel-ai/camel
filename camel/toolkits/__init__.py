# ========= Copyright 2023-2024 @ CAMEL-AI.org. All Rights Reserved. =========
# Licensed under the Apache License, Version 2.0 (the "License");
# you may not use this file except in compliance with the License.
# You may obtain a copy of the License at
#
#     http://www.apache.org/licenses/LICENSE-2.0
#
# Unless required by applicable law or agreed to in writing, software
# distributed under the License is distributed on an "AS IS" BASIS,
# WITHOUT WARRANTIES OR CONDITIONS OF ANY KIND, either express or implied.
# See the License for the specific language governing permissions and
# limitations under the License.
# ========= Copyright 2023-2024 @ CAMEL-AI.org. All Rights Reserved. =========
# ruff: noqa: I001
from .function_tool import (
    FunctionTool,
    get_openai_function_schema,
    get_openai_tool_schema,
    generate_docstring,
)
from .open_api_specs.security_config import openapi_security_config

from .math_toolkit import MathToolkit
from .search_toolkit import SearchToolkit
from .weather_toolkit import WeatherToolkit
from .dalle_toolkit import DalleToolkit
from .ask_news_toolkit import AskNewsToolkit, AsyncAskNewsToolkit
from .linkedin_toolkit import LinkedInToolkit
from .reddit_toolkit import RedditToolkit
from .meshy_toolkit import MeshyToolkit
from .openbb_toolkit import OpenBBToolkit

from .base import BaseToolkit
from .google_maps_toolkit import GoogleMapsToolkit
from .code_execution import CodeExecutionToolkit
from .github_toolkit import GithubToolkit
from .google_scholar_toolkit import GoogleScholarToolkit
from .arxiv_toolkit import ArxivToolkit
from .slack_toolkit import SlackToolkit
from .twitter_toolkit import TwitterToolkit
from .open_api_toolkit import OpenAPIToolkit
from .retrieval_toolkit import RetrievalToolkit
from .notion_toolkit import NotionToolkit
from .human_toolkit import HumanToolkit
from .stripe_toolkit import StripeToolkit
from .video_download_toolkit import VideoDownloaderToolkit
from .dappier_toolkit import DappierToolkit
from .networkx_toolkit import NetworkXToolkit
from .semantic_scholar_toolkit import SemanticScholarToolkit
from .zapier_toolkit import ZapierToolkit
from .sympy_toolkit import SymPyToolkit
from .mineru_toolkit import MinerUToolkit
from .memory_toolkit import MemoryToolkit
from .audio_analysis_toolkit import AudioAnalysisToolkit
from .excel_toolkit import ExcelToolkit
from .video_analysis_toolkit import VideoAnalysisToolkit
from .image_analysis_toolkit import ImageAnalysisToolkit
from .mcp_toolkit import MCPToolkit
from .browser_toolkit import BrowserToolkit
from .file_write_toolkit import FileWriteToolkit
from .terminal_toolkit import TerminalToolkit
from .pubmed_toolkit import PubMedToolkit
from .thinking_toolkit import ThinkingToolkit
<<<<<<< HEAD
from .medcalc_toolkit import MedCalcToolkit
=======
from .openai_agent_toolkit import OpenAIAgentToolkit
from .searxng_toolkit import SearxNGToolkit

>>>>>>> fa09382f

__all__ = [
    'BaseToolkit',
    'FunctionTool',
    'get_openai_function_schema',
    'get_openai_tool_schema',
    "generate_docstring",
    'openapi_security_config',
    'GithubToolkit',
    'MathToolkit',
    'GoogleMapsToolkit',
    'SearchToolkit',
    'SlackToolkit',
    'DalleToolkit',
    'TwitterToolkit',
    'WeatherToolkit',
    'RetrievalToolkit',
    'OpenAPIToolkit',
    'LinkedInToolkit',
    'RedditToolkit',
    'CodeExecutionToolkit',
    'AskNewsToolkit',
    'AsyncAskNewsToolkit',
    'GoogleScholarToolkit',
    'NotionToolkit',
    'ArxivToolkit',
    'HumanToolkit',
    'VideoDownloaderToolkit',
    'StripeToolkit',
    'MeshyToolkit',
    'OpenBBToolkit',
    'DappierToolkit',
    'NetworkXToolkit',
    'SemanticScholarToolkit',
    'ZapierToolkit',
    'SymPyToolkit',
    'MinerUToolkit',
    'MemoryToolkit',
    'MCPToolkit',
    'MCPToolkitManager',
    'AudioAnalysisToolkit',
    'ExcelToolkit',
    'VideoAnalysisToolkit',
    'ImageAnalysisToolkit',
    'BrowserToolkit',
    'FileWriteToolkit',
    'TerminalToolkit',
    'PubMedToolkit',
    'ThinkingToolkit',
<<<<<<< HEAD
    'MedCalcToolkit',
=======
    'OpenAIAgentToolkit',
    'SearxNGToolkit',
>>>>>>> fa09382f
]<|MERGE_RESOLUTION|>--- conflicted
+++ resolved
@@ -61,13 +61,10 @@
 from .terminal_toolkit import TerminalToolkit
 from .pubmed_toolkit import PubMedToolkit
 from .thinking_toolkit import ThinkingToolkit
-<<<<<<< HEAD
 from .medcalc_toolkit import MedCalcToolkit
-=======
 from .openai_agent_toolkit import OpenAIAgentToolkit
 from .searxng_toolkit import SearxNGToolkit
 
->>>>>>> fa09382f
 
 __all__ = [
     'BaseToolkit',
@@ -117,10 +114,7 @@
     'TerminalToolkit',
     'PubMedToolkit',
     'ThinkingToolkit',
-<<<<<<< HEAD
     'MedCalcToolkit',
-=======
     'OpenAIAgentToolkit',
     'SearxNGToolkit',
->>>>>>> fa09382f
 ]