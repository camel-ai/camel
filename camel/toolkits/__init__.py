--- conflicted
+++ resolved
@@ -77,11 +77,8 @@
 from .playwright_mcp_toolkit import PlaywrightMCPToolkit
 from .wolfram_alpha_toolkit import WolframAlphaToolkit
 from .task_planning_toolkit import TaskPlanningToolkit
-<<<<<<< HEAD
 from .document_toolkit import DocumentToolkit
-=======
 from .non_visual_browser_toolkit import BrowserNonVisualToolkit
->>>>>>> 01957d0b
 
 
 __all__ = [
@@ -147,9 +144,6 @@
     'WolframAlphaToolkit',
     'BohriumToolkit',
     'TaskPlanningToolkit',
-<<<<<<< HEAD
     'DocumentToolkit',
-=======
     'BrowserNonVisualToolkit',
->>>>>>> 01957d0b
 ]