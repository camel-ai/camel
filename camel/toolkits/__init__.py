--- conflicted
+++ resolved
@@ -77,12 +77,9 @@
 from .playwright_mcp_toolkit import PlaywrightMCPToolkit
 from .wolfram_alpha_toolkit import WolframAlphaToolkit
 from .task_planning_toolkit import TaskPlanningToolkit
-<<<<<<< HEAD
 from .document_toolkit import DocumentToolkit
 from .non_visual_browser_toolkit import BrowserNonVisualToolkit
-=======
 from .hybrid_browser_toolkit import HybridBrowserToolkit
->>>>>>> b9c2b0c7
 from .edgeone_pages_mcp_toolkit import EdgeOnePagesMCPToolkit
 from .google_drive_mcp_toolkit import GoogleDriveMCPToolkit
 from .craw4ai_toolkit import Crawl4AIToolkit
@@ -153,12 +150,9 @@
     'BohriumToolkit',
     'OpenAIImageToolkit',
     'TaskPlanningToolkit',
-<<<<<<< HEAD
     'DocumentToolkit',
     'BrowserNonVisualToolkit',
-=======
     'HybridBrowserToolkit',
->>>>>>> b9c2b0c7
     'EdgeOnePagesMCPToolkit',
     'GoogleDriveMCPToolkit',
     'Crawl4AIToolkit',
