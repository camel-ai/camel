--- conflicted
+++ resolved
@@ -68,12 +68,9 @@
 from .openai_agent_toolkit import OpenAIAgentToolkit
 from .searxng_toolkit import SearxNGToolkit
 from .jina_reranker_toolkit import JinaRerankerToolkit
-<<<<<<< HEAD
 from .mcp_search_toolkit import PulseMCPSearchToolkit
-=======
 from .klavis_toolkit import KlavisToolkit
 from .aci_toolkit import ACIToolkit
->>>>>>> 6c831bd0
 
 
 __all__ = [
@@ -130,10 +127,7 @@
     'OpenAIAgentToolkit',
     'SearxNGToolkit',
     'JinaRerankerToolkit',
-<<<<<<< HEAD
     'PulseMCPSearchToolkit',
-=======
     'KlavisToolkit',
     'ACIToolkit',
->>>>>>> 6c831bd0
 ]