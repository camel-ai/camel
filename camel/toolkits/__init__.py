# ========= Copyright 2023-2024 @ CAMEL-AI.org. All Rights Reserved. =========
# Licensed under the Apache License, Version 2.0 (the "License");
# you may not use this file except in compliance with the License.
# You may obtain a copy of the License at
#
#     http://www.apache.org/licenses/LICENSE-2.0
#
# Unless required by applicable law or agreed to in writing, software
# distributed under the License is distributed on an "AS IS" BASIS,
# WITHOUT WARRANTIES OR CONDITIONS OF ANY KIND, either express or implied.
# See the License for the specific language governing permissions and
# limitations under the License.
# ========= Copyright 2023-2024 @ CAMEL-AI.org. All Rights Reserved. =========
# ruff: noqa: I001
from .function_tool import (
    FunctionTool,
    get_openai_function_schema,
    get_openai_tool_schema,
    generate_docstring,
)
from .open_api_specs.security_config import openapi_security_config

from .math_toolkit import MathToolkit
from .search_toolkit import SearchToolkit
from .weather_toolkit import WeatherToolkit
from .dalle_toolkit import DalleToolkit
from .ask_news_toolkit import AskNewsToolkit, AsyncAskNewsToolkit
from .linkedin_toolkit import LinkedInToolkit
from .reddit_toolkit import RedditToolkit
from .meshy_toolkit import MeshyToolkit
from .openbb_toolkit import OpenBBToolkit

from .base import BaseToolkit
from .google_maps_toolkit import GoogleMapsToolkit
from .code_execution import CodeExecutionToolkit
from .github_toolkit import GithubToolkit
from .google_scholar_toolkit import GoogleScholarToolkit
from .arxiv_toolkit import ArxivToolkit
from .slack_toolkit import SlackToolkit
from .twitter_toolkit import TwitterToolkit
from .open_api_toolkit import OpenAPIToolkit
from .retrieval_toolkit import RetrievalToolkit
from .notion_toolkit import NotionToolkit
from .human_toolkit import HumanToolkit
from .stripe_toolkit import StripeToolkit
from .video_toolkit import VideoDownloaderToolkit
from .dappier_toolkit import DappierToolkit
<<<<<<< HEAD
from .mineru_toolkit import MinerUToolkit
=======
from .sympy_toolkit import SymPyToolkit
>>>>>>> 88160be8
from .semantic_scholar_toolkit import SemanticScholarToolkit


__all__ = [
    'BaseToolkit',
    'FunctionTool',
    'get_openai_function_schema',
    'get_openai_tool_schema',
    "generate_docstring",
    'openapi_security_config',
    'GithubToolkit',
    'MathToolkit',
    'GoogleMapsToolkit',
    'SearchToolkit',
    'SlackToolkit',
    'DalleToolkit',
    'TwitterToolkit',
    'WeatherToolkit',
    'RetrievalToolkit',
    'OpenAPIToolkit',
    'LinkedInToolkit',
    'RedditToolkit',
    'CodeExecutionToolkit',
    'AskNewsToolkit',
    'AsyncAskNewsToolkit',
    'GoogleScholarToolkit',
    'NotionToolkit',
    'ArxivToolkit',
    'HumanToolkit',
    'VideoDownloaderToolkit',
    'StripeToolkit',
    'MeshyToolkit',
    'OpenBBToolkit',
    'DappierToolkit',
<<<<<<< HEAD
    'MinerUToolkit',
=======
    'SymPyToolkit',
>>>>>>> 88160be8
    'SemanticScholarToolkit',
]<|MERGE_RESOLUTION|>--- conflicted
+++ resolved
@@ -45,12 +45,11 @@
 from .stripe_toolkit import StripeToolkit
 from .video_toolkit import VideoDownloaderToolkit
 from .dappier_toolkit import DappierToolkit
-<<<<<<< HEAD
+from .semantic_scholar_toolkit import SemanticScholarToolkit
+from .sympy_toolkit import SymPyToolkit
 from .mineru_toolkit import MinerUToolkit
-=======
-from .sympy_toolkit import SymPyToolkit
->>>>>>> 88160be8
-from .semantic_scholar_toolkit import SemanticScholarToolkit
+
+
 
 
 __all__ = [
@@ -84,10 +83,8 @@
     'MeshyToolkit',
     'OpenBBToolkit',
     'DappierToolkit',
-<<<<<<< HEAD
+    'SemanticScholarToolkit',
+    'SymPyToolkit',
     'MinerUToolkit',
-=======
-    'SymPyToolkit',
->>>>>>> 88160be8
-    'SemanticScholarToolkit',
+
 ]