--- conflicted
+++ resolved
@@ -76,11 +76,7 @@
 from .aci_toolkit import ACIToolkit
 from .playwright_mcp_toolkit import PlaywrightMCPToolkit
 from .wolfram_alpha_toolkit import WolframAlphaToolkit
-<<<<<<< HEAD
-from .document_toolkit import DocumentToolkit
-=======
 from .task_planning_toolkit import TaskPlanningToolkit
->>>>>>> e1163c06
 
 
 __all__ = [
@@ -145,9 +141,5 @@
     'PlaywrightMCPToolkit',
     'WolframAlphaToolkit',
     'BohriumToolkit',
-<<<<<<< HEAD
-    'DocumentToolkit',
-=======
     'TaskPlanningToolkit',
->>>>>>> e1163c06
 ]