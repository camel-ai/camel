# ========= Copyright 2023-2024 @ CAMEL-AI.org. All Rights Reserved. =========
# Licensed under the Apache License, Version 2.0 (the "License");
# you may not use this file except in compliance with the License.
# You may obtain a copy of the License at
#
#     http://www.apache.org/licenses/LICENSE-2.0
#
# Unless required by applicable law or agreed to in writing, software
# distributed under the License is distributed on an "AS IS" BASIS,
# WITHOUT WARRANTIES OR CONDITIONS OF ANY KIND, either express or implied.
# See the License for the specific language governing permissions and
# limitations under the License.
# ========= Copyright 2023-2024 @ CAMEL-AI.org. All Rights Reserved. =========
# ruff: noqa: I001
from .function_tool import (
    FunctionTool,
    get_openai_function_schema,
    get_openai_tool_schema,
    generate_docstring,
)
from .open_api_specs.security_config import openapi_security_config

from .math_toolkit import MathToolkit
from .search_toolkit import SearchToolkit
from .weather_toolkit import WeatherToolkit
from .dalle_toolkit import DalleToolkit
from .ask_news_toolkit import AskNewsToolkit, AsyncAskNewsToolkit
from .linkedin_toolkit import LinkedInToolkit
from .reddit_toolkit import RedditToolkit
from .meshy_toolkit import MeshyToolkit
from .openbb_toolkit import OpenBBToolkit

from .base import BaseToolkit
from .google_maps_toolkit import GoogleMapsToolkit
from .code_execution import CodeExecutionToolkit
from .github_toolkit import GithubToolkit
from .google_scholar_toolkit import GoogleScholarToolkit
from .arxiv_toolkit import ArxivToolkit
from .slack_toolkit import SlackToolkit
from .whatsapp_toolkit import WhatsAppToolkit
from .twitter_toolkit import TwitterToolkit
from .open_api_toolkit import OpenAPIToolkit
from .retrieval_toolkit import RetrievalToolkit
from .notion_toolkit import NotionToolkit
from .human_toolkit import HumanToolkit
from .stripe_toolkit import StripeToolkit
from .video_download_toolkit import VideoDownloaderToolkit
from .dappier_toolkit import DappierToolkit
from .networkx_toolkit import NetworkXToolkit
from .semantic_scholar_toolkit import SemanticScholarToolkit
from .zapier_toolkit import ZapierToolkit
from .sympy_toolkit import SymPyToolkit
from .mineru_toolkit import MinerUToolkit
from .memory_toolkit import MemoryToolkit
from .audio_analysis_toolkit import AudioAnalysisToolkit
from .excel_toolkit import ExcelToolkit
from .video_analysis_toolkit import VideoAnalysisToolkit
from .image_analysis_toolkit import ImageAnalysisToolkit
from .mcp_toolkit import MCPToolkit
from .browser_toolkit import BrowserToolkit
from .file_write_toolkit import FileWriteToolkit
from .terminal_toolkit import TerminalToolkit
from .pubmed_toolkit import PubMedToolkit
<<<<<<< HEAD
from .data_commons_toolkit import DataCommonsToolkit
=======
from .thinking_toolkit import ThinkingToolkit
from .openai_agent_toolkit import OpenAIAgentToolkit
from .searxng_toolkit import SearxNGToolkit

>>>>>>> ce54002e

__all__ = [
    'BaseToolkit',
    'FunctionTool',
    'get_openai_function_schema',
    'get_openai_tool_schema',
    "generate_docstring",
    'openapi_security_config',
    'GithubToolkit',
    'MathToolkit',
    'GoogleMapsToolkit',
    'SearchToolkit',
    'SlackToolkit',
    'WhatsAppToolkit',
    'DalleToolkit',
    'TwitterToolkit',
    'WeatherToolkit',
    'RetrievalToolkit',
    'OpenAPIToolkit',
    'LinkedInToolkit',
    'RedditToolkit',
    'CodeExecutionToolkit',
    'AskNewsToolkit',
    'AsyncAskNewsToolkit',
    'GoogleScholarToolkit',
    'NotionToolkit',
    'ArxivToolkit',
    'HumanToolkit',
    'VideoDownloaderToolkit',
    'StripeToolkit',
    'MeshyToolkit',
    'OpenBBToolkit',
    'DappierToolkit',
    'NetworkXToolkit',
    'SemanticScholarToolkit',
    'ZapierToolkit',
    'SymPyToolkit',
    'MinerUToolkit',
    'MemoryToolkit',
    'MCPToolkit',
    'AudioAnalysisToolkit',
    'ExcelToolkit',
    'VideoAnalysisToolkit',
    'ImageAnalysisToolkit',
    'BrowserToolkit',
    'FileWriteToolkit',
    'TerminalToolkit',
    'PubMedToolkit',
<<<<<<< HEAD
    "DataCommonsToolkit",
=======
    'ThinkingToolkit',
    'OpenAIAgentToolkit',
    'SearxNGToolkit',
>>>>>>> ce54002e
]<|MERGE_RESOLUTION|>--- conflicted
+++ resolved
@@ -61,14 +61,11 @@
 from .file_write_toolkit import FileWriteToolkit
 from .terminal_toolkit import TerminalToolkit
 from .pubmed_toolkit import PubMedToolkit
-<<<<<<< HEAD
 from .data_commons_toolkit import DataCommonsToolkit
-=======
 from .thinking_toolkit import ThinkingToolkit
 from .openai_agent_toolkit import OpenAIAgentToolkit
 from .searxng_toolkit import SearxNGToolkit
 
->>>>>>> ce54002e
 
 __all__ = [
     'BaseToolkit',
@@ -117,11 +114,8 @@
     'FileWriteToolkit',
     'TerminalToolkit',
     'PubMedToolkit',
-<<<<<<< HEAD
-    "DataCommonsToolkit",
-=======
+    'DataCommonsToolkit',
     'ThinkingToolkit',
     'OpenAIAgentToolkit',
     'SearxNGToolkit',
->>>>>>> ce54002e
 ]