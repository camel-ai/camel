# ========= Copyright 2023-2024 @ CAMEL-AI.org. All Rights Reserved. =========
# Licensed under the Apache License, Version 2.0 (the "License");
# you may not use this file except in compliance with the License.
# You may obtain a copy of the License at
#
#     http://www.apache.org/licenses/LICENSE-2.0
#
# Unless required by applicable law or agreed to in writing, software
# distributed under the License is distributed on an "AS IS" BASIS,
# WITHOUT WARRANTIES OR CONDITIONS OF ANY KIND, either express or implied.
# See the License for the specific language governing permissions and
# limitations under the License.
# ========= Copyright 2023-2024 @ CAMEL-AI.org. All Rights Reserved. =========
# ruff: noqa: I001
from .function_tool import (
    FunctionTool,
    get_openai_function_schema,
    get_openai_tool_schema,
    generate_docstring,
)
from .open_api_specs.security_config import openapi_security_config

from .math_toolkit import MathToolkit
from .search_toolkit import SearchToolkit
from .weather_toolkit import WeatherToolkit
from .openai_image_toolkit import OpenAIImageToolkit
from .ask_news_toolkit import AskNewsToolkit, AsyncAskNewsToolkit
from .linkedin_toolkit import LinkedInToolkit
from .reddit_toolkit import RedditToolkit
from .meshy_toolkit import MeshyToolkit
from .openbb_toolkit import OpenBBToolkit
from .bohrium_toolkit import BohriumToolkit

from .base import BaseToolkit
from .google_maps_toolkit import GoogleMapsToolkit
from .code_execution import CodeExecutionToolkit
from .github_toolkit import GithubToolkit
from .google_scholar_toolkit import GoogleScholarToolkit
from .google_calendar_toolkit import GoogleCalendarToolkit
from .arxiv_toolkit import ArxivToolkit
from .slack_toolkit import SlackToolkit
from .whatsapp_toolkit import WhatsAppToolkit
from .twitter_toolkit import TwitterToolkit
from .open_api_toolkit import OpenAPIToolkit
from .retrieval_toolkit import RetrievalToolkit
from .notion_toolkit import NotionToolkit
from .human_toolkit import HumanToolkit
from .stripe_toolkit import StripeToolkit
from .video_download_toolkit import VideoDownloaderToolkit
from .dappier_toolkit import DappierToolkit
from .networkx_toolkit import NetworkXToolkit
from .semantic_scholar_toolkit import SemanticScholarToolkit
from .zapier_toolkit import ZapierToolkit
from .sympy_toolkit import SymPyToolkit
from .mineru_toolkit import MinerUToolkit
from .memory_toolkit import MemoryToolkit
from .audio_analysis_toolkit import AudioAnalysisToolkit
from .excel_toolkit import ExcelToolkit
from .video_analysis_toolkit import VideoAnalysisToolkit
from .image_analysis_toolkit import ImageAnalysisToolkit
from .mcp_toolkit import MCPToolkit
from .browser_toolkit import BrowserToolkit
from .async_browser_toolkit import AsyncBrowserToolkit
from .file_write_toolkit import FileWriteToolkit
from .pptx_toolkit import PPTXToolkit
from .terminal_toolkit import TerminalToolkit
from .pubmed_toolkit import PubMedToolkit
from .data_commons_toolkit import DataCommonsToolkit
from .thinking_toolkit import ThinkingToolkit
from .pyautogui_toolkit import PyAutoGUIToolkit
from .openai_agent_toolkit import OpenAIAgentToolkit
from .searxng_toolkit import SearxNGToolkit
from .jina_reranker_toolkit import JinaRerankerToolkit
from .pulse_mcp_search_toolkit import PulseMCPSearchToolkit
from .klavis_toolkit import KlavisToolkit
from .aci_toolkit import ACIToolkit
from .origene_mcp_toolkit import OrigeneToolkit
from .playwright_mcp_toolkit import PlaywrightMCPToolkit
from .wolfram_alpha_toolkit import WolframAlphaToolkit
from .task_planning_toolkit import TaskPlanningToolkit
from .hybrid_browser_toolkit import HybridBrowserToolkit
from .edgeone_pages_mcp_toolkit import EdgeOnePagesMCPToolkit
from .google_drive_mcp_toolkit import GoogleDriveMCPToolkit
from .craw4ai_toolkit import Crawl4AIToolkit
from .markitdown_toolkit import MarkItDownToolkit
from .note_taking_toolkit import NoteTakingToolkit
from .message_agent_toolkit import AgentCommunicationToolkit
<<<<<<< HEAD
from .web_deploy_toolkit import WebDeployToolkit
=======
from .screenshot_toolkit import ScreenshotToolkit
>>>>>>> 9da66160

__all__ = [
    'BaseToolkit',
    'FunctionTool',
    'get_openai_function_schema',
    'get_openai_tool_schema',
    "generate_docstring",
    'openapi_security_config',
    'GithubToolkit',
    'MathToolkit',
    'GoogleMapsToolkit',
    'SearchToolkit',
    'SlackToolkit',
    'WhatsAppToolkit',
    'OpenAIImageToolkit',
    'TwitterToolkit',
    'WeatherToolkit',
    'RetrievalToolkit',
    'OpenAPIToolkit',
    'LinkedInToolkit',
    'RedditToolkit',
    'CodeExecutionToolkit',
    'AskNewsToolkit',
    'AsyncAskNewsToolkit',
    'GoogleScholarToolkit',
    'GoogleCalendarToolkit',
    'NotionToolkit',
    'ArxivToolkit',
    'HumanToolkit',
    'VideoDownloaderToolkit',
    'StripeToolkit',
    'MeshyToolkit',
    'OpenBBToolkit',
    'DappierToolkit',
    'NetworkXToolkit',
    'SemanticScholarToolkit',
    'ZapierToolkit',
    'SymPyToolkit',
    'MinerUToolkit',
    'MemoryToolkit',
    'MCPToolkit',
    'AudioAnalysisToolkit',
    'ExcelToolkit',
    'VideoAnalysisToolkit',
    'ImageAnalysisToolkit',
    'BrowserToolkit',
    'AsyncBrowserToolkit',
    'FileWriteToolkit',
    'PPTXToolkit',
    'TerminalToolkit',
    'PubMedToolkit',
    'DataCommonsToolkit',
    'ThinkingToolkit',
    'PyAutoGUIToolkit',
    'OpenAIAgentToolkit',
    'SearxNGToolkit',
    'JinaRerankerToolkit',
    'OrigeneToolkit',
    'PulseMCPSearchToolkit',
    'KlavisToolkit',
    'ACIToolkit',
    'PlaywrightMCPToolkit',
    'WolframAlphaToolkit',
    'BohriumToolkit',
    'OpenAIImageToolkit',
    'TaskPlanningToolkit',
    'HybridBrowserToolkit',
    'EdgeOnePagesMCPToolkit',
    'GoogleDriveMCPToolkit',
    'Crawl4AIToolkit',
    'MarkItDownToolkit',
    'NoteTakingToolkit',
    'AgentCommunicationToolkit',
<<<<<<< HEAD
    'WebDeployToolkit',
=======
    'ScreenshotToolkit',
>>>>>>> 9da66160
]<|MERGE_RESOLUTION|>--- conflicted
+++ resolved
@@ -85,11 +85,8 @@
 from .markitdown_toolkit import MarkItDownToolkit
 from .note_taking_toolkit import NoteTakingToolkit
 from .message_agent_toolkit import AgentCommunicationToolkit
-<<<<<<< HEAD
 from .web_deploy_toolkit import WebDeployToolkit
-=======
 from .screenshot_toolkit import ScreenshotToolkit
->>>>>>> 9da66160
 
 __all__ = [
     'BaseToolkit',
@@ -163,9 +160,6 @@
     'MarkItDownToolkit',
     'NoteTakingToolkit',
     'AgentCommunicationToolkit',
-<<<<<<< HEAD
     'WebDeployToolkit',
-=======
     'ScreenshotToolkit',
->>>>>>> 9da66160
 ]