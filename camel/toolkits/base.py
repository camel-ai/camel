# ========= Copyright 2023-2024 @ CAMEL-AI.org. All Rights Reserved. =========
# Licensed under the Apache License, Version 2.0 (the "License");
# you may not use this file except in compliance with the License.
# You may obtain a copy of the License at
#
#     http://www.apache.org/licenses/LICENSE-2.0
#
# Unless required by applicable law or agreed to in writing, software
# distributed under the License is distributed on an "AS IS" BASIS,
# WITHOUT WARRANTIES OR CONDITIONS OF ANY KIND, either express or implied.
# See the License for the specific language governing permissions and
# limitations under the License.
# ========= Copyright 2023-2024 @ CAMEL-AI.org. All Rights Reserved. =========

from typing import List, Optional

from camel.toolkits import FunctionTool
from camel.utils import AgentOpsMeta, with_timeout


class BaseToolkit(metaclass=AgentOpsMeta):
<<<<<<< HEAD
    r"""Base class for toolkits.

    Args:
        timeout (Optional[float]): The timeout for the toolkit.
    """

    from mcp.server import FastMCP

    mcp: FastMCP
    timeout: Optional[float] = None

    def __init__(self, timeout: Optional[float] = None):
        # check if timeout is a positive number
        if timeout is not None and timeout <= 0:
            raise ValueError("Timeout must be a positive number.")
        self.timeout = timeout

    # Add timeout to all callable methods in the toolkit
    def __init_subclass__(cls, **kwargs):
        super().__init_subclass__(**kwargs)
        for attr_name, attr_value in cls.__dict__.items():
            if callable(attr_value) and not attr_name.startswith("__"):
                setattr(cls, attr_name, with_timeout(attr_value))

    def get_tools(self) -> List[FunctionTool]:
        r"""Returns a list of FunctionTool objects representing the
        functions in the toolkit.

        Returns:
            List[FunctionTool]: A list of FunctionTool objects
                representing the functions in the toolkit.
        """
        raise NotImplementedError("Subclasses must implement this method.")
=======
    def get_tools(self) -> List[OpenAIFunction]:
        raise NotImplementedError("Subclasses must implement this method.")

    def list_tools(self) -> List[str]:
        r"""Retrieve a list of tool names available in the current class."""
        tools = self.get_tools()
        tool_names = [tool.func.__name__ for tool in tools]
        return tool_names

    def get_a_tool(self, func_name: str) -> List[OpenAIFunction]:
        r"""Retrieve a tool by its function name if it exists within the
        current class.
        """
        tools = self.get_tools()
        for tool in tools:
            if tool.func.__name__ == func_name:
                return [tool]
        raise AttributeError(
            f"{func_name} is not a valid tool name or is not part of "
            f"{self.__class__.__name__}'s module."
        )
>>>>>>> a15a720f
<|MERGE_RESOLUTION|>--- conflicted
+++ resolved
@@ -19,7 +19,6 @@
 
 
 class BaseToolkit(metaclass=AgentOpsMeta):
-<<<<<<< HEAD
     r"""Base class for toolkits.
 
     Args:
@@ -53,9 +52,6 @@
                 representing the functions in the toolkit.
         """
         raise NotImplementedError("Subclasses must implement this method.")
-=======
-    def get_tools(self) -> List[OpenAIFunction]:
-        raise NotImplementedError("Subclasses must implement this method.")
 
     def list_tools(self) -> List[str]:
         r"""Retrieve a list of tool names available in the current class."""
@@ -74,5 +70,4 @@
         raise AttributeError(
             f"{func_name} is not a valid tool name or is not part of "
             f"{self.__class__.__name__}'s module."
-        )
->>>>>>> a15a720f
+        )