# ========= Copyright 2023-2024 @ CAMEL-AI.org. All Rights Reserved. =========
# Licensed under the Apache License, Version 2.0 (the "License");
# you may not use this file except in compliance with the License.
# You may obtain a copy of the License at
#
#     http://www.apache.org/licenses/LICENSE-2.0
#
# Unless required by applicable law or agreed to in writing, software
# distributed under the License is distributed on an "AS IS" BASIS,
# WITHOUT WARRANTIES OR CONDITIONS OF ANY KIND, either express or implied.
# See the License for the specific language governing permissions and
# limitations under the License.
# ========= Copyright 2023-2024 @ CAMEL-AI.org. All Rights Reserved. =========

import base64
import datetime
import io
import json
import os
import time
import urllib.parse
from functools import wraps
from typing import Any, Callable, ClassVar, Dict, List, Optional, cast

from camel.logger import get_logger
from camel.models import BaseModelBackend
from camel.toolkits.base import BaseToolkit
from camel.toolkits.function_tool import FunctionTool
from camel.utils import sanitize_filename
from camel.utils.commons import dependencies_required

from .agent import PlaywrightLLMAgent
from .browser_session import NVBrowserSession

logger = get_logger(__name__)


class HybridBrowserToolkit(BaseToolkit):
    r"""A hybrid browser toolkit that combines non-visual, DOM-based browser
    automation with visual, screenshot-based capabilities.

    This toolkit exposes a set of actions as CAMEL FunctionTools for agents
    to interact with web pages. It can operate in headless mode and supports
    both programmatic control of browser actions (like clicking and typing)
    and visual analysis of the page layout through screenshots with marked
    interactive elements.
    """

    # Configuration constants
    DEFAULT_SCREENSHOT_TIMEOUT = 60000  # 60 seconds for screenshots
    PAGE_STABILITY_TIMEOUT = 3000  # 3 seconds for DOM stability
    NETWORK_IDLE_TIMEOUT = 2000  # 2 seconds for network idle

    # Default tool list - core browser functionality
    DEFAULT_TOOLS: ClassVar[List[str]] = [
        "open_browser",
        "close_browser",
        "visit_page",
        "back",
        "forward",
        "click",
        "type",
<<<<<<< HEAD
        "switch_tab",
=======
        "enter",
>>>>>>> 9039aa7a
    ]

    # All available tools
    ALL_TOOLS: ClassVar[List[str]] = [
        "open_browser",
        "close_browser",
        "visit_page",
        "back",
        "forward",
        "get_page_snapshot",
        "get_som_screenshot",
        "get_page_links",
        "click",
        "type",
        "select",
        "scroll",
        "enter",
        "wait_user",
        "solve_task",
        "switch_tab",
        "close_tab",
        "get_tab_info",
    ]

    def __init__(
        self,
        *,
        headless: bool = True,
        user_data_dir: Optional[str] = None,
        stealth: bool = False,
        web_agent_model: Optional[BaseModelBackend] = None,
        cache_dir: str = "tmp/",
        enabled_tools: Optional[List[str]] = None,
        browser_log_to_file: bool = False,
    ) -> None:
        r"""Initialize the HybridBrowserToolkit.

        Args:
            headless (bool): Whether to run the browser in headless mode.
                Defaults to `True`.
            user_data_dir (Optional[str]): Path to a directory for storing
                browser data like cookies and local storage. Useful for
                maintaining sessions across runs. Defaults to `None` (a
                temporary directory is used).
            stealth (bool): Whether to run the browser in stealth mode to avoid
                bot detection. When enabled, hides WebDriver characteristics,
                spoofs navigator properties, and implements various
                anti-detection
                measures. Highly recommended for production use and when
                accessing sites with bot detection. Defaults to `False`.
            web_agent_model (Optional[BaseModelBackend]): The language model
                backend to use for the high-level `solve_task` agent. This is
                required only if you plan to use `solve_task`.
                Defaults to `None`.
            cache_dir (str): The directory to store cached files, such as
                screenshots. Defaults to `"tmp/"`.
            enabled_tools (Optional[List[str]]): List of tool names to enable.
                If None, uses DEFAULT_TOOLS. Available tools: open_browser,
                close_browser, visit_page, back, forward, get_page_snapshot,
                get_som_screenshot, get_page_links, click, type, select,
                scroll, enter, wait_user, solve_task.
                Defaults to `None`.
            browser_log_to_file (bool): Whether to save detailed browser
            action logs to file.
                When enabled, logs action inputs/outputs, execution times,
                and page loading times.
                Logs are saved to an auto-generated timestamped file.
                Defaults to `False`.
        """
        super().__init__()
        self._headless = headless
        self._user_data_dir = user_data_dir
        self.web_agent_model = web_agent_model
        self.cache_dir = cache_dir
        os.makedirs(self.cache_dir, exist_ok=True)

        # Logging configuration - fixed values for simplicity
        self.enable_action_logging = True
        self.enable_timing_logging = True
        self.enable_page_loading_logging = True
        self.log_to_console = False  # Always disabled for cleaner output
        self.log_to_file = browser_log_to_file
        self.max_log_length = None  # No truncation for file logs

        # Set up log file if needed
        if self.log_to_file:
            # Create log directory if it doesn't exist
            log_dir = "browser_log"
            os.makedirs(log_dir, exist_ok=True)

            timestamp = datetime.datetime.now().strftime("%Y%m%d_%H%M%S")
            self.log_file_path: Optional[str] = os.path.join(
                log_dir, f"hybrid_browser_toolkit_{timestamp}.log"
            )
        else:
            self.log_file_path = None

        # Initialize log buffer for in-memory storage
        self.log_buffer: List[Dict[str, Any]] = []

        # Configure enabled tools
        if enabled_tools is None:
            self.enabled_tools = self.DEFAULT_TOOLS.copy()
        else:
            # Validate enabled tools
            invalid_tools = [
                tool for tool in enabled_tools if tool not in self.ALL_TOOLS
            ]
            if invalid_tools:
                raise ValueError(
                    f"Invalid tools specified: {invalid_tools}. "
                    f"Available tools: {self.ALL_TOOLS}"
                )
            self.enabled_tools = enabled_tools.copy()

        logger.info(f"Enabled tools: {self.enabled_tools}")

        # Log initialization if file logging is enabled
        if self.log_to_file:
            logger.info(
                "HybridBrowserToolkit initialized with file logging enabled"
            )
            logger.info(f"Log file path: {self.log_file_path}")

        # Core components
        self._session = NVBrowserSession(
            headless=headless, user_data_dir=user_data_dir, stealth=stealth
        )
        self._agent: Optional[PlaywrightLLMAgent] = None
        self._unified_script = self._load_unified_analyzer()

    def __del__(self):
        r"""Cleanup browser resources on garbage collection."""
        try:
            import sys

            if getattr(sys, "is_finalizing", lambda: False)():
                return

            import asyncio

            try:
                loop = asyncio.get_event_loop()
                if not loop.is_closed() and not loop.is_running():
                    # Try to close browser with a timeout to prevent hanging
                    try:
                        loop.run_until_complete(
                            asyncio.wait_for(self.close_browser(), timeout=2.0)
                        )
                    except asyncio.TimeoutError:
                        pass  # Skip cleanup if it takes too long
            except (RuntimeError, ImportError):
                pass  # Event loop unavailable, skip cleanup
        except Exception:
            pass  # Suppress all errors during garbage collection

    def _load_unified_analyzer(self) -> str:
        r"""Load the unified analyzer JavaScript script."""
        script_path = os.path.join(
            os.path.dirname(os.path.abspath(__file__)), "unified_analyzer.js"
        )

        try:
            with open(
                script_path, "r", encoding='utf-8', errors='replace'
            ) as f:
                script_content = f.read()

            if not script_content.strip():
                raise ValueError(f"Script is empty: {script_path}")

            logger.debug(
                f"Loaded unified analyzer ({len(script_content)} chars)"
            )
            return script_content
        except FileNotFoundError:
            raise FileNotFoundError(f"Script not found: {script_path}")

    def _validate_ref(self, ref: str, method_name: str) -> None:
        r"""Validate ref parameter."""
        if not ref or not isinstance(ref, str):
            raise ValueError(
                f"{method_name}: 'ref' must be a non-empty string"
            )

    def _truncate_if_needed(self, content: Any) -> str:
        r"""Truncate content if max_log_length is set."""
        content_str = str(content)
        if (
            self.max_log_length is not None
            and len(content_str) > self.max_log_length
        ):
            return content_str[: self.max_log_length] + "... [TRUNCATED]"
        return content_str

    async def _get_current_url(self) -> Optional[str]:
        r"""Safely get the current URL of the active page."""
        try:
            page = await self._session.get_page()
            if page and not page.is_closed():
                return page.url
            return None  # Return None if page is closed
        except Exception:
            # This can happen if browser is not open.
            return None

    async def _log_action(
        self,
        action_name: str,
        inputs: Dict[str, Any],
        outputs: Any,
        execution_time: float,
        page_load_time: Optional[float] = None,
        error: Optional[str] = None,
    ) -> None:
        r"""Log action details with comprehensive information."""
        if not (self.enable_action_logging or self.enable_timing_logging):
            return

        current_url = await self._get_current_url()

        log_entry: Dict[str, Any] = {
            "timestamp": datetime.datetime.now().isoformat(),
            "action": action_name,
            "url": current_url,
            "execution_time_ms": round(execution_time * 1000, 2),
        }

        if self.enable_action_logging:
            log_entry["inputs"] = inputs
            if error:
                log_entry["error"] = str(error)
            elif isinstance(outputs, dict):
                # Unpack dictionary items into the log entry
                log_entry.update(outputs)
            else:
                # For non-dict outputs, assign to 'outputs' key
                log_entry["outputs"] = outputs

        if page_load_time is not None and self.enable_page_loading_logging:
            log_entry["page_load_time_ms"] = round(page_load_time * 1000, 2)

        # Add to buffer
        self.log_buffer.append(log_entry)

        # Console logging
        if self.log_to_console:
            log_msg = f"[BROWSER ACTION] {action_name}"
            if self.enable_timing_logging:
                log_msg += f" | Execution: {log_entry['execution_time_ms']}ms"
            if page_load_time is not None and self.enable_page_loading_logging:
                log_msg += f" | Page Load: {log_entry['page_load_time_ms']}ms"
            if error:
                log_msg += f" | ERROR: {error}"

            logger.info(log_msg)

            if self.enable_action_logging:
                logger.info(f"  Inputs: {self._truncate_if_needed(inputs)}")
                if not error:
                    if isinstance(outputs, dict):
                        for key, value in outputs.items():
                            logger.info(
                                f"  - {key}: "
                                f"{self._truncate_if_needed(value)}"
                            )
                    else:
                        logger.info(
                            f"  Outputs: {self._truncate_if_needed(outputs)}"
                        )

        # File logging
        if self.log_to_file and self.log_file_path:
            try:
                with open(self.log_file_path, 'a', encoding='utf-8') as f:
                    # Write full log entry to file without truncation
                    f.write(
                        json.dumps(log_entry, ensure_ascii=False, indent=2)
                        + '\n'
                    )
            except Exception as e:
                logger.error(f"Failed to write to log file: {e}")

    @staticmethod
    def action_logger(func: Callable[..., Any]) -> Callable[..., Any]:
        r"""Decorator to add logging to action methods."""

        @wraps(func)
        async def wrapper(self, *args, **kwargs):
            action_name = func.__name__
            start_time = time.time()

            # Log inputs
            inputs = {
                "args": args,  # Don't skip self since it's already handled
                "kwargs": kwargs,
            }

            try:
                # Execute the original function
                result = await func(self, *args, **kwargs)
                execution_time = time.time() - start_time

                # Log success
                await self._log_action(
                    action_name=action_name,
                    inputs=inputs,
                    outputs=result,
                    execution_time=execution_time,
                )

                return result

            except Exception as e:
                execution_time = time.time() - start_time
                error_msg = f"{type(e).__name__}: {e!s}"

                # Log error
                await self._log_action(
                    action_name=action_name,
                    inputs=inputs,
                    outputs=None,
                    execution_time=execution_time,
                    error=error_msg,
                )

                raise

        return wrapper

    async def _ensure_browser(self):
        await self._session.ensure_browser()

    async def _require_page(self):
        await self._session.ensure_browser()
        return await self._session.get_page()

    async def _wait_for_page_stability(self):
        r"""Wait for page to become stable after actions that might trigger
        updates.
        """
        page = await self._require_page()
        import asyncio

        try:
            # Wait for DOM content to be loaded
            await page.wait_for_load_state(
                'domcontentloaded', timeout=self.PAGE_STABILITY_TIMEOUT
            )
            logger.debug("DOM content loaded")

            # Try to wait for network idle (important for AJAX/SPA)
            try:
                await page.wait_for_load_state(
                    'networkidle', timeout=self.NETWORK_IDLE_TIMEOUT
                )
                logger.debug("Network idle achieved")
            except Exception:
                logger.debug("Network idle timeout - continuing anyway")

            # Additional small delay for JavaScript execution
            await asyncio.sleep(0.5)
            logger.debug("Page stability wait completed")

        except Exception as e:
            logger.debug(
                f"Page stability wait failed: {e} - continuing anyway"
            )

    async def _get_unified_analysis(self) -> Dict[str, Any]:
        r"""Get unified analysis data from the page."""
        page = await self._require_page()
        try:
            if not self._unified_script:
                logger.error("Unified analyzer script not loaded")
                return {"elements": {}, "metadata": {"elementCount": 0}}

            result = await page.evaluate(self._unified_script)

            if not isinstance(result, dict):
                logger.warning(f"Invalid result type: {type(result)}")
                return {"elements": {}, "metadata": {"elementCount": 0}}

            return result
        except Exception as e:
            logger.warning(f"Error in unified analysis: {e}")
            return {"elements": {}, "metadata": {"elementCount": 0}}

    def _convert_analysis_to_rects(
        self, analysis_data: Dict[str, Any]
    ) -> Dict[str, Any]:
        r"""Convert analysis data to rect format for visual marking."""
        rects = {}
        elements = analysis_data.get("elements", {})

        for ref, element_data in elements.items():
            coordinates = element_data.get("coordinates", [])
            if coordinates:
                rects[ref] = {
                    "role": element_data.get("role", "generic"),
                    "aria-name": element_data.get("name", ""),
                    "rects": [coordinates[0]],
                }
        return rects

    def _add_set_of_mark(self, image, rects):
        r"""Add visual marks to the image."""
        try:
            from PIL import ImageDraw, ImageFont
        except ImportError:
            logger.warning("PIL not available, returning original image")
            return image

        marked_image = image.copy()
        draw = ImageDraw.Draw(marked_image)

        # Try to get font
        try:
            font = ImageFont.truetype("arial.ttf", 16)
        except (OSError, IOError):
            try:
                font = ImageFont.load_default()
            except (OSError, IOError):
                font = None

        # Color scheme
        colors = {
            "button": "#FF6B6B",
            "link": "#4ECDC4",
            "textbox": "#45B7D1",
            "select": "#96CEB4",
            "checkbox": "#FECA57",
            "radio": "#FF9FF3",
            "default": "#DDA0DD",
        }

        for ref, rect_data in rects.items():
            rects_list = rect_data.get("rects", [])
            role = rect_data.get("role", "generic")
            color = colors.get(role, colors["default"])

            for rect in rects_list:
                x, y = rect.get("x", 0), rect.get("y", 0)
                width, height = rect.get("width", 0), rect.get("height", 0)

                # Draw rectangle outline
                draw.rectangle(
                    [x, y, x + width, y + height], outline=color, width=2
                )

                # Draw reference label
                label_text = ref
                if font:
                    bbox = draw.textbbox((0, 0), label_text, font=font)
                    text_width, text_height = (
                        bbox[2] - bbox[0],
                        bbox[3] - bbox[1],
                    )
                else:
                    text_width, text_height = len(label_text) * 8, 16

                label_x, label_y = max(0, x - 2), max(0, y - text_height - 2)

                # Background and text
                draw.rectangle(
                    [
                        label_x,
                        label_y,
                        label_x + text_width + 4,
                        label_y + text_height + 2,
                    ],
                    fill=color,
                )
                draw.text(
                    (label_x + 2, label_y + 1),
                    label_text,
                    fill="white",
                    font=font,
                )

        return marked_image

    def _format_snapshot_from_analysis(
        self, analysis_data: Dict[str, Any]
    ) -> str:
        r"""Format analysis data into snapshot string."""
        lines = []
        elements = analysis_data.get("elements", {})

        for ref, element_data in elements.items():
            role = element_data.get("role", "generic")
            name = element_data.get("name", "")

            line = f"- {role}"
            if name:
                line += f' "{name}"'

            # Add properties
            props = []
            for prop in ["disabled", "checked", "expanded"]:
                value = element_data.get(prop)
                if value is True:
                    props.append(prop)
                elif value is not None and prop in ["checked", "expanded"]:
                    props.append(f"{prop}={value}")

            if props:
                line += f" {' '.join(props)}"

            line += f" [ref={ref}]"
            lines.append(line)

        return "\n".join(lines)

    async def _get_tab_info_for_output(self) -> Dict[str, Any]:
        r"""Get tab information to include in action outputs."""
        try:
            tab_info = await self._session.get_tab_info()
            current_tab_index = await self._session.get_current_tab_index()
            return {
                "tabs": tab_info,
                "current_tab": current_tab_index,
                "total_tabs": len(tab_info),
            }
        except Exception as e:
            logger.warning(f"Failed to get tab info: {e}")
            return {"tabs": [], "current_tab": 0, "total_tabs": 1}

    async def _exec_with_snapshot(
        self,
        action: Dict[str, Any],
        element_details: Optional[Dict[str, Any]] = None,
    ) -> Dict[str, str]:
        r"""Execute action and return result with snapshot comparison."""

        # Log action execution start
        action_type = action.get("type", "unknown")
        logger.info(f"Executing action: {action_type}")

        action_start_time = time.time()
        inputs = {"action": action}
        page_load_time = None

        try:
            # Get before snapshot
            logger.info("Capturing pre-action snapshot...")
            snapshot_start = time.time()
            before_snapshot = await self._session.get_snapshot(
                force_refresh=True, diff_only=False
            )
            snapshot_time = time.time() - snapshot_start
            logger.info(
                f"Pre-action snapshot captured in {snapshot_time:.2f}s"
            )

            # Execute action
            logger.info(f"Executing {action_type} action...")
            exec_start = time.time()
            exec_result = await self._session.exec_action(action)
            exec_time = time.time() - exec_start
            logger.info(f"Action {action_type} completed in {exec_time:.2f}s")

            # Parse the detailed result from ActionExecutor
            if isinstance(exec_result, dict):
                result_message = exec_result.get("message", str(exec_result))
                action_details = exec_result.get("details", {})
                success = exec_result.get("success", True)
            else:
                result_message = str(exec_result)
                action_details = {}
                success = True

            # Wait for page stability after action (especially important for
            # click)
            stability_time: float = 0.0
            if action_type in ["click", "type", "select", "enter"]:
                logger.info(
                    f"Waiting for page stability " f"after {action_type}..."
                )
                stability_start = time.time()
                await self._wait_for_page_stability()
                stability_time = time.time() - stability_start
                logger.info(
                    f"Page stability wait "
                    f"completed in "
                    f"{stability_time:.2f}s"
                )
                page_load_time = stability_time

                # Enhanced logging for page loading times
                if self.enable_page_loading_logging and self.log_to_console:
                    logger.info(
                        f"[PAGE LOADING] Page stability for {action_type}: "
                        f"{round(stability_time * 1000, 2)}ms"
                    )

            # Get after snapshot
            logger.info("Capturing post-action snapshot...")
            snapshot_start = time.time()
            after_snapshot = await self._session.get_snapshot(
                force_refresh=True, diff_only=False
            )
            snapshot_time = time.time() - snapshot_start
            logger.info(
                f"Post-action snapshot " f"captured in {snapshot_time:.2f}s"
            )

            # Check for snapshot quality and log warnings
            if before_snapshot == after_snapshot:
                snapshot = "snapshot not changed"
                logger.debug("Page snapshot unchanged after action")
            else:
                snapshot = after_snapshot
                # Check if snapshot is empty or problematic
                if "<empty>" in after_snapshot:
                    logger.warning(
                        f"Action {action_type} resulted "
                        f"in empty snapshot - "
                        f"page may still be loading"
                    )
                elif len(after_snapshot.strip()) < 50:
                    logger.warning(
                        f"Action {action_type} resulted "
                        f"in very short snapshot:"
                        f" {len(after_snapshot)} chars"
                    )
                else:
                    logger.debug(
                        f"Action {action_type} resulted "
                        f"in updated snapshot: "
                        f"{len(after_snapshot)} chars"
                    )

            # Get tab information for output
            tab_info = await self._get_tab_info_for_output()

            # Create comprehensive output for logging
            execution_time = time.time() - action_start_time
            outputs = {
                "result": result_message,
                "snapshot": snapshot,
                "success": success,
                "action_details": action_details,
                "execution_stats": {
                    "exec_time_ms": round(exec_time * 1000, 2),
                    "stability_time_ms": round(stability_time * 1000, 2)
                    if stability_time > 0
                    else None,
                    "total_time_ms": round(execution_time * 1000, 2),
                },
                **tab_info,  # Include tab information
            }

            # If snapshot is unchanged after click, add element details to log
            if (
                snapshot == "snapshot not changed"
                and action_type == "click"
                and element_details
            ):
                logger.debug(
                    "Snapshot unchanged after click. "
                    "Adding element details to log."
                )
                outputs["clicked_element_tag"] = element_details.get(
                    "tagName", "N/A"
                )
                outputs["clicked_element_content"] = element_details.get(
                    "name", ""
                )
                outputs["clicked_element_type"] = element_details.get(
                    "role", "generic"
                )

            # Log the action with all details
            await self._log_action(
                action_name=f"_exec_with_snapshot_{action_type}",
                inputs=inputs,
                outputs=outputs,
                execution_time=execution_time,
                page_load_time=page_load_time,
            )

            return {"result": result_message, "snapshot": snapshot}

        except Exception as e:
            execution_time = time.time() - action_start_time
            error_msg = f"{type(e).__name__}: {e!s}"

            # Log error
            await self._log_action(
                action_name=f"_exec_with_snapshot_{action_type}",
                inputs=inputs,
                outputs=None,
                execution_time=execution_time,
                page_load_time=page_load_time,
                error=error_msg,
            )

            raise

    async def _extract_links_by_refs(
        self, snapshot: str, page, refs: List[str]
    ) -> List[Dict[str, str]]:
        r"""Extract multiple links by their reference IDs."""
        import re

        found_links = []
        ref_set = set(refs)
        lines = snapshot.split('\n')

        for line in lines:
            link_match = re.search(
                r'- link\s+"([^"]+)"\s+\[ref=([^\]]+)\]', line
            )
            if link_match and link_match.group(2) in ref_set:
                text, found_ref = link_match.groups()
                try:
                    url = await self._get_link_url_by_ref(page, found_ref)
                    found_links.append(
                        {"text": text, "ref": found_ref, "url": url or ""}
                    )
                except Exception as e:
                    logger.warning(
                        f"Failed to get URL for ref {found_ref}: {e}"
                    )
                    found_links.append(
                        {"text": text, "ref": found_ref, "url": ""}
                    )

        return found_links

    async def _get_link_url_by_ref(self, page, ref: str) -> str:
        r"""Get URL of a link element by reference ID."""
        try:
            element = await page.query_selector(f'[aria-ref="{ref}"]')
            if element:
                href = await element.get_attribute('href')
                if href:
                    from urllib.parse import urljoin

                    return urljoin(page.url, href)
            return ""
        except Exception as e:
            logger.warning(f"Failed to get URL for ref {ref}: {e}")
            return ""

    def _ensure_agent(self) -> PlaywrightLLMAgent:
        r"""Create PlaywrightLLMAgent on first use."""
        if self.web_agent_model is None:
            raise RuntimeError(
                "web_agent_model required for high-level task planning"
            )

        if self._agent is None:
            self._agent = PlaywrightLLMAgent(
                headless=self._headless,
                user_data_dir=self._user_data_dir,
                model_backend=self.web_agent_model,
            )
        return self._agent

    # Public API Methods

    async def open_browser(
<<<<<<< HEAD
        self, start_url: Optional[str] = None
    ) -> Dict[str, Any]:
=======
        self, start_url: Optional[str] = "https://search.brave.com/"
    ) -> Dict[str, str]:
>>>>>>> 9039aa7a
        r"""Launches a new browser session, making it ready for web automation.

        This method initializes the underlying browser instance. If a
        `start_url` is provided, it will also navigate to that URL. If you
        don't have a specific URL to start with, you can use a search engine
        like 'https://search.brave.com/'.

        Args:
            start_url (Optional[str]): The initial URL to navigate to after the
                browser is launched. If not provided, the browser will start
                with a blank page. (default: :obj:`https://search.brave.com/`)

        Returns:
            Dict[str, Any]: A dictionary containing:
                - "result": A string confirming that the browser session has
                  started.
                - "snapshot": A textual representation of the current page's
                  interactive elements. This snapshot is crucial for
                  identifying elements for subsequent actions.
                - "tabs": List of all open tabs with their information.
                - "current_tab": Index of the currently active tab.
                - "total_tabs": Total number of open tabs.
        """
        # Add logging if enabled
        action_start = time.time()
        inputs = {"start_url": start_url}

        logger.info("Starting browser session...")

        browser_start = time.time()
        await self._session.ensure_browser()
        browser_time = time.time() - browser_start
        logger.info(f"Browser session started in {browser_time:.2f}s")

        try:
            if start_url:
                logger.info(f"Auto-navigating to start URL: {start_url}")
                result = await self.visit_page(start_url)
            else:
                logger.info("Capturing initial browser snapshot...")
                snapshot_start = time.time()
                snapshot = await self._session.get_snapshot(
                    force_refresh=True, diff_only=False
                )
                snapshot_time = time.time() - snapshot_start
                logger.info(
                    f"Initial snapshot captured in {snapshot_time:.2f}s"
                )

                # Get tab information
                tab_info = await self._get_tab_info_for_output()

                result = {
                    "result": "Browser session started.",
                    "snapshot": snapshot,
                    **tab_info,
                }

            # Log success
            if self.enable_action_logging or self.enable_timing_logging:
                execution_time = time.time() - action_start
                await self._log_action(
                    action_name="open_browser",
                    inputs=inputs,
                    outputs=result,
                    execution_time=execution_time,
                )

            return result

        except Exception as e:
            # Log error
            if self.enable_action_logging or self.enable_timing_logging:
                execution_time = time.time() - action_start
                await self._log_action(
                    action_name="open_browser",
                    inputs=inputs,
                    outputs=None,
                    execution_time=execution_time,
                    error=f"{type(e).__name__}: {e!s}",
                )
            raise

    @action_logger
    async def close_browser(self) -> str:
        r"""Closes the current browser session and releases all associated
        resources.

        This should be called at the end of a web automation task to ensure a
        clean shutdown of the browser instance.

        Returns:
            str: A confirmation message indicating the session is closed.
        """
        if self._agent is not None:
            try:
                await self._agent.close()
            except Exception:
                pass
            self._agent = None

        await self._session.close()
        return "Browser session closed."

    @action_logger
    async def visit_page(self, url: str) -> Dict[str, Any]:
        r"""Navigates the current browser page to a specified URL.

        Args:
            url (str): The web address to load in the browser. Must be a
                valid URL.

        Returns:
            Dict[str, Any]: A dictionary containing:
                - "result": A message indicating the outcome of the navigation,
                  e.g., "Navigation successful.".
                - "snapshot": A new textual snapshot of the page's interactive
                  elements after the new page has loaded.
                - "tabs": List of all open tabs with their information.
                - "current_tab": Index of the currently active tab.
                - "total_tabs": Total number of open tabs.
        """
        if not url or not isinstance(url, str):
            return {
                "result": "Error: 'url' must be a non-empty string",
                "snapshot": "",
                "tabs": [],
                "current_tab": 0,
                "total_tabs": 1,
            }

        if '://' not in url:
            url = f'https://{url}'

        logger.info(f"Navigating to URL: {url}")

        # Navigate to page
        nav_start = time.time()
        nav_result = await self._session.visit(url)
        nav_time = time.time() - nav_start
        logger.info(f"Page navigation completed in {nav_time:.2f}s")

        # Get snapshot
        logger.info("Capturing page snapshot after navigation...")
        snapshot_start = time.time()
        snapshot = await self._session.get_snapshot(
            force_refresh=True, diff_only=False
        )
        snapshot_time = time.time() - snapshot_start
        logger.info(f"Navigation snapshot captured in {snapshot_time:.2f}s")

        # Get tab information
        tab_info = await self._get_tab_info_for_output()

        return {"result": nav_result, "snapshot": snapshot, **tab_info}

    @action_logger
    async def back(self) -> Dict[str, Any]:
        r"""Navigates the browser back to the previous page in history.

        This function simulates clicking the browser's back button, taking
        you to the previously visited page if one exists in the browser
        history.

        Returns:
            Dict[str, Any]: A dictionary containing:
                - "result": A message indicating the outcome of the back
                  navigation, e.g., "Back navigation successful." or an error
                  message if no previous page exists.
                - "snapshot": A new textual snapshot of the page after
                  navigation. If the snapshot is unchanged, it will be the
                  string "snapshot not changed".
                - "tabs": List of all open tabs with their information.
                - "current_tab": Index of the currently active tab.
                - "total_tabs": Total number of open tabs.
        """
        page = await self._require_page()

        try:
            logger.info("Navigating back in browser history...")
            nav_start = time.time()
            await page.go_back(wait_until="domcontentloaded", timeout=30000)
            nav_time = time.time() - nav_start
            logger.info(f"Back navigation completed in {nav_time:.2f}s")

            # Wait for page stability
            await self._wait_for_page_stability()

            # Get snapshot
            logger.info("Capturing page snapshot after back navigation...")
            snapshot_start = time.time()
            snapshot = await self._session.get_snapshot(
                force_refresh=True, diff_only=False
            )
            snapshot_time = time.time() - snapshot_start
            logger.info(
                f"Back navigation snapshot captured in {snapshot_time:.2f}s"
            )

            # Get tab information
            tab_info = await self._get_tab_info_for_output()

            return {
                "result": "Back navigation successful.",
                "snapshot": snapshot,
                **tab_info,
            }

        except Exception as e:
            logger.warning(f"Back navigation failed: {e}")
            # Get current snapshot even if navigation failed
            snapshot = await self._session.get_snapshot(
                force_refresh=True, diff_only=False
            )
            tab_info = await self._get_tab_info_for_output()
            return {
                "result": f"Back navigation failed: {e!s}",
                "snapshot": snapshot,
                **tab_info,
            }

    @action_logger
    async def forward(self) -> Dict[str, Any]:
        r"""Navigates the browser forward to the next page in history.

        This function simulates clicking the browser's forward button, taking
        you to the next page in the browser history if one exists (i.e.,
        if you have previously navigated back).

        Returns:
            Dict[str, Any]: A dictionary containing:
                - "result": A message indicating the outcome of the forward
                  navigation, e.g., "Forward navigation successful." or an
                  error message if no next page exists.
                - "snapshot": A new textual snapshot of the page after
                  navigation. If the snapshot is unchanged, it will be the
                  string "snapshot not changed".
                - "tabs": List of all open tabs with their information.
                - "current_tab": Index of the currently active tab.
                - "total_tabs": Total number of open tabs.
        """
        page = await self._require_page()

        try:
            logger.info("Navigating forward in browser history...")
            nav_start = time.time()
            await page.go_forward(wait_until="domcontentloaded", timeout=30000)
            nav_time = time.time() - nav_start
            logger.info(f"Forward navigation completed in {nav_time:.2f}s")

            # Wait for page stability
            await self._wait_for_page_stability()

            # Get snapshot
            logger.info("Capturing page snapshot after forward navigation...")
            snapshot_start = time.time()
            snapshot = await self._session.get_snapshot(
                force_refresh=True, diff_only=False
            )
            snapshot_time = time.time() - snapshot_start
            logger.info(
                f"Forward navigation snapshot captured in {snapshot_time:.2f}s"
            )

            # Get tab information
            tab_info = await self._get_tab_info_for_output()

            return {
                "result": "Forward navigation successful.",
                "snapshot": snapshot,
                **tab_info,
            }

        except Exception as e:
            logger.warning(f"Forward navigation failed: {e}")
            # Get current snapshot even if navigation failed
            snapshot = await self._session.get_snapshot(
                force_refresh=True, diff_only=False
            )
            tab_info = await self._get_tab_info_for_output()
            return {
                "result": f"Forward navigation failed: {e!s}",
                "snapshot": snapshot,
                **tab_info,
            }

    @action_logger
    async def get_page_snapshot(self) -> str:
        r"""Captures a textual representation of the current page's content.

        This "snapshot" provides a simplified view of the DOM, focusing on
        interactive elements like links, buttons, and input fields. Each
        element is assigned a unique reference ID (`ref`) that can be used in
        other actions like `click` or `type`.

        The snapshot is useful for understanding the page structure and
        identifying elements to interact with without needing to parse raw
        HTML. A new snapshot is generated on each call.

        Returns:
            str: A formatted string representing the interactive elements on
                the page. For example:
                '- link "Sign In" [ref=1]'
                '- textbox "Username" [ref=2]'
        """
        logger.info("Capturing page snapshot")

        analysis_start = time.time()
        analysis_data = await self._get_unified_analysis()
        analysis_time = time.time() - analysis_start
        logger.info(
            f"Page snapshot analysis " f"completed in {analysis_time:.2f}s"
        )

        snapshot_text = analysis_data.get("snapshotText", "")
        return (
            snapshot_text
            if snapshot_text
            else self._format_snapshot_from_analysis(analysis_data)
        )

    @dependencies_required('PIL')
    @action_logger
    async def get_som_screenshot(self):
        r"""Captures a screenshot of the current webpage and visually marks all
        interactive elements. "SoM" stands for "Set of Marks".

        This method is essential for tasks requiring visual understanding of
        the page layout. It works by:
        1. Taking a full-page screenshot.
        2. Identifying all interactive elements (buttons, links, inputs, etc.).
        3. Drawing colored boxes and reference IDs (`ref`) over these elements
           on the screenshot.
        4. Saving the annotated image to a cache directory.
        5. Returning the image as a base64-encoded string along with a summary.

        Use this when the textual snapshot from `get_page_snapshot` is
        insufficient and visual context is needed to decide the next action.

        Returns:
            ToolResult: An object containing:
                - `text`: A summary string, e.g., "Visual webpage screenshot
                  captured with 42 interactive elements".
                - `images`: A list containing a single base64-encoded PNG image
                  as a data URL.
        """
        from PIL import Image

        from camel.utils.tool_result import ToolResult

        # Get screenshot and analysis
        page = await self._require_page()

        # Log screenshot timeout start
        logger.info(
            f"Starting screenshot capture"
            f"with timeout: {self.DEFAULT_SCREENSHOT_TIMEOUT}ms"
        )

        start_time = time.time()
        image_data = await page.screenshot(
            timeout=self.DEFAULT_SCREENSHOT_TIMEOUT
        )
        screenshot_time = time.time() - start_time

        logger.info(f"Screenshot capture completed in {screenshot_time:.2f}s")
        image = Image.open(io.BytesIO(image_data))

        # Log unified analysis start
        logger.info("Starting unified page analysis...")
        analysis_start_time = time.time()
        analysis_data = await self._get_unified_analysis()
        analysis_time = time.time() - analysis_start_time
        logger.info(f"Unified page analysis completed in {analysis_time:.2f}s")

        # Log image processing
        logger.info("Processing visual marks on screenshot...")
        mark_start_time = time.time()
        rects = self._convert_analysis_to_rects(analysis_data)
        marked_image = self._add_set_of_mark(image, rects)
        mark_time = time.time() - mark_start_time
        logger.info(f"Visual marks processing completed in {mark_time:.2f}s")

        # Save screenshot to cache directory
        parsed_url = urllib.parse.urlparse(page.url)
        url_name = sanitize_filename(str(parsed_url.path), max_length=241)
        timestamp = datetime.datetime.now().strftime("%m%d%H%M%S")
        file_path = os.path.join(
            self.cache_dir, f"{url_name}_{timestamp}_som.png"
        )
        marked_image.save(file_path, "PNG")

        # Convert to base64
        img_buffer = io.BytesIO()
        marked_image.save(img_buffer, format="PNG")
        img_buffer.seek(0)
        img_base64 = base64.b64encode(img_buffer.getvalue()).decode('utf-8')
        img_data_url = f"data:image/png;base64,{img_base64}"

        text_result = (
            f"Visual webpage screenshot "
            f"captured with {len(rects)} interactive elements"
        )

        return ToolResult(text=text_result, images=[img_data_url])

    async def click(self, *, ref: str) -> Dict[str, Any]:
        r"""Clicks on an interactive element on the page.

        Args:
            ref (str): The reference ID of the element to click. This ID is
                obtained from the page snapshot (see `get_page_snapshot` or
                `get_som_screenshot`).

        Returns:
            Dict[str, Any]: A dictionary containing:
                - "result": A message confirming the click action.
                - "snapshot": A new textual snapshot of the page after the
                  click, which may have changed as a result of the action. If
                  the snapshot is unchanged, it will be the string "snapshot
                  not changed".
                - "tabs": List of all open tabs with their information.
                - "current_tab": Index of the currently active tab.
                - "total_tabs": Total number of open tabs.
        """
        self._validate_ref(ref, "click")

        analysis = await self._get_unified_analysis()
        elements = analysis.get("elements", {})
        if ref not in elements:
            available_refs = list(elements.keys())
            logger.error(f"Error: Element reference '{ref}' not found. ")
            # Added snapshot to give more context on failure
            snapshot = self._format_snapshot_from_analysis(analysis)
            tab_info = await self._get_tab_info_for_output()
            return {
                "result": f"Error: Element reference '{ref}' not found. "
                f"Available refs: {available_refs}",
                "snapshot": snapshot,
                **tab_info,
            }

        element_details = elements.get(ref)
        action = {"type": "click", "ref": ref}
        result = await self._exec_with_snapshot(
            action, element_details=element_details
        )

        # Add tab information to the result
        tab_info = await self._get_tab_info_for_output()
        result.update(tab_info)

        return result

    async def type(self, *, ref: str, text: str) -> Dict[str, Any]:
        r"""Types text into an input field, such as a textbox or search bar.

        Args:
            ref (str): The reference ID of the input element.
            text (str): The text to be typed into the element.

        Returns:
            Dict[str, Any]: A dictionary containing:
                - "result": A message confirming the type action.
                - "snapshot": A new textual snapshot of the page after the
                  text has been entered.
                - "tabs": List of all open tabs with their information.
                - "current_tab": Index of the currently active tab.
                - "total_tabs": Total number of open tabs.
        """
        self._validate_ref(ref, "type")
        await self._get_unified_analysis()  # Ensure aria-ref attributes

        action = {"type": "type", "ref": ref, "text": text}
        result = await self._exec_with_snapshot(action)

        # Add tab information to the result
        tab_info = await self._get_tab_info_for_output()
        result.update(tab_info)

        return result

    async def select(self, *, ref: str, value: str) -> Dict[str, Any]:
        r"""Selects an option from a dropdown (`<select>`) element.

        Args:
            ref (str): The reference ID of the `<select>` element.
            value (str): The value of the `<option>` to be selected. This
                should match the `value` attribute of the option, not the
                visible text.

        Returns:
            Dict[str, Any]: A dictionary containing:
                - "result": A message confirming the select action.
                - "snapshot": A new snapshot of the page after the selection.
                - "tabs": List of all open tabs with their information.
                - "current_tab": Index of the currently active tab.
                - "total_tabs": Total number of open tabs.
        """
        self._validate_ref(ref, "select")
        await self._get_unified_analysis()

        action = {"type": "select", "ref": ref, "value": value}
        result = await self._exec_with_snapshot(action)

        # Add tab information to the result
        tab_info = await self._get_tab_info_for_output()
        result.update(tab_info)

        return result

    async def scroll(self, *, direction: str, amount: int) -> Dict[str, Any]:
        r"""Scrolls the page window up or down by a specified amount.

        Args:
            direction (str): The direction to scroll. Must be either 'up' or
                'down'.
            amount (int): The number of pixels to scroll.

        Returns:
            Dict[str, Any]: A dictionary containing:
                - "result": A confirmation of the scroll action.
                - "snapshot": A new snapshot of the page after scrolling.
                - "tabs": List of all open tabs with their information.
                - "current_tab": Index of the currently active tab.
                - "total_tabs": Total number of open tabs.
        """
        if direction not in ("up", "down"):
            tab_info = await self._get_tab_info_for_output()
            return {
                "result": "Error: direction must be 'up' or 'down'",
                "snapshot": "",
                **tab_info,
            }

        action = {"type": "scroll", "direction": direction, "amount": amount}
        result = await self._exec_with_snapshot(action)

        # Add tab information to the result
        tab_info = await self._get_tab_info_for_output()
        result.update(tab_info)

        return result

    async def enter(self, *, ref: str) -> Dict[str, Any]:
        r"""Simulates pressing the Enter key on a specific element.

        This is often used to submit forms after filling them out.

        Args:
            ref (str): The reference ID of the element to press Enter on.

        Returns:
            Dict[str, Any]: A dictionary containing:
                - "result": A confirmation of the action.
                - "snapshot": A new page snapshot, as this action often
                  triggers navigation or page updates.
                - "tabs": List of all open tabs with their information.
                - "current_tab": Index of the currently active tab.
                - "total_tabs": Total number of open tabs.
        """
        self._validate_ref(ref, "enter")
        action = {"type": "enter", "ref": ref}
        result = await self._exec_with_snapshot(action)

        # Add tab information to the result
        tab_info = await self._get_tab_info_for_output()
        result.update(tab_info)

        return result

    @action_logger
    async def wait_user(
        self, timeout_sec: Optional[float] = None
    ) -> Dict[str, Any]:
        r"""Pauses the agent's execution and waits for human intervention.

        This is useful for tasks that require manual steps, like solving a
        CAPTCHA. The agent will print a message to the console and wait
        until the user presses the Enter key.

        Args:
            timeout_sec (Optional[float]): The maximum time to wait in
                seconds. If the timeout is reached, the agent will resume
                automatically. If `None`, it will wait indefinitely.

        Returns:
            Dict[str, Any]: A dictionary containing:
                - "result": A message indicating how the wait ended (e.g.,
                  "User resumed." or "Timeout... reached, auto-resumed.").
                - "snapshot": The current page snapshot after the wait.
                - "tabs": List of all open tabs with their information.
                - "current_tab": Index of the currently active tab.
                - "total_tabs": Total number of open tabs.
        """
        import asyncio

        prompt = (
            "🕑 Agent waiting for human input. "
            "Complete action in browser, then press Enter..."
        )
        logger.info(f"\n{prompt}\n")

        async def _await_enter():
            await asyncio.to_thread(input, ">>> Press Enter to resume <<<\n")

        try:
            if timeout_sec is not None:
                logger.info(
                    f"Waiting for user input with timeout: {timeout_sec}s"
                )
                start_time = time.time()
                await asyncio.wait_for(_await_enter(), timeout=timeout_sec)
                wait_time = time.time() - start_time
                logger.info(f"User input received after {wait_time:.2f}s")
                result_msg = "User resumed."
            else:
                logger.info("Waiting for user " "input (no timeout)")
                start_time = time.time()
                await _await_enter()
                wait_time = time.time() - start_time
                logger.info(f"User input received " f"after {wait_time:.2f}s")
                result_msg = "User resumed."
        except asyncio.TimeoutError:
            wait_time = timeout_sec or 0.0
            logger.info(
                f"User input timeout reached "
                f"after {wait_time}s, auto-resuming"
            )
            result_msg = f"Timeout {timeout_sec}s reached, auto-resumed."

        snapshot = await self._session.get_snapshot(
            force_refresh=True, diff_only=False
        )
        tab_info = await self._get_tab_info_for_output()

        return {"result": result_msg, "snapshot": snapshot, **tab_info}

    @action_logger
    async def get_page_links(self, *, ref: List[str]) -> Dict[str, Any]:
        r"""Retrieves the full URLs for a given list of link reference IDs.

        This is useful when you need to know the destination of a link before
        clicking it.

        Args:
            ref (List[str]): A list of reference IDs for link elements,
                obtained from a page snapshot.

        Returns:
            Dict[str, Any]: A dictionary containing:
                - "links": A list of dictionaries, where each dictionary
                  represents a found link and has "text", "ref", and "url"
                  keys.
        """
        if not ref or not isinstance(ref, list):
            return {"links": []}

        for r in ref:
            if not r or not isinstance(r, str):
                return {"links": []}

        page = await self._require_page()
        snapshot = await self._session.get_snapshot(
            force_refresh=True, diff_only=False
        )
        links = await self._extract_links_by_refs(snapshot, page, ref)

        return {"links": links}

    @action_logger
    async def solve_task(
        self, task_prompt: str, start_url: str, max_steps: int = 15
    ) -> str:
        r"""Uses a high-level LLM agent to autonomously complete a task.

        This function delegates control to another agent that can reason about
        a task, break it down into steps, and execute browser actions to
        achieve the goal. It is suitable for complex, multi-step tasks.

        Note: `web_agent_model` must be provided during the toolkit's
        initialization to use this function.

        Args:
            task_prompt (str): A natural language description of the task to
                be completed (e.g., "log into my account on example.com").
            start_url (str): The URL to start the task from.
            max_steps (int): The maximum number of steps the agent is allowed
                to take before stopping.

        Returns:
            str: A summary message indicating that the task processing has
                finished. The detailed trace of the agent's actions will be
                printed to the standard output.
        """
        agent = self._ensure_agent()
        await agent.navigate(start_url)
        await agent.process_command(task_prompt, max_steps=max_steps)
        return "Task processing finished - see stdout for detailed trace."

    def get_log_summary(self) -> Dict[str, Any]:
        r"""Get a summary of logged actions."""
        if not self.log_buffer:
            return {"total_actions": 0, "summary": "No actions logged"}

        total_actions = len(self.log_buffer)
        total_execution_time = sum(
            entry.get("execution_time_ms", 0) for entry in self.log_buffer
        )
        total_page_load_time = sum(
            entry.get("page_load_time_ms", 0)
            for entry in self.log_buffer
            if "page_load_time_ms" in entry
        )

        action_counts: Dict[str, int] = {}
        error_count = 0

        for entry in self.log_buffer:
            action = entry["action"]
            action_counts[action] = action_counts.get(action, 0) + 1
            if "error" in entry:
                error_count += 1

        return {
            "total_actions": total_actions,
            "total_execution_time_ms": round(total_execution_time, 2),
            "total_page_load_time_ms": round(total_page_load_time, 2),
            "action_counts": action_counts,
            "error_count": error_count,
            "success_rate": round(
                (total_actions - error_count) / total_actions * 100, 2
            )
            if total_actions > 0
            else 0,
        }

    def dump_logs_to_file(self, file_path: Optional[str] = None) -> str:
        r"""Dump all logs to a JSON file."""
        if file_path is None:
            # Create log directory if it doesn't exist
            log_dir = "log"
            os.makedirs(log_dir, exist_ok=True)

            timestamp = datetime.datetime.now().strftime("%Y%m%d_%H%M%S")
            file_path = os.path.join(
                log_dir, f"hybrid_browser_toolkit_full_logs_{timestamp}.json"
            )

        log_data = {
            "summary": self.get_log_summary(),
            "detailed_logs": self.log_buffer,
        }

        try:
            with open(file_path, 'w', encoding='utf-8') as f:
                json.dump(log_data, f, ensure_ascii=False, indent=2)

            logger.info(f"Logs dumped to: {file_path}")
            return file_path
        except Exception as e:
            logger.error(f"Failed to dump logs to file: {e}")
            raise

    def clear_logs(self) -> None:
        r"""Clear the log buffer."""
        self.log_buffer.clear()
        logger.info("Log buffer cleared")

    def get_tools(self) -> List[FunctionTool]:
        r"""Get available function tools
        based on enabled_tools configuration."""
        # Map tool names to their corresponding methods
        tool_map = {
            "open_browser": self.open_browser,
            "close_browser": self.close_browser,
            "visit_page": self.visit_page,
            "back": self.back,
            "forward": self.forward,
            "get_page_snapshot": self.get_page_snapshot,
            "get_som_screenshot": self.get_som_screenshot,
            "get_page_links": self.get_page_links,
            "click": self.click,
            "type": self.type,
            "select": self.select,
            "scroll": self.scroll,
            "enter": self.enter,
            "wait_user": self.wait_user,
            "solve_task": self.solve_task,
            "switch_tab": self.switch_tab,
            "close_tab": self.close_tab,
            "get_tab_info": self.get_tab_info,
        }

        enabled_tools = []

        for tool_name in self.enabled_tools:
            if tool_name == "solve_task" and self.web_agent_model is None:
                logger.warning(
                    f"Tool '{tool_name}' is enabled but web_agent_model "
                    f"is not provided. Skipping this tool."
                )
                continue

            if tool_name in tool_map:
                enabled_tools.append(
                    FunctionTool(cast(Callable[..., Any], tool_map[tool_name]))
                )
            else:
                logger.warning(f"Unknown tool name: {tool_name}")

        logger.info(f"Returning {len(enabled_tools)} enabled tools")
        return enabled_tools

    @action_logger
    async def switch_tab(self, *, tab_index: int) -> Dict[str, Any]:
        r"""Switches to a specific browser tab by its index.

        This allows you to control which tab is currently active. After
        switching, all subsequent browser actions will operate on the newly
        selected tab.

        Args:
            tab_index (int): The zero-based index of the tab to switch to.
                Use `get_tab_info` to see available tabs and their indices.

        Returns:
            Dict[str, Any]: A dictionary containing:
                - "result": A message indicating success or failure of the
                  tab switch.
                - "snapshot": A textual snapshot of the newly active tab's
                  content.
                - "tabs": List of all open tabs with their information.
                - "current_tab": Index of the currently active tab.
                - "total_tabs": Total number of open tabs.
        """
        await self._ensure_browser()

        success = await self._session.switch_to_tab(tab_index)

        if success:
            snapshot = await self._session.get_snapshot(
                force_refresh=True, diff_only=False
            )
            tab_info = await self._get_tab_info_for_output()

            result = {
                "result": f"Successfully switched to tab {tab_index}",
                "snapshot": snapshot,
                **tab_info,
            }
        else:
            tab_info = await self._get_tab_info_for_output()
            result = {
                "result": f"Failed to switch to tab {tab_index}. Tab may not "
                f"exist.",
                "snapshot": "",
                **tab_info,
            }

        return result

    @action_logger
    async def close_tab(self, *, tab_index: int) -> Dict[str, Any]:
        r"""Closes a specific browser tab by its index.

        After closing a tab, the browser will automatically switch to another
        available tab. If the closed tab was the only one open, the browser
        session will remain active but without any pages.

        Args:
            tab_index (int): The zero-based index of the tab to close.

        Returns:
            Dict[str, Any]: A dictionary containing:
                - "result": A message indicating success or failure of the
                  tab closure.
                - "snapshot": A textual snapshot of the currently active tab
                  after the closure (empty if no tabs remain).
                - "tabs": List of remaining open tabs.
                - "current_tab": Index of the currently active tab.
                - "total_tabs": Total number of remaining open tabs.
        """
        await self._ensure_browser()

        success = await self._session.close_tab(tab_index)

        if success:
            # Get current state after closing the tab
            try:
                snapshot = await self._session.get_snapshot(
                    force_refresh=True, diff_only=False
                )
            except Exception:
                snapshot = ""  # No active tab

            tab_info = await self._get_tab_info_for_output()

            result = {
                "result": f"Successfully closed tab {tab_index}",
                "snapshot": snapshot,
                **tab_info,
            }
        else:
            tab_info = await self._get_tab_info_for_output()
            result = {
                "result": f"Failed to close tab {tab_index}. Tab may not "
                f"exist.",
                "snapshot": "",
                **tab_info,
            }

        return result

    @action_logger
    async def get_tab_info(self) -> Dict[str, Any]:
        r"""Retrieves information about all currently open browser tabs.

        This provides a comprehensive overview of the browser state, including
        all open tabs, their titles, URLs, and which one is currently active.

        Returns:
            Dict[str, Any]: A dictionary containing:
                - "tabs": A list of dictionaries, each representing a tab with:
                  - "index": The zero-based index of the tab
                  - "title": The page title
                  - "url": The current URL
                  - "is_current": Whether this is the currently active tab
                - "current_tab": Index of the currently active tab
                - "total_tabs": Total number of open tabs
        """
        await self._ensure_browser()
        return await self._get_tab_info_for_output()<|MERGE_RESOLUTION|>--- conflicted
+++ resolved
@@ -60,11 +60,7 @@
         "forward",
         "click",
         "type",
-<<<<<<< HEAD
         "switch_tab",
-=======
-        "enter",
->>>>>>> 9039aa7a
     ]
 
     # All available tools
@@ -829,13 +825,8 @@
     # Public API Methods
 
     async def open_browser(
-<<<<<<< HEAD
-        self, start_url: Optional[str] = None
-    ) -> Dict[str, Any]:
-=======
         self, start_url: Optional[str] = "https://search.brave.com/"
     ) -> Dict[str, str]:
->>>>>>> 9039aa7a
         r"""Launches a new browser session, making it ready for web automation.
 
         This method initializes the underlying browser instance. If a
