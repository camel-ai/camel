# ========= Copyright 2023-2024 @ CAMEL-AI.org. All Rights Reserved. =========
# Licensed under the Apache License, Version 2.0 (the "License");
# you may not use this file except in compliance with the License.
# You may obtain a copy of the License at
#
#     http://www.apache.org/licenses/LICENSE-2.0
#
# Unless required by applicable law or agreed to in writing, software
# distributed under the License is distributed on an "AS IS" BASIS,
# WITHOUT WARRANTIES OR CONDITIONS OF ANY KIND, either express or implied.
# See the License for the specific language governing permissions and
# limitations under the License.
# ========= Copyright 2023-2024 @ CAMEL-AI.org. All Rights Reserved. =========
# =========

import contextlib
import time
from typing import (
    Any,
    Callable,
    ClassVar,
    Dict,
    List,
    Optional,
    TypedDict,
    cast,
)

from camel.logger import get_logger
from camel.messages import BaseMessage
from camel.toolkits.base import BaseToolkit, RegisteredAgentToolkit
from camel.toolkits.function_tool import FunctionTool
from camel.utils.commons import dependencies_required

from .config_loader import ConfigLoader
from .ws_wrapper import WebSocketBrowserWrapper, high_level_action

logger = get_logger(__name__)


class SheetCell(TypedDict):
    """Type definition for a sheet cell input."""

    row: int
    col: int
    text: str


class HybridBrowserToolkit(BaseToolkit, RegisteredAgentToolkit):
    r"""A hybrid browser toolkit that combines non-visual, DOM-based browser
    automation with visual, screenshot-based capabilities.

    This toolkit now uses TypeScript implementation with Playwright's
    _snapshotForAI functionality for enhanced AI integration.
    """

    DEFAULT_TOOLS: ClassVar[List[str]] = [
        "browser_open",
        "browser_close",
        "browser_visit_page",
        "browser_back",
        "browser_forward",
        "browser_click",
        "browser_type",
        "browser_switch_tab",
    ]

    ALL_TOOLS: ClassVar[List[str]] = [
        "browser_open",
        "browser_close",
        "browser_visit_page",
        "browser_back",
        "browser_forward",
        "browser_get_page_snapshot",
        "browser_get_som_screenshot",
        "browser_click",
        "browser_type",
        "browser_select",
        "browser_scroll",
        "browser_enter",
        "browser_mouse_control",
        "browser_mouse_drag",
        "browser_press_key",
        "browser_wait_user",
        "browser_switch_tab",
        "browser_close_tab",
        "browser_get_tab_info",
        "browser_console_view",
        "browser_console_exec",
        "browser_sheet_input",
        "browser_sheet_read",
    ]

    def __init__(
        self,
        *,
        headless: bool = True,
        user_data_dir: Optional[str] = None,
        stealth: bool = False,
        cache_dir: Optional[str] = None,
        enabled_tools: Optional[List[str]] = None,
        browser_log_to_file: bool = False,
        log_dir: Optional[str] = None,
        session_id: Optional[str] = None,
        default_start_url: Optional[str] = None,
        default_timeout: Optional[int] = None,
        short_timeout: Optional[int] = None,
        navigation_timeout: Optional[int] = None,
        network_idle_timeout: Optional[int] = None,
        screenshot_timeout: Optional[int] = None,
        page_stability_timeout: Optional[int] = None,
        dom_content_loaded_timeout: Optional[int] = None,
        viewport_limit: bool = False,
        connect_over_cdp: bool = False,
        cdp_url: Optional[str] = None,
        cdp_keep_current_page: bool = False,
        full_visual_mode: bool = False,
    ) -> None:
        r"""Initialize the HybridBrowserToolkit.

        Args:
            headless (bool): Whether to run browser in headless mode.
            Defaults to True.
            user_data_dir (Optional[str]): Directory for user data
            persistence. Defaults to None.
            stealth (bool): Whether to enable stealth mode. Defaults to
            False.
            cache_dir (str): Directory for caching. Defaults to "tmp/".
            enabled_tools (Optional[List[str]]): List of enabled tools.
            Defaults to None.
            browser_log_to_file (bool): Whether to log browser actions to
            file. Defaults to False.
            log_dir (Optional[str]): Custom directory path for log files.
            If None, defaults to "browser_log". Defaults to None.
            session_id (Optional[str]): Session identifier. Defaults to None.
            default_start_url (str): Default URL to start with. Defaults
            to "https://google.com/".
            default_timeout (Optional[int]): Default timeout in
            milliseconds. Defaults to None.
            short_timeout (Optional[int]): Short timeout in milliseconds.
            Defaults to None.
            navigation_timeout (Optional[int]): Navigation timeout in
            milliseconds. Defaults to None.
            network_idle_timeout (Optional[int]): Network idle timeout in
            milliseconds. Defaults to None.
            screenshot_timeout (Optional[int]): Screenshot timeout in
            milliseconds. Defaults to None.
            page_stability_timeout (Optional[int]): Page stability timeout
            in milliseconds. Defaults to None.
            dom_content_loaded_timeout (Optional[int]): DOM content loaded
            timeout in milliseconds. Defaults to None.
            viewport_limit (bool): Whether to filter page snapshot
            elements to only those visible in the current viewport.
                When True, only elements within the current viewport
                bounds will be included in snapshots.
                When False (default), all elements on the page are
                included. Defaults to False.
            connect_over_cdp (bool): Whether to connect to an existing
            browser via Chrome DevTools Protocol. Defaults to False.
            cdp_url (Optional[str]): WebSocket endpoint URL for CDP
            connection (e.g., 'ws://localhost:9222/devtools/browser/...').
            Required when connect_over_cdp is True. Defaults to None.
            cdp_keep_current_page (bool): When True and using CDP mode,
            won't create new pages but use the existing one. Defaults to False.
            full_visual_mode (bool): When True, browser actions like click,
            browser_open, visit_page, etc. will not return snapshots.
            Defaults to False.
        """
        super().__init__()
        RegisteredAgentToolkit.__init__(self)

        self.config_loader = ConfigLoader.from_kwargs(
            headless=headless,
            user_data_dir=user_data_dir,
            stealth=stealth,
            default_start_url=default_start_url,
            default_timeout=default_timeout,
            short_timeout=short_timeout,
            navigation_timeout=navigation_timeout,
            network_idle_timeout=network_idle_timeout,
            screenshot_timeout=screenshot_timeout,
            page_stability_timeout=page_stability_timeout,
            dom_content_loaded_timeout=dom_content_loaded_timeout,
            viewport_limit=viewport_limit,
            cache_dir=cache_dir,
            browser_log_to_file=browser_log_to_file,
            log_dir=log_dir,
            session_id=session_id,
            enabled_tools=enabled_tools,
            connect_over_cdp=connect_over_cdp,
            cdp_url=cdp_url,
            cdp_keep_current_page=cdp_keep_current_page,
            full_visual_mode=full_visual_mode,
        )

        browser_config = self.config_loader.get_browser_config()
        toolkit_config = self.config_loader.get_toolkit_config()

        if (
            browser_config.cdp_keep_current_page
            and default_start_url is not None
        ):
            raise ValueError(
                "Cannot use default_start_url with "
                "cdp_keep_current_page=True. When cdp_keep_current_page "
                "is True, the browser will keep the current page and not "
                "navigate to any URL."
            )

        self._headless = browser_config.headless
        self._user_data_dir = browser_config.user_data_dir
        self._stealth = browser_config.stealth
        self._cache_dir = toolkit_config.cache_dir
        self._browser_log_to_file = toolkit_config.browser_log_to_file
        self._default_start_url = browser_config.default_start_url
        self._session_id = toolkit_config.session_id or "default"
        self._viewport_limit = browser_config.viewport_limit
        self._full_visual_mode = browser_config.full_visual_mode

        self._default_timeout = browser_config.default_timeout
        self._short_timeout = browser_config.short_timeout
        self._navigation_timeout = browser_config.navigation_timeout
        self._network_idle_timeout = browser_config.network_idle_timeout
        self._screenshot_timeout = browser_config.screenshot_timeout
        self._page_stability_timeout = browser_config.page_stability_timeout
        self._dom_content_loaded_timeout = (
            browser_config.dom_content_loaded_timeout
        )

        if enabled_tools is None:
            self.enabled_tools = self.DEFAULT_TOOLS.copy()
        else:
            invalid_tools = [
                tool for tool in enabled_tools if tool not in self.ALL_TOOLS
            ]
            if invalid_tools:
                raise ValueError(
                    f"Invalid tools specified: {invalid_tools}. "
                    f"Available tools: {self.ALL_TOOLS}"
                )
            self.enabled_tools = enabled_tools.copy()

        logger.info(f"Enabled tools: {self.enabled_tools}")

        self._ws_wrapper: Optional[WebSocketBrowserWrapper] = None
        self._ws_config = self.config_loader.to_ws_config()

    async def _ensure_ws_wrapper(self):
        """Ensure WebSocket wrapper is initialized."""
        if self._ws_wrapper is None:
            self._ws_wrapper = WebSocketBrowserWrapper(self._ws_config)
            await self._ws_wrapper.start()

    async def _get_ws_wrapper(self) -> WebSocketBrowserWrapper:
        """Get the WebSocket wrapper, initializing if needed."""
        await self._ensure_ws_wrapper()
        if self._ws_wrapper is None:
            raise RuntimeError("Failed to initialize WebSocket wrapper")
        return self._ws_wrapper

    def __del__(self):
        r"""Cleanup browser resources on garbage collection."""
        try:
            import sys

            if getattr(sys, "is_finalizing", lambda: False)():
                return

            import asyncio

            is_cdp = (
                self._ws_config.get('connectOverCdp', False)
                if hasattr(self, '_ws_config')
                else False
            )

            try:
                loop = asyncio.get_event_loop()
                if not loop.is_closed() and not loop.is_running():
                    try:
                        if is_cdp:
                            # CDP: disconnect only
                            loop.run_until_complete(
                                asyncio.wait_for(
                                    self.disconnect_websocket(), timeout=2.0
                                )
                            )
                        else:
                            loop.run_until_complete(
                                asyncio.wait_for(
                                    self.browser_close(), timeout=2.0
                                )
                            )
                    except asyncio.TimeoutError:
                        pass
            except (RuntimeError, ImportError):
                pass
        except Exception:
            pass

    @property
    def cache_dir(self) -> str:
        """Get the cache directory."""
        return self._cache_dir

    async def browser_open(self) -> Dict[str, Any]:
        r"""Starts a new browser session. This must be the first browser
        action.

        This method initializes the browser and navigates to a default start
        page. To visit a specific URL, use `visit_page` after this.

        Returns:
            Dict[str, Any]: A dictionary with the result of the action:
                - "result" (str): Confirmation of the action.
                - "snapshot" (str): A textual snapshot of interactive
                elements.
                - "tabs" (List[Dict]): Information about all open tabs.
                - "current_tab" (int): Index of the active tab.
                - "total_tabs" (int): Total number of open tabs.
        """
        try:
            ws_wrapper = await self._get_ws_wrapper()
            result = await ws_wrapper.open_browser(self._default_start_url)

            tab_info = await ws_wrapper.get_tab_info()
            result.update(
                {
                    "tabs": tab_info,
                    "current_tab": next(
                        (
                            i
                            for i, tab in enumerate(tab_info)
                            if tab.get("is_current")
                        ),
                        0,
                    ),
                    "total_tabs": len(tab_info),
                }
            )

            return result
        except Exception as e:
            logger.error(f"Failed to open browser: {e}")
            return {
                "result": f"Error opening browser: {e}",
                "snapshot": "",
                "tabs": [],
                "current_tab": 0,
                "total_tabs": 0,
            }

    async def browser_close(self) -> str:
        r"""Closes the browser session, releasing all resources.

        This should be called at the end of a task for cleanup.

        Returns:
            str: A confirmation message.
        """
        try:
            if self._ws_wrapper:
                await self._ws_wrapper.stop()
                self._ws_wrapper = None
            return "Browser session closed."
        except Exception as e:
            logger.error(f"Failed to close browser: {e}")
            return f"Error closing browser: {e}"

    async def disconnect_websocket(self) -> str:
        r"""Disconnects the WebSocket connection without closing the browser.

        This is useful when using CDP mode where the browser should
        remain open.

        Returns:
            str: A confirmation message.
        """
        try:
            if self._ws_wrapper:
                is_cdp = self._ws_config.get('connectOverCdp', False)

                if is_cdp:
                    # CDP: disconnect only
                    await self._ws_wrapper.disconnect_only()
                else:
                    await self._ws_wrapper.stop()

                self._ws_wrapper = None
            return "WebSocket disconnected."
        except Exception as e:
            logger.error(f"Failed to disconnect WebSocket: {e}")
            return f"Error disconnecting WebSocket: {e}"

    async def browser_visit_page(self, url: str) -> Dict[str, Any]:
        r"""Opens a URL in a new browser tab and switches to it.

        Args:
            url (str): The web address to load. This should be a valid and
                existing URL.

        Returns:
            Dict[str, Any]: A dictionary with the result of the action:
                - "result" (str): Confirmation of the action.
                - "snapshot" (str): A textual snapshot of the new page.
                - "tabs" (List[Dict]): Information about all open tabs.
                - "current_tab" (int): Index of the new active tab.
                - "total_tabs" (int): Total number of open tabs.
        """
        try:
            ws_wrapper = await self._get_ws_wrapper()
            result = await ws_wrapper.visit_page(url)

            tab_info = await ws_wrapper.get_tab_info()
            result.update(
                {
                    "tabs": tab_info,
                    "current_tab": next(
                        (
                            i
                            for i, tab in enumerate(tab_info)
                            if tab.get("is_current")
                        ),
                        0,
                    ),
                    "total_tabs": len(tab_info),
                }
            )

            return result
        except Exception as e:
            logger.error(f"Failed to visit page: {e}")
            return {
                "result": f"Error visiting page: {e}",
                "snapshot": "",
                "tabs": [],
                "current_tab": 0,
                "total_tabs": 0,
            }

    async def browser_back(self) -> Dict[str, Any]:
        r"""Goes back to the previous page in the browser history.

        This action simulates using the browser's "back" button in the
        currently active tab.

        Returns:
            Dict[str, Any]: A dictionary with the result of the action:
                - "result" (str): Confirmation of the action.
                - "snapshot" (str): A textual snapshot of the previous page.
                - "tabs" (List[Dict]): Information about all open tabs.
                - "current_tab" (int): Index of the active tab.
                - "total_tabs" (int): Total number of open tabs.
        """
        try:
            ws_wrapper = await self._get_ws_wrapper()
            result = await ws_wrapper.back()

            tab_info = await ws_wrapper.get_tab_info()
            result.update(
                {
                    "tabs": tab_info,
                    "current_tab": next(
                        (
                            i
                            for i, tab in enumerate(tab_info)
                            if tab.get("is_current")
                        ),
                        0,
                    ),
                    "total_tabs": len(tab_info),
                }
            )

            return result
        except Exception as e:
            logger.error(f"Failed to navigate back: {e}")
            return {
                "result": f"Error navigating back: {e}",
                "snapshot": "",
                "tabs": [],
                "current_tab": 0,
                "total_tabs": 0,
            }

    async def browser_forward(self) -> Dict[str, Any]:
        r"""Goes forward to the next page in the browser history.

        This action simulates using the browser's "forward" button in the
        currently active tab.

        Returns:
            Dict[str, Any]: A dictionary with the result of the action:
                - "result" (str): Confirmation of the action.
                - "snapshot" (str): A textual snapshot of the next page.
                - "tabs" (List[Dict]): Information about all open tabs.
                - "current_tab" (int): Index of the active tab.
                - "total_tabs" (int): Total number of open tabs.
        """
        try:
            ws_wrapper = await self._get_ws_wrapper()
            result = await ws_wrapper.forward()

            tab_info = await ws_wrapper.get_tab_info()
            result.update(
                {
                    "tabs": tab_info,
                    "current_tab": next(
                        (
                            i
                            for i, tab in enumerate(tab_info)
                            if tab.get("is_current")
                        ),
                        0,
                    ),
                    "total_tabs": len(tab_info),
                }
            )

            return result
        except Exception as e:
            logger.error(f"Failed to navigate forward: {e}")
            return {
                "result": f"Error navigating forward: {e}",
                "snapshot": "",
                "tabs": [],
                "current_tab": 0,
                "total_tabs": 0,
            }

    async def browser_get_page_snapshot(self) -> str:
        r"""Gets a textual snapshot of the page's interactive elements.

        The snapshot lists elements like buttons, links, and inputs,
        each with
        a unique `ref` ID. This ID is used by other tools (e.g., `click`,
        `type`) to interact with a specific element. This tool provides no
        visual information.

        If viewport_limit is enabled, only elements within the current
        viewport
        will be included in the snapshot.

        Returns:
            str: A formatted string representing the interactive elements and
                their `ref` IDs. For example:
                '- link "Sign In" [ref=1]'
                '- textbox "Username" [ref=2]'
        """
        try:
            ws_wrapper = await self._get_ws_wrapper()
            return await ws_wrapper.get_page_snapshot(self._viewport_limit)
        except Exception as e:
            logger.error(f"Failed to get page snapshot: {e}")
            return f"Error capturing snapshot: {e}"

    @dependencies_required('PIL')
    async def browser_get_som_screenshot(
        self,
        read_image: bool = True,
        instruction: Optional[str] = None,
    ) -> str:
        r"""Captures a screenshot with interactive elements highlighted.

        "SoM" stands for "Set of Marks". This tool takes a screenshot and
        draws
        boxes around clickable elements, overlaying a `ref` ID on each. Use
        this for a visual understanding of the page, especially when the
        textual snapshot is not enough.

        Args:
            read_image (bool, optional): If `True`, the agent will analyze
                the screenshot. Requires agent to be registered.
                (default: :obj:`True`)
            instruction (Optional[str], optional): A specific question or
                command for the agent regarding the screenshot, used only if
                `read_image` is `True`. For example: "Find the login button."

        Returns:
            str: A confirmation message indicating the screenshot was
                captured, the file path where it was saved, and optionally the
                agent's analysis if `read_image` is `True`.
        """
        import base64
        import datetime
        import os
        import urllib.parse

        from camel.utils import sanitize_filename

        try:
            ws_wrapper = await self._get_ws_wrapper()
            result = await ws_wrapper.get_som_screenshot()

            result_text = result.text
            file_path = None

            if result.images:
                cache_dir = os.path.abspath(self._cache_dir)
                os.makedirs(cache_dir, exist_ok=True)

                try:
                    page_info = await ws_wrapper.get_tab_info()
                    current_tab = next(
                        (tab for tab in page_info if tab.get('is_current')),
                        None,
                    )
                    url = current_tab['url'] if current_tab else 'unknown'
                except Exception:
                    url = 'unknown'

                parsed_url = urllib.parse.urlparse(url)
                url_name = sanitize_filename(
                    str(parsed_url.path) or 'homepage', max_length=241
                )
                timestamp = datetime.datetime.now().strftime("%m%d%H%M%S")
                file_path = os.path.join(
                    cache_dir, f"{url_name}_{timestamp}_som.png"
                )

                for _, image_data in enumerate(result.images):
                    if image_data.startswith('data:image/png;base64,'):
                        base64_data = image_data.split(',', 1)[1]

                        image_bytes = base64.b64decode(base64_data)
                        with open(file_path, 'wb') as f:
                            f.write(image_bytes)

                        logger.info(f"Screenshot saved to: {file_path}")

                        result_text += f" (saved to: {file_path})"
                        break

            if read_image and file_path:
                if self.agent is None:
                    logger.error(
                        "Cannot analyze screenshot: No agent registered. "
                        "Please pass this toolkit to ChatAgent via "
                        "toolkits_to_register_agent parameter."
                    )
                    result_text += (
                        " Error: No agent registered for image analysis. "
                        "Please pass this toolkit to ChatAgent via "
                        "toolkits_to_register_agent parameter."
                    )
                else:
                    try:
                        from PIL import Image

                        img = Image.open(file_path)
                        inst = instruction if instruction is not None else ""
                        message = BaseMessage.make_user_message(
                            role_name="User",
                            content=inst,
                            image_list=[img],
                        )

                        response = await self.agent.astep(message)
                        agent_response = response.msgs[0].content
                        result_text += f". Agent analysis: {agent_response}"
                    except Exception as e:
                        logger.error(f"Error analyzing screenshot: {e}")
                        result_text += f". Error analyzing screenshot: {e}"

            return result_text
        except Exception as e:
            logger.error(f"Failed to get screenshot: {e}")
            return f"Error capturing screenshot: {e}"

    async def browser_click(self, *, ref: str) -> Dict[str, Any]:
        r"""Performs a click on an element on the page.

        Args:
            ref (str): The `ref` ID of the element to click. This ID is
                obtained from a page snapshot (`get_page_snapshot` or
                `get_som_screenshot`).

        Returns:
            Dict[str, Any]: A dictionary with the result of the action:
                - "result" (str): Confirmation of the action.
                - "snapshot" (str): A textual snapshot of the page after the
                  click.
                - "tabs" (List[Dict]): Information about all open tabs.
                - "current_tab" (int): Index of the active tab.
                - "total_tabs" (int): Total number of open tabs.
        """
        try:
            ws_wrapper = await self._get_ws_wrapper()
            result = await ws_wrapper.click(ref)

            tab_info = await ws_wrapper.get_tab_info()

            response = {
                "result": result.get("result", ""),
                "snapshot": result.get("snapshot", ""),
                "tabs": tab_info,
                "current_tab": next(
                    (
                        i
                        for i, tab in enumerate(tab_info)
                        if tab.get("is_current")
                    ),
                    0,
                ),
                "total_tabs": len(tab_info),
            }

            if "newTabId" in result:
                response["newTabId"] = result["newTabId"]

            if "timing" in result:
                response["timing"] = result["timing"]

            return response
        except Exception as e:
            logger.error(f"Failed to click element: {e}")
            return {
                "result": f"Error clicking element: {e}",
                "snapshot": "",
                "tabs": [],
                "current_tab": 0,
                "total_tabs": 0,
            }

    async def browser_type(
        self,
        *,
        ref: Optional[str] = None,
        text: Optional[str] = None,
        inputs: Optional[List[Dict[str, str]]] = None,
    ) -> Dict[str, Any]:
        r"""Types text into one or more input elements on the page.

        This method supports two modes:
        1. Single input mode (backward compatible): Provide 'ref' and 'text'
        2. Multiple inputs mode: Provide 'inputs' as a list of dictionaries
           with 'ref' and 'text' keys

        Args:
            ref (Optional[str]): The `ref` ID of the input element, from a
                snapshot. Required when using single input mode.
            text (Optional[str]): The text to type into the element. Required
                when using single input mode.
            inputs (Optional[List[Dict[str, str]]]): List of dictionaries,
                each containing 'ref' and 'text' keys for typing into multiple
                elements. Example: [{'ref': '1', 'text': 'username'},
                {'ref': '2', 'text': 'password'}]

        Returns:
            Dict[str, Any]: A dictionary with the result of the action:
                - "result" (str): Confirmation of the action.
                - "snapshot" (str): A textual snapshot of the page after
                  typing.
                - "tabs" (List[Dict]): Information about all open tabs.
                - "current_tab" (int): Index of the active tab.
                - "total_tabs" (int): Total number of open tabs.
                - "details" (Dict[str, Any]): When using multiple inputs,
                  contains success/error status for each ref.
        """
        try:
            ws_wrapper = await self._get_ws_wrapper()

            if ref is not None and text is not None:
                result = await ws_wrapper.type(ref, text)
            elif inputs is not None:
                result = await ws_wrapper.type_multiple(inputs)
            else:
                raise ValueError(
                    "Either provide 'ref' and 'text' for single input, "
                    "or 'inputs' for multiple inputs"
                )

            tab_info = await ws_wrapper.get_tab_info()
            result.update(
                {
                    "tabs": tab_info,
                    "current_tab": next(
                        (
                            i
                            for i, tab in enumerate(tab_info)
                            if tab.get("is_current")
                        ),
                        0,
                    ),
                    "total_tabs": len(tab_info),
                }
            )

            return result
        except Exception as e:
            logger.error(f"Failed to type text: {e}")
            return {
                "result": f"Error typing text: {e}",
                "snapshot": "",
                "tabs": [],
                "current_tab": 0,
                "total_tabs": 0,
            }

    async def browser_select(self, *, ref: str, value: str) -> Dict[str, Any]:
        r"""Selects an option in a dropdown (`<select>`) element.

        Args:
            ref (str): The `ref` ID of the `<select>` element.
            value (str): The `value` attribute of the `<option>` to select,
                not its visible text.

        Returns:
            Dict[str, Any]: A dictionary with the result of the action:
                - "result" (str): Confirmation of the action.
                - "snapshot" (str): A snapshot of the page after the
                  selection.
                - "tabs" (List[Dict]): Information about all open tabs.
                - "current_tab" (int): Index of the active tab.
                - "total_tabs" (int): Total number of open tabs.
        """
        try:
            ws_wrapper = await self._get_ws_wrapper()
            result = await ws_wrapper.select(ref, value)

            tab_info = await ws_wrapper.get_tab_info()
            result.update(
                {
                    "tabs": tab_info,
                    "current_tab": next(
                        (
                            i
                            for i, tab in enumerate(tab_info)
                            if tab.get("is_current")
                        ),
                        0,
                    ),
                    "total_tabs": len(tab_info),
                }
            )

            return result
        except Exception as e:
            logger.error(f"Failed to select option: {e}")
            return {
                "result": f"Error selecting option: {e}",
                "snapshot": "",
                "tabs": [],
                "current_tab": 0,
                "total_tabs": 0,
            }

    async def browser_scroll(
        self, *, direction: str, amount: int = 500
    ) -> Dict[str, Any]:
        r"""Scrolls the current page window.

        Args:
            direction (str): The direction to scroll: 'up' or 'down'.
            amount (int): The number of pixels to scroll, default is 500.

        Returns:
            Dict[str, Any]: A dictionary with the result of the action:
                - "result" (str): Confirmation of the action.
                - "snapshot" (str): A snapshot of the page after scrolling.
                - "tabs" (List[Dict]): Information about all open tabs.
                - "current_tab" (int): Index of the active tab.
                - "total_tabs" (int): Total number of open tabs.
        """
        try:
            ws_wrapper = await self._get_ws_wrapper()
            result = await ws_wrapper.scroll(direction, amount)

            tab_info = await ws_wrapper.get_tab_info()
            result.update(
                {
                    "tabs": tab_info,
                    "current_tab": next(
                        (
                            i
                            for i, tab in enumerate(tab_info)
                            if tab.get("is_current")
                        ),
                        0,
                    ),
                    "total_tabs": len(tab_info),
                }
            )

            return result
        except Exception as e:
            logger.error(f"Failed to scroll: {e}")
            return {
                "result": f"Error scrolling: {e}",
                "snapshot": "",
                "tabs": [],
                "current_tab": 0,
                "total_tabs": 0,
            }

    async def browser_enter(self) -> Dict[str, Any]:
        r"""Simulates pressing the Enter key on the currently focused
        element.

        This is useful for submitting forms or search queries after using the
        `type` tool.

        Returns:
            Dict[str, Any]: A dictionary with the result of the action:
                - "result" (str): Confirmation of the action.
                - "snapshot" (str): A new page snapshot, as this action often
                  triggers navigation.
                - "tabs" (List[Dict]): Information about all open tabs.
                - "current_tab" (int): Index of the active tab.
                - "total_tabs" (int): Total number of open tabs.
        """
        try:
            ws_wrapper = await self._get_ws_wrapper()
            result = await ws_wrapper.enter()

            tab_info = await ws_wrapper.get_tab_info()
            result.update(
                {
                    "tabs": tab_info,
                    "current_tab": next(
                        (
                            i
                            for i, tab in enumerate(tab_info)
                            if tab.get("is_current")
                        ),
                        0,
                    ),
                    "total_tabs": len(tab_info),
                }
            )

            return result
        except Exception as e:
            logger.error(f"Failed to press enter: {e}")
            return {
                "result": f"Error pressing enter: {e}",
                "snapshot": "",
                "tabs": [],
                "current_tab": 0,
                "total_tabs": 0,
            }

    async def browser_mouse_control(
        self, *, control: str, x: float, y: float
    ) -> Dict[str, Any]:
        r"""Control the mouse to interact with browser with x, y coordinates

        Args:
            control ([str]): The action to perform: 'click', 'right_click'
            or 'dblclick'.
            x (float): x-coordinate for the control action.
            y (float): y-coordinate for the control action.

        Returns:
            Dict[str, Any]: A dictionary with the result of the action:
                - "result" (str): Confirmation of the action.
                - "snapshot" (str): A snapshot of the page after mouse
                control action.
                - "tabs" (List[Dict]): Information about all open tabs.
                - "current_tab" (int): Index of the active tab.
                - "total_tabs" (int): Total number of open tabs.
        """
        try:
            ws_wrapper = await self._get_ws_wrapper()
            result = await ws_wrapper.mouse_control(control, x, y)

            tab_info = await ws_wrapper.get_tab_info()
            result.update(
                {
                    "tabs": tab_info,
                    "current_tab": next(
                        (
                            i
                            for i, tab in enumerate(tab_info)
                            if tab.get("is_current")
                        ),
                        0,
                    ),
                    "total_tabs": len(tab_info),
                }
            )

            return result
        except Exception as e:
            logger.error(f"Failed to control mouse: {e}")
            return {
                "result": f"Error with mouse control: {e}",
                "snapshot": "",
                "tabs": [],
                "current_tab": 0,
                "total_tabs": 0,
            }

    async def browser_mouse_drag(
        self, *, from_ref: str, to_ref: str
    ) -> Dict[str, Any]:
        r"""Control the mouse to drag and drop in the browser using ref IDs.

        Args:
            from_ref (str): The `ref` ID of the source element to drag from.
            to_ref (str): The `ref` ID of the target element to drag to.

        Returns:
            Dict[str, Any]: A dictionary with the result of the action:
                - "result" (str): Confirmation of the action.
                - "snapshot" (str): A new page snapshot.
                - "tabs" (List[Dict]): Information about all open tabs.
                - "current_tab" (int): Index of the active tab.
                - "total_tabs" (int): Total number of open tabs.
        """
        try:
            ws_wrapper = await self._get_ws_wrapper()
            result = await ws_wrapper.mouse_drag(from_ref, to_ref)

            tab_info = await ws_wrapper.get_tab_info()
            result.update(
                {
                    "tabs": tab_info,
                    "current_tab": next(
                        (
                            i
                            for i, tab in enumerate(tab_info)
                            if tab.get("is_current")
                        ),
                        0,
                    ),
                    "total_tabs": len(tab_info),
                }
            )

            return result
        except Exception as e:
            logger.error(f"Error with mouse drag and drop: {e}")
            return {
                "result": f"Error with mouse drag and drop: {e}",
                "snapshot": "",
                "tabs": [],
                "current_tab": 0,
                "total_tabs": 0,
            }

    async def browser_press_key(self, *, keys: List[str]) -> Dict[str, Any]:
        r"""Press key and key combinations.
        Supports single key press or combination of keys by concatenating
        them with '+' separator.

        Args:
            keys (List[str]): key or list of keys.

        Returns:
            Dict[str, Any]: A dictionary with the result of the action:
                - "result" (str): Confirmation of the action.
                - "snapshot" (str): A snapshot of the page after
                press key action.
                - "tabs" (List[Dict]): Information about all open tabs.
                - "current_tab" (int): Index of the active tab.
                - "total_tabs" (int): Total number of open tabs.
        """
        try:
            ws_wrapper = await self._get_ws_wrapper()
            result = await ws_wrapper.press_key(keys)

            tab_info = await ws_wrapper.get_tab_info()
            result.update(
                {
                    "tabs": tab_info,
                    "current_tab": next(
                        (
                            i
                            for i, tab in enumerate(tab_info)
                            if tab.get("is_current")
                        ),
                        0,
                    ),
                    "total_tabs": len(tab_info),
                }
            )

            return result
        except Exception as e:
            logger.error(f"Failed to press key: {e}")
            return {
                "result": f"Error with press key: {e}",
                "snapshot": "",
                "tabs": [],
                "current_tab": 0,
                "total_tabs": 0,
            }

    async def browser_switch_tab(self, *, tab_id: str) -> Dict[str, Any]:
        r"""Switches to a different browser tab using its ID.

        After switching, all actions will apply to the new tab. Use
        `get_tab_info` to find the ID of the tab you want to switch to.

        Args:
            tab_id (str): The ID of the tab to activate.

        Returns:
            Dict[str, Any]: A dictionary with the result of the action:
                - "result" (str): Confirmation of the action.
                - "snapshot" (str): A snapshot of the newly active tab.
                - "tabs" (List[Dict]): Information about all open tabs.
                - "current_tab" (int): Index of the new active tab.
                - "total_tabs" (int): Total number of open tabs.
        """
        try:
            ws_wrapper = await self._get_ws_wrapper()
            result = await ws_wrapper.switch_tab(tab_id)

            tab_info = await ws_wrapper.get_tab_info()
            result.update(
                {
                    "tabs": tab_info,
                    "current_tab": next(
                        (
                            i
                            for i, tab in enumerate(tab_info)
                            if tab.get("is_current")
                        ),
                        0,
                    ),
                    "total_tabs": len(tab_info),
                }
            )

            return result
        except Exception as e:
            logger.error(f"Failed to switch tab: {e}")
            return {
                "result": f"Error switching tab: {e}",
                "snapshot": "",
                "tabs": [],
                "current_tab": 0,
                "total_tabs": 0,
            }

    async def browser_close_tab(self, *, tab_id: str) -> Dict[str, Any]:
        r"""Closes a browser tab using its ID.

        Use `get_tab_info` to find the ID of the tab to close. After
        closing, the browser will switch to another tab if available.

        Args:
            tab_id (str): The ID of the tab to close.

        Returns:
            Dict[str, Any]: A dictionary with the result of the action:
                - "result" (str): Confirmation of the action.
                - "snapshot" (str): A snapshot of the active tab after
                closure.
                - "tabs" (List[Dict]): Information about remaining tabs.
                - "current_tab" (int): Index of the new active tab.
                - "total_tabs" (int): Total number of remaining tabs.
        """
        try:
            ws_wrapper = await self._get_ws_wrapper()
            result = await ws_wrapper.close_tab(tab_id)

            tab_info = await ws_wrapper.get_tab_info()
            result.update(
                {
                    "tabs": tab_info,
                    "current_tab": next(
                        (
                            i
                            for i, tab in enumerate(tab_info)
                            if tab.get("is_current")
                        ),
                        0,
                    ),
                    "total_tabs": len(tab_info),
                }
            )

            return result
        except Exception as e:
            logger.error(f"Failed to close tab: {e}")
            return {
                "result": f"Error closing tab: {e}",
                "snapshot": "",
                "tabs": [],
                "current_tab": 0,
                "total_tabs": 0,
            }

    async def browser_get_tab_info(self) -> Dict[str, Any]:
        r"""Gets a list of all open browser tabs and their information.

        This includes each tab's index, title, and URL, and indicates which
        tab is currently active. Use this to manage multiple tabs.

        Returns:
            Dict[str, Any]: A dictionary with tab information:
                - "tabs" (List[Dict]): A list of open tabs, each with:
                  - "index" (int): The tab's zero-based index.
                  - "title" (str): The page title.
                  - "url" (str): The current URL.
                  - "is_current" (bool): True if the tab is active.
                - "current_tab" (int): Index of the active tab.
                - "total_tabs" (int): Total number of open tabs.
        """
        try:
            ws_wrapper = await self._get_ws_wrapper()
            tab_info = await ws_wrapper.get_tab_info()

            return {
                "tabs": tab_info,
                "current_tab": next(
                    (
                        i
                        for i, tab in enumerate(tab_info)
                        if tab.get("is_current")
                    ),
                    0,
                ),
                "total_tabs": len(tab_info),
            }
        except Exception as e:
            logger.error(f"Failed to get tab info: {e}")
            return {
                "tabs": [],
                "current_tab": 0,
                "total_tabs": 0,
            }

    async def browser_console_view(self) -> Dict[str, Any]:
        r"""View current page console logs.

        Returns:
            Dict[str, Any]: A dictionary with tab information:
                - "console_messages" (List[Dict]) : List of messages logged
                in the current page

        """
        try:
            ws_wrapper = await self._get_ws_wrapper()
            console_logs = await ws_wrapper.console_view()

            return {"console_messages": console_logs}
        except Exception as e:
            logger.error(f"Failed to get console view: {e}")
            return {"console_messages": []}

    async def browser_console_exec(self, code: str) -> Dict[str, Any]:
        r"""Execute javascript code in the console of the current page and get
        results.

        Args:
            code (str): JavaScript code to execute in the browser console.

        Returns:
            Dict[str, Any]: A dictionary with the result of the action:
                - "result" (str): Confirmation of the action.
                - "snapshot" (str): A snapshot of the active tab after
                console execute action.
                - "tabs" (List[Dict]): Information about remaining tabs.
                - "current_tab" (int): Index of the new active tab.
                - "total_tabs" (int): Total number of remaining tabs.
        """
        try:
            ws_wrapper = await self._get_ws_wrapper()
            result = await ws_wrapper.console_exec(code)

            tab_info = await ws_wrapper.get_tab_info()
            result.update(
                {
                    "tabs": tab_info,
                    "current_tab": next(
                        (
                            i
                            for i, tab in enumerate(tab_info)
                            if tab.get("is_current")
                        ),
                        0,
                    ),
                    "total_tabs": len(tab_info),
                }
            )

            return result
        except Exception as e:
            logger.error(f"Failed to execute javascript in console: {e}")
            return {
                "result": f"Error in code execution: {e}",
                "snapshot": "",
                "tabs": [],
                "current_tab": 0,
                "total_tabs": 0,
            }

    @high_level_action
    async def browser_sheet_input(
        self, *, cells: List[SheetCell]
    ) -> Dict[str, Any]:
        r"""Input text into multiple cells in a spreadsheet (e.g., Google
        Sheets).

        Args:
            cells (List[Dict[str, Any]]): List of cells to input, each
                containing:
                - "row" (int): Row index (0-based). Row 0 = first row,
                  Row 1 = second row, etc.
                - "col" (int): Column index (0-based). Col 0 = Column A,
                  Col 1 = Column B, etc.
                - "text" (str): Text to input into the cell

        Returns:
            Dict[str, Any]: A dictionary with the result of the action:
                - "result" (str): Confirmation of the action with details.
                - "content" (str): The updated spreadsheet content (auto-read
                  after input).
                - "snapshot" (str): Always empty string (sheet tools don't
                  return snapshots).
                - "tabs" (List[Dict]): Information about all open tabs.
                - "current_tab" (int): Index of the active tab.
                - "total_tabs" (int): Total number of open tabs.

        Example:
            >>> cells = [
            ...     {"row": 0, "col": 0, "text": "Name"},
            ...     {"row": 0, "col": 1, "text": "Age"},
            ...     {"row": 1, "col": 0, "text": "Alice"},
            ...     {"row": 1, "col": 1, "text": "30"},
            ... ]
        """
        try:
            import platform

            ws_wrapper = await self._get_ws_wrapper()
            system = platform.system()

            # Normalize cells: convert column labels to indices if needed
            normalized_cells = []
            for cell in cells:
                normalized_cell = cell.copy()

                # Convert column label (A, B, C, ...) to index if it's a string
                col = cell.get("col", 0)
                if isinstance(col, str):
                    col = col.strip().upper()
                    # Convert A->0, B->1, ..., Z->25, AA->26, AB->27, etc.
                    col_index = 0
                    for char in col:
                        col_index = col_index * 26 + (ord(char) - ord('A') + 1)
                    normalized_cell["col"] = col_index - 1
                else:
                    normalized_cell["col"] = int(col)

                # Row is always used as-is (should be 0-based integer)
                normalized_cell["row"] = int(cell.get("row", 0))
                normalized_cell["text"] = str(cell.get("text", ""))
                normalized_cells.append(normalized_cell)

            # Perform batch input
            input_result = await self._sheet_input_batch_js(
                normalized_cells, ws_wrapper, system
            )

            # Read sheet content after input
            try:
                read_result = await self.browser_sheet_read()
                return {
                    "result": input_result["result"],
                    "content": read_result.get("content", ""),
                    "snapshot": "",
                    "tabs": input_result.get("tabs", []),
                    "current_tab": input_result.get("current_tab", 0),
                    "total_tabs": input_result.get("total_tabs", 0),
                }
            except Exception as read_error:
                logger.warning(f"Failed to auto-read sheet: {read_error}")
                input_result["snapshot"] = ""
                return input_result

        except Exception as e:
            logger.error(f"Failed to input to sheet: {e}")
            return {
                "result": f"Error inputting to sheet: {e}",
                "content": "",
                "snapshot": "",
                "tabs": [],
                "current_tab": 0,
                "total_tabs": 0,
            }

    async def _sheet_input_batch_js(
        self,
<<<<<<< HEAD
        cells: List[Dict[str, Any]],
=======
        cells: List[SheetCell],
>>>>>>> ab697538
        ws_wrapper: Any,
        system: str,
    ) -> Dict[str, Any]:
        r"""Input to sheet using batch keyboard input with relative
        positioning.

        Builds all operations and sends them in ONE command to TypeScript,
        which executes them and only waits for stability once at the end.
        """
<<<<<<< HEAD
        operations = []
=======
        operations: List[Dict[str, Any]] = []
>>>>>>> ab697538

        # Go to A1 to ensure we start from a known position
        if system == "Darwin":
            operations.append({"type": "press", "keys": ["Meta", "Home"]})
        else:
            operations.append({"type": "press", "keys": ["Control", "Home"]})
        operations.append({"type": "wait", "delay": 310})

        # Start at (0, 0)
        current_row = 0
        current_col = 0

        for cell in cells:
            target_row = cell.get("row", 0)
            target_col = cell.get("col", 0)
            text = cell.get("text", "")

            # Calculate relative movement needed
            row_diff = target_row - current_row
            col_diff = target_col - current_col

            # Navigate vertically
            if row_diff > 0:
                for _ in range(row_diff):
                    operations.append({"type": "press", "keys": ["ArrowDown"]})
                    operations.append({"type": "wait", "delay": 50})
            elif row_diff < 0:
                for _ in range(abs(row_diff)):
                    operations.append({"type": "press", "keys": ["ArrowUp"]})
                    operations.append({"type": "wait", "delay": 50})

            # Navigate horizontally
            if col_diff > 0:
                for _ in range(col_diff):
                    operations.append(
                        {"type": "press", "keys": ["ArrowRight"]}
                    )
                    operations.append({"type": "wait", "delay": 50})
            elif col_diff < 0:
                for _ in range(abs(col_diff)):
                    operations.append({"type": "press", "keys": ["ArrowLeft"]})
                    operations.append({"type": "wait", "delay": 50})

            # Wait after navigation if moved
            if row_diff != 0 or col_diff != 0:
                operations.append({"type": "wait", "delay": 100})

            # Clear and input
            operations.append({"type": "press", "keys": ["Delete"]})
            operations.append({"type": "wait", "delay": 120})

            if text:
                operations.append({"type": "type", "text": text, "delay": 0})
                operations.append({"type": "wait", "delay": 120})

            # Press Enter to confirm
            operations.append({"type": "press", "keys": ["Enter"]})
            operations.append({"type": "wait", "delay": 130})

            # Update current position (after Enter, cursor moves to next row)
            current_row = target_row + 1
            current_col = target_col

        try:
            await ws_wrapper._send_command(
                'batch_keyboard_input',
                {'operations': operations, 'skipStabilityWait': True},
            )
            tab_info = await ws_wrapper.get_tab_info()

            return {
                "result": f"Successfully input to {len(cells)} cells",
                "snapshot": "",
                "tabs": tab_info,
                "current_tab": next(
                    (
                        i
                        for i, tab in enumerate(tab_info)
                        if tab.get("is_current")
                    ),
                    0,
                ),
                "total_tabs": len(tab_info),
            }

        except Exception as e:
            logger.error(f"Batch keyboard execution failed: {e}")
            return {
                "result": f"Error in batch keyboard execution: {e}",
                "snapshot": "",
                "tabs": [],
                "current_tab": 0,
                "total_tabs": 0,
            }

    def _trim_sheet_content(self, content: str) -> str:
        """Trim sheet content and add row/column labels.

        Remove all empty rows and columns, then add:
        - Column headers: A, B, C, D...
<<<<<<< HEAD
        - Row numbers: 1, 2, 3, 4...
=======
        - Row numbers: 0, 1, 2, 3...
>>>>>>> ab697538

        Args:
            content (str): Raw sheet content with tabs and newlines.

        Returns:
            str: Trimmed content with row/column labels.
        """
        if not content or not content.strip():
            return ""

        # Split into rows and parse into 2D array
        rows = content.split('\n')
<<<<<<< HEAD
        grid = []
        max_cols = 0
        for row in rows:
            cells = row.split('\t')
=======
        grid: List[List[str]] = []
        max_cols = 0
        for row_str in rows:
            cells = row_str.split('\t')
>>>>>>> ab697538
            grid.append(cells)
            max_cols = max(max_cols, len(cells))

        # Pad rows to same length
<<<<<<< HEAD
        for row in grid:
            while len(row) < max_cols:
                row.append('')
=======
        for row_list in grid:
            while len(row_list) < max_cols:
                row_list.append('')
>>>>>>> ab697538

        if not grid:
            return ""

        # Find non-empty rows and columns (keep original indices)
        non_empty_rows = []
<<<<<<< HEAD
        for i, row in enumerate(grid):
            if any(cell.strip() for cell in row):
=======
        for i, row_cells in enumerate(grid):
            if any(cell.strip() for cell in row_cells):
>>>>>>> ab697538
                non_empty_rows.append(i)

        non_empty_cols = []
        for j in range(max_cols):
            if any(grid[i][j].strip() for i in range(len(grid))):
                non_empty_cols.append(j)

        # If no content found
        if not non_empty_rows or not non_empty_cols:
            return ""

        # Extract non-empty rows and columns
        filtered_grid = []
        for i in non_empty_rows:
            filtered_row = [grid[i][j] for j in non_empty_cols]
            filtered_grid.append(filtered_row)

        # Generate column labels using original column indices
        def col_label(index):
            label = ""
            while True:
                label = chr(65 + (index % 26)) + label
                index = index // 26
                if index == 0:
                    break
                index -= 1
            return label

        col_headers = [col_label(j) for j in non_empty_cols]

        # Add column headers as first row
        result_rows = ['\t'.join(['', *col_headers])]

        # Add data rows with original row numbers (0-based)
<<<<<<< HEAD
        for row_idx, row in zip(non_empty_rows, filtered_grid):
            result_rows.append('\t'.join([str(row_idx), *row]))
=======
        for row_idx, row_data in zip(non_empty_rows, filtered_grid):
            result_rows.append('\t'.join([str(row_idx), *row_data]))
>>>>>>> ab697538

        return '\n'.join(result_rows)

    @high_level_action
    async def browser_sheet_read(self) -> Dict[str, Any]:
        r"""Read content from a spreadsheet.

        This tool reads spreadsheet content and returns it in a structured
        format with row/column labels. Empty rows and columns are
        automatically removed.

        Output format:
        - First row: Column labels (A, B, C, ..., Z, AA, AB, ...)
        - First column: Row numbers (0, 1, 2, 3, ...) - 0-based
        - Labels show ORIGINAL positions in the spreadsheet (before removing
          empty rows/columns)

        Row/column indices match browser_sheet_input directly:
        - Row label "0" in output = row index 0 in browser_sheet_input
        - Column label "A" in output = col index 0 in browser_sheet_input
        - Column label "C" in output = col index 2 in browser_sheet_input

        Returns:
            Dict[str, Any]: A dictionary with the result of the action:
                - "result" (str): Confirmation message.
                - "content" (str): Tab-separated spreadsheet content with
                  row/column labels. Format:
                  Line 1: "\tA\tB\tC" (column headers)
<<<<<<< HEAD
                  Line 2+: "1\tdata1\tdata2\tdata3" (row number + data)
=======
                  Line 2+: "0\tdata1\tdata2\tdata3" (row number + data)
>>>>>>> ab697538
                - "snapshot" (str): Always empty string (sheet tools don't
                  return snapshots).
                - "tabs" (List[Dict]): Information about all open tabs.
                - "current_tab" (int): Index of the active tab.
                - "total_tabs" (int): Total number of open tabs.

        Example output:
                A	B
            0	Name	Age
            1	Alice	30
            2	Bob	25
        """
<<<<<<< HEAD
        try:
            import platform

            ws_wrapper = await self._get_ws_wrapper()

            # Step 1: Setup copy interception with multiple captures
            # Use unique ID to avoid conflicts in parallel execution
            import uuid

            request_id = str(uuid.uuid4())
            var_name = f"__sheetCopy_{request_id.replace('-', '_')}"

=======
        import platform
        import uuid

        ws_wrapper = await self._get_ws_wrapper()

        # Use unique ID to avoid conflicts in parallel execution
        request_id = str(uuid.uuid4())
        var_name = f"__sheetCopy_{request_id.replace('-', '_')}"

        try:
            # Step 1: Setup copy interception with multiple captures
>>>>>>> ab697538
            js_inject = f"""
            window.{var_name} = [];
            let copyCount = 0;
            const copyListener = function(e) {{
                try {{
<<<<<<< HEAD
                    // Intercept the clipboard data before it's written to system clipboard
                    // We need to capture it from Google Sheets' setData call
                    const originalSetData = e.clipboardData.setData.bind(e.clipboardData);
=======
                    // Intercept clipboard data before system clipboard write
                    // Capture from Google Sheets' setData call
                    const originalSetData = e.clipboardData.setData.bind(
                        e.clipboardData
                    );
>>>>>>> ab697538
                    let capturedText = '';

                    e.clipboardData.setData = function(type, data) {{
                        if (type === 'text/plain') {{
                            capturedText = data;
                        }}
<<<<<<< HEAD
                        // Don't call original setData to prevent writing to system clipboard
                    }};

                    // Let Google Sheets process the event (it will call setData)
                    // The event will propagate and Google Sheets will try to set clipboard data
=======
                        // Prevent system clipboard write
                    }};

                    // Let Google Sheets process event (calls setData)
                    // Event propagates and Sheets tries to set clipboard
>>>>>>> ab697538
                    setTimeout(() => {{
                        copyCount++;
                        window.{var_name}.push(capturedText);
                    }}, 0);

                    // Prevent the default browser copy behavior
                    e.preventDefault();
                }} catch (err) {{
                    console.error(
                        '[SheetRead] Failed to intercept copy data:', err
                    );
                }}
            }};

            document.addEventListener('copy', copyListener, true);
            window.{var_name}_removeListener = () => {{
                document.removeEventListener('copy', copyListener, true);
            }};

            'Copy listener installed';
            """
            await ws_wrapper.console_exec(js_inject)

            system = platform.system()
            import asyncio

            if system == "Darwin":
<<<<<<< HEAD
                operations1 = [
=======
                select_all_copy_ops: List[Dict[str, Any]] = [
>>>>>>> ab697538
                    {"type": "press", "keys": ["Meta", "a"]},
                    {"type": "wait", "delay": 100},
                    {"type": "press", "keys": ["Meta", "c"]},
                ]
                await ws_wrapper._send_command(
                    'batch_keyboard_input',
<<<<<<< HEAD
                    {'operations': operations1, 'skipStabilityWait': True},
                )
                await asyncio.sleep(0.2)

                operations2 = [
                    {"type": "press", "keys": ["Meta", "a"]},
                    {"type": "wait", "delay": 100},
                    {"type": "press", "keys": ["Meta", "c"]},
                ]
                await ws_wrapper._send_command(
                    'batch_keyboard_input',
                    {'operations': operations2, 'skipStabilityWait': True},
                )
                await asyncio.sleep(0.2)
            else:
                operations1 = [
=======
                    {
                        'operations': select_all_copy_ops,
                        'skipStabilityWait': True,
                    },
                )
                await asyncio.sleep(0.2)

                # Repeat to capture correct one
                await ws_wrapper._send_command(
                    'batch_keyboard_input',
                    {
                        'operations': select_all_copy_ops,
                        'skipStabilityWait': True,
                    },
                )
                await asyncio.sleep(0.2)
            else:
                select_all_copy_ops = [
>>>>>>> ab697538
                    {"type": "press", "keys": ["Control", "a"]},
                    {"type": "wait", "delay": 100},
                    {"type": "press", "keys": ["Control", "c"]},
                ]
                await ws_wrapper._send_command(
                    'batch_keyboard_input',
<<<<<<< HEAD
                    {'operations': operations1, 'skipStabilityWait': True},
                )
                await asyncio.sleep(0.2)

                operations2 = [
                    {"type": "press", "keys": ["Control", "a"]},
                    {"type": "wait", "delay": 100},
                    {"type": "press", "keys": ["Control", "c"]},
                ]
                await ws_wrapper._send_command(
                    'batch_keyboard_input',
                    {'operations': operations2, 'skipStabilityWait': True},
=======
                    {
                        'operations': select_all_copy_ops,
                        'skipStabilityWait': True,
                    },
                )
                await asyncio.sleep(0.2)

                # Repeat to capture correct one
                await ws_wrapper._send_command(
                    'batch_keyboard_input',
                    {
                        'operations': select_all_copy_ops,
                        'skipStabilityWait': True,
                    },
>>>>>>> ab697538
                )
                await asyncio.sleep(0.2)

            js_check = f"window.{var_name} || []"
            content_result = await ws_wrapper.console_exec(js_check)
            result_str = content_result.get("result", "[]")

            import json

            if isinstance(result_str, list):
                captured_contents = result_str
            elif isinstance(result_str, str):
                if result_str.startswith("Console execution result: "):
                    result_str = result_str[
                        len("Console execution result: ") :
                    ]
                result_str = result_str.strip()

                try:
                    captured_contents = json.loads(result_str)
                except json.JSONDecodeError:
                    captured_contents = []
            else:
                captured_contents = []

<<<<<<< HEAD
            # Clean up the listener and temporary variable
            js_cleanup = f"""
            if (window.{var_name}_removeListener) {{
                window.{var_name}_removeListener();
            }}
            delete window.{var_name};
            delete window.{var_name}_removeListener;
            'cleaned'
            """
            await ws_wrapper.console_exec(js_cleanup)

=======
>>>>>>> ab697538
            if not captured_contents:
                sheet_content = ""
            elif len(captured_contents) == 1:
                sheet_content = captured_contents[0]
            else:

                def count_non_empty_cells(content):
                    if not content:
                        return 0
                    count = 0
                    for line in content.split('\n'):
                        for cell in line.split('\t'):
                            if cell.strip():
                                count += 1
                    return count

                counts = [
                    count_non_empty_cells(content)
                    for content in captured_contents[:2]
                ]
                best_idx = 0 if counts[0] > counts[1] else 1
                sheet_content = captured_contents[best_idx]

            sheet_content = self._trim_sheet_content(sheet_content)

            tab_info = await ws_wrapper.get_tab_info()

            return {
                "result": "Successfully read spreadsheet content",
                "content": sheet_content,
                "snapshot": "",  # Sheet tools don't return snapshots
                "tabs": tab_info,
                "current_tab": next(
                    (
                        i
                        for i, tab in enumerate(tab_info)
                        if tab.get("is_current")
                    ),
                    0,
                ),
                "total_tabs": len(tab_info),
            }

        except Exception as e:
            logger.error(f"Failed to read sheet: {e}")
            return {
                "result": f"Error reading sheet: {e}",
                "content": "",
                "snapshot": "",
                "tabs": [],
                "current_tab": 0,
                "total_tabs": 0,
            }
<<<<<<< HEAD
=======
        finally:
            js_cleanup = f"""
            if (window.{var_name}_removeListener) {{
                window.{var_name}_removeListener();
            }}
            delete window.{var_name};
            delete window.{var_name}_removeListener;
            'cleaned'
            """
            with contextlib.suppress(Exception):
                await ws_wrapper.console_exec(js_cleanup)
>>>>>>> ab697538

    # Additional methods for backward compatibility
    async def browser_wait_user(
        self, timeout_sec: Optional[float] = None
    ) -> Dict[str, Any]:
        r"""Pauses execution and waits for human input from the console.

        Use this for tasks requiring manual steps, like solving a CAPTCHA.
        The
        agent will resume after the user presses Enter in the console.

        Args:
            timeout_sec (Optional[float]): Max time to wait in seconds. If
                `None`, it will wait indefinitely.

        Returns:
            Dict[str, Any]: A dictionary with the result of the action:
                - "result" (str): A message indicating how the wait ended.
                - "snapshot" (str): The page snapshot after the wait.
                - "tabs" (List[Dict]): Information about all open tabs.
                - "current_tab" (int): Index of the active tab.
                - "total_tabs" (int): Total number of open tabs.
        """
        import asyncio

        prompt = (
            "🕑 Agent waiting for human input. "
            "Complete action in browser, then press Enter..."
        )
        logger.info(f"\n{prompt}\n")

        async def _await_enter():
            try:
                await asyncio.to_thread(
                    input, ">>> Press Enter to resume <<<\n"
                )
            except (asyncio.CancelledError, Exception):
                # Handle cancellation gracefully
                pass

        try:
            if timeout_sec is not None:
                logger.info(
                    f"Waiting for user input with timeout: {timeout_sec}s"
                )
                start_time = time.time()
                task = asyncio.create_task(_await_enter())
                try:
                    await asyncio.wait_for(task, timeout=timeout_sec)
                    wait_time = time.time() - start_time
                    logger.info(f"User input received after {wait_time:.2f}s")
                    result_msg = "User resumed."
                except asyncio.TimeoutError:
                    task.cancel()
                    # Wait for task to be cancelled properly
                    try:
                        await task
                    except asyncio.CancelledError:
                        pass
                    raise
            else:
                logger.info("Waiting for user input (no timeout)")
                start_time = time.time()
                await _await_enter()
                wait_time = time.time() - start_time
                logger.info(f"User input received after {wait_time:.2f}s")
                result_msg = "User resumed."
        except asyncio.TimeoutError:
            wait_time = timeout_sec or 0.0
            logger.info(
                f"User input timeout reached after {wait_time}s, "
                f"auto-resuming"
            )
            result_msg = f"Timeout {timeout_sec}s reached, auto-resumed."

        try:
            snapshot = await self.browser_get_page_snapshot()
            tab_info = await self.browser_get_tab_info()
            return {"result": result_msg, "snapshot": snapshot, **tab_info}
        except Exception as e:
            logger.warning(f"Failed to get snapshot after wait: {e}")
            return {
                "result": result_msg,
                "snapshot": "",
                "tabs": [],
                "current_tab": 0,
                "total_tabs": 0,
            }

    def clone_for_new_session(
        self, new_session_id: Optional[str] = None
    ) -> "HybridBrowserToolkit":
        r"""Create a new instance of HybridBrowserToolkit with a unique
        session.

        Args:
            new_session_id: Optional new session ID. If None, a UUID will be
            generated.

        Returns:
            A new HybridBrowserToolkit instance with the same configuration
            but a different session.
        """
        import uuid

        if new_session_id is None:
            new_session_id = str(uuid.uuid4())[:8]

        return HybridBrowserToolkit(
            headless=self._headless,
            user_data_dir=self._user_data_dir,
            stealth=self._stealth,
            cache_dir=f"{self._cache_dir.rstrip('/')}_clone_"
            f"{new_session_id}/",
            enabled_tools=self.enabled_tools.copy(),
            browser_log_to_file=self._browser_log_to_file,
            session_id=new_session_id,
            default_start_url=self._default_start_url,
            default_timeout=self._default_timeout,
            short_timeout=self._short_timeout,
            navigation_timeout=self._navigation_timeout,
            network_idle_timeout=self._network_idle_timeout,
            screenshot_timeout=self._screenshot_timeout,
            page_stability_timeout=self._page_stability_timeout,
            dom_content_loaded_timeout=self._dom_content_loaded_timeout,
            viewport_limit=self._viewport_limit,
            full_visual_mode=self._full_visual_mode,
        )

    def get_tools(self) -> List[FunctionTool]:
        r"""Get available function tools based
        on enabled_tools configuration."""
        # Map tool names to their corresponding methods
        tool_map = {
            "browser_open": self.browser_open,
            "browser_close": self.browser_close,
            "browser_visit_page": self.browser_visit_page,
            "browser_back": self.browser_back,
            "browser_forward": self.browser_forward,
            "browser_get_page_snapshot": self.browser_get_page_snapshot,
            "browser_get_som_screenshot": self.browser_get_som_screenshot,
            "browser_click": self.browser_click,
            "browser_type": self.browser_type,
            "browser_select": self.browser_select,
            "browser_scroll": self.browser_scroll,
            "browser_enter": self.browser_enter,
            "browser_mouse_control": self.browser_mouse_control,
            "browser_mouse_drag": self.browser_mouse_drag,
            "browser_press_key": self.browser_press_key,
            "browser_wait_user": self.browser_wait_user,
            "browser_switch_tab": self.browser_switch_tab,
            "browser_close_tab": self.browser_close_tab,
            "browser_get_tab_info": self.browser_get_tab_info,
            "browser_console_view": self.browser_console_view,
            "browser_console_exec": self.browser_console_exec,
            "browser_sheet_input": self.browser_sheet_input,
            "browser_sheet_read": self.browser_sheet_read,
        }

        enabled_tools = []

        for tool_name in self.enabled_tools:
            if tool_name in tool_map:
                tool = FunctionTool(
                    cast(Callable[..., Any], tool_map[tool_name])
                )
                enabled_tools.append(tool)
            else:
                logger.warning(f"Unknown tool name: {tool_name}")

        logger.info(f"Returning {len(enabled_tools)} enabled tools")
        return enabled_tools<|MERGE_RESOLUTION|>--- conflicted
+++ resolved
@@ -1386,11 +1386,7 @@
 
     async def _sheet_input_batch_js(
         self,
-<<<<<<< HEAD
-        cells: List[Dict[str, Any]],
-=======
         cells: List[SheetCell],
->>>>>>> ab697538
         ws_wrapper: Any,
         system: str,
     ) -> Dict[str, Any]:
@@ -1400,11 +1396,7 @@
         Builds all operations and sends them in ONE command to TypeScript,
         which executes them and only waits for stability once at the end.
         """
-<<<<<<< HEAD
-        operations = []
-=======
         operations: List[Dict[str, Any]] = []
->>>>>>> ab697538
 
         # Go to A1 to ensure we start from a known position
         if system == "Darwin":
@@ -1505,11 +1497,7 @@
 
         Remove all empty rows and columns, then add:
         - Column headers: A, B, C, D...
-<<<<<<< HEAD
-        - Row numbers: 1, 2, 3, 4...
-=======
         - Row numbers: 0, 1, 2, 3...
->>>>>>> ab697538
 
         Args:
             content (str): Raw sheet content with tabs and newlines.
@@ -1522,43 +1510,25 @@
 
         # Split into rows and parse into 2D array
         rows = content.split('\n')
-<<<<<<< HEAD
-        grid = []
-        max_cols = 0
-        for row in rows:
-            cells = row.split('\t')
-=======
         grid: List[List[str]] = []
         max_cols = 0
         for row_str in rows:
             cells = row_str.split('\t')
->>>>>>> ab697538
             grid.append(cells)
             max_cols = max(max_cols, len(cells))
 
         # Pad rows to same length
-<<<<<<< HEAD
-        for row in grid:
-            while len(row) < max_cols:
-                row.append('')
-=======
         for row_list in grid:
             while len(row_list) < max_cols:
                 row_list.append('')
->>>>>>> ab697538
 
         if not grid:
             return ""
 
         # Find non-empty rows and columns (keep original indices)
         non_empty_rows = []
-<<<<<<< HEAD
-        for i, row in enumerate(grid):
-            if any(cell.strip() for cell in row):
-=======
         for i, row_cells in enumerate(grid):
             if any(cell.strip() for cell in row_cells):
->>>>>>> ab697538
                 non_empty_rows.append(i)
 
         non_empty_cols = []
@@ -1593,13 +1563,8 @@
         result_rows = ['\t'.join(['', *col_headers])]
 
         # Add data rows with original row numbers (0-based)
-<<<<<<< HEAD
-        for row_idx, row in zip(non_empty_rows, filtered_grid):
-            result_rows.append('\t'.join([str(row_idx), *row]))
-=======
         for row_idx, row_data in zip(non_empty_rows, filtered_grid):
             result_rows.append('\t'.join([str(row_idx), *row_data]))
->>>>>>> ab697538
 
         return '\n'.join(result_rows)
 
@@ -1628,11 +1593,7 @@
                 - "content" (str): Tab-separated spreadsheet content with
                   row/column labels. Format:
                   Line 1: "\tA\tB\tC" (column headers)
-<<<<<<< HEAD
-                  Line 2+: "1\tdata1\tdata2\tdata3" (row number + data)
-=======
                   Line 2+: "0\tdata1\tdata2\tdata3" (row number + data)
->>>>>>> ab697538
                 - "snapshot" (str): Always empty string (sheet tools don't
                   return snapshots).
                 - "tabs" (List[Dict]): Information about all open tabs.
@@ -1645,20 +1606,6 @@
             1	Alice	30
             2	Bob	25
         """
-<<<<<<< HEAD
-        try:
-            import platform
-
-            ws_wrapper = await self._get_ws_wrapper()
-
-            # Step 1: Setup copy interception with multiple captures
-            # Use unique ID to avoid conflicts in parallel execution
-            import uuid
-
-            request_id = str(uuid.uuid4())
-            var_name = f"__sheetCopy_{request_id.replace('-', '_')}"
-
-=======
         import platform
         import uuid
 
@@ -1670,42 +1617,27 @@
 
         try:
             # Step 1: Setup copy interception with multiple captures
->>>>>>> ab697538
             js_inject = f"""
             window.{var_name} = [];
             let copyCount = 0;
             const copyListener = function(e) {{
                 try {{
-<<<<<<< HEAD
-                    // Intercept the clipboard data before it's written to system clipboard
-                    // We need to capture it from Google Sheets' setData call
-                    const originalSetData = e.clipboardData.setData.bind(e.clipboardData);
-=======
                     // Intercept clipboard data before system clipboard write
                     // Capture from Google Sheets' setData call
                     const originalSetData = e.clipboardData.setData.bind(
                         e.clipboardData
                     );
->>>>>>> ab697538
                     let capturedText = '';
 
                     e.clipboardData.setData = function(type, data) {{
                         if (type === 'text/plain') {{
                             capturedText = data;
                         }}
-<<<<<<< HEAD
-                        // Don't call original setData to prevent writing to system clipboard
-                    }};
-
-                    // Let Google Sheets process the event (it will call setData)
-                    // The event will propagate and Google Sheets will try to set clipboard data
-=======
                         // Prevent system clipboard write
                     }};
 
                     // Let Google Sheets process event (calls setData)
                     // Event propagates and Sheets tries to set clipboard
->>>>>>> ab697538
                     setTimeout(() => {{
                         copyCount++;
                         window.{var_name}.push(capturedText);
@@ -1733,35 +1665,13 @@
             import asyncio
 
             if system == "Darwin":
-<<<<<<< HEAD
-                operations1 = [
-=======
                 select_all_copy_ops: List[Dict[str, Any]] = [
->>>>>>> ab697538
                     {"type": "press", "keys": ["Meta", "a"]},
                     {"type": "wait", "delay": 100},
                     {"type": "press", "keys": ["Meta", "c"]},
                 ]
                 await ws_wrapper._send_command(
                     'batch_keyboard_input',
-<<<<<<< HEAD
-                    {'operations': operations1, 'skipStabilityWait': True},
-                )
-                await asyncio.sleep(0.2)
-
-                operations2 = [
-                    {"type": "press", "keys": ["Meta", "a"]},
-                    {"type": "wait", "delay": 100},
-                    {"type": "press", "keys": ["Meta", "c"]},
-                ]
-                await ws_wrapper._send_command(
-                    'batch_keyboard_input',
-                    {'operations': operations2, 'skipStabilityWait': True},
-                )
-                await asyncio.sleep(0.2)
-            else:
-                operations1 = [
-=======
                     {
                         'operations': select_all_copy_ops,
                         'skipStabilityWait': True,
@@ -1780,27 +1690,12 @@
                 await asyncio.sleep(0.2)
             else:
                 select_all_copy_ops = [
->>>>>>> ab697538
                     {"type": "press", "keys": ["Control", "a"]},
                     {"type": "wait", "delay": 100},
                     {"type": "press", "keys": ["Control", "c"]},
                 ]
                 await ws_wrapper._send_command(
                     'batch_keyboard_input',
-<<<<<<< HEAD
-                    {'operations': operations1, 'skipStabilityWait': True},
-                )
-                await asyncio.sleep(0.2)
-
-                operations2 = [
-                    {"type": "press", "keys": ["Control", "a"]},
-                    {"type": "wait", "delay": 100},
-                    {"type": "press", "keys": ["Control", "c"]},
-                ]
-                await ws_wrapper._send_command(
-                    'batch_keyboard_input',
-                    {'operations': operations2, 'skipStabilityWait': True},
-=======
                     {
                         'operations': select_all_copy_ops,
                         'skipStabilityWait': True,
@@ -1815,7 +1710,6 @@
                         'operations': select_all_copy_ops,
                         'skipStabilityWait': True,
                     },
->>>>>>> ab697538
                 )
                 await asyncio.sleep(0.2)
 
@@ -1841,20 +1735,6 @@
             else:
                 captured_contents = []
 
-<<<<<<< HEAD
-            # Clean up the listener and temporary variable
-            js_cleanup = f"""
-            if (window.{var_name}_removeListener) {{
-                window.{var_name}_removeListener();
-            }}
-            delete window.{var_name};
-            delete window.{var_name}_removeListener;
-            'cleaned'
-            """
-            await ws_wrapper.console_exec(js_cleanup)
-
-=======
->>>>>>> ab697538
             if not captured_contents:
                 sheet_content = ""
             elif len(captured_contents) == 1:
@@ -1908,8 +1788,6 @@
                 "current_tab": 0,
                 "total_tabs": 0,
             }
-<<<<<<< HEAD
-=======
         finally:
             js_cleanup = f"""
             if (window.{var_name}_removeListener) {{
@@ -1921,7 +1799,6 @@
             """
             with contextlib.suppress(Exception):
                 await ws_wrapper.console_exec(js_cleanup)
->>>>>>> ab697538
 
     # Additional methods for backward compatibility
     async def browser_wait_user(
