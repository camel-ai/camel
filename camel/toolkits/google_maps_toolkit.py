# =========== Copyright 2023 @ CAMEL-AI.org. All Rights Reserved. ===========
# Licensed under the Apache License, Version 2.0 (the “License”);
# you may not use this file except in compliance with the License.
# You may obtain a copy of the License at
#
#     http://www.apache.org/licenses/LICENSE-2.0
#
# Unless required by applicable law or agreed to in writing, software
# distributed under the License is distributed on an “AS IS” BASIS,
# WITHOUT WARRANTIES OR CONDITIONS OF ANY KIND, either express or implied.
# See the License for the specific language governing permissions and
# limitations under the License.
# =========== Copyright 2023 @ CAMEL-AI.org. All Rights Reserved. ===========
import os
from functools import wraps
from typing import Any, Callable, List, Optional, Union

from camel.toolkits.base import BaseToolkit
<<<<<<< HEAD
from camel.toolkits.openai_function import FunctionTool
=======
from camel.toolkits.openai_function import OpenAIFunction
from camel.utils import dependencies_required
>>>>>>> e02f7247


def handle_googlemaps_exceptions(
    func: Callable[..., Any],
) -> Callable[..., Any]:
    r"""Decorator to catch and handle exceptions raised by Google Maps API
    calls.

    Args:
        func (Callable): The function to be wrapped by the decorator.

    Returns:
        Callable: A wrapper function that calls the wrapped function and
                handles exceptions.
    """

    @wraps(func)
    def wrapper(*args: Any, **kwargs: Any) -> Any:
        try:
            # ruff: noqa: E501
            from googlemaps.exceptions import (  # type: ignore[import]
                ApiError,
                HTTPError,
                Timeout,
                TransportError,
            )
        except ImportError:
            raise ImportError(
                "Please install `googlemaps` first. You can install "
                "it by running `pip install googlemaps`."
            )

        try:
            return func(*args, **kwargs)
        except ApiError as e:
            return (
                'An exception returned by the remote API. '
                f'Status: {e.status}, Message: {e.message}'
            )
        except HTTPError as e:
            return (
                'An unexpected HTTP error occurred. '
                f'Status Code: {e.status_code}'
            )
        except Timeout:
            return 'The request timed out.'
        except TransportError as e:
            return (
                'Something went wrong while trying to execute the '
                f'request. Details: {e.base_exception}'
            )
        except Exception as e:
            return f'An unexpected error occurred: {e}'

    return wrapper


def _format_offset_to_natural_language(offset: int) -> str:
    r"""Converts a time offset in seconds to a more natural language
    description using hours as the unit, with decimal places to represent
    minutes and seconds.

    Args:
        offset (int): The time offset in seconds. Can be positive,
            negative, or zero.

    Returns:
        str: A string representing the offset in hours, such as
            "+2.50 hours" or "-3.75 hours".
    """
    # Convert the offset to hours as a float
    hours = offset / 3600.0
    hours_str = f"{hours:+.2f} hour{'s' if abs(hours) != 1 else ''}"
    return hours_str


class GoogleMapsToolkit(BaseToolkit):
    r"""A class representing a toolkit for interacting with GoogleMaps API.
    This class provides methods for validating addresses, retrieving elevation,
    and fetching timezone information using the Google Maps API.
    """

    @dependencies_required('googlemaps')
    def __init__(self) -> None:
        import googlemaps

        api_key = os.environ.get('GOOGLE_API_KEY')
        if not api_key:
            raise ValueError(
                "`GOOGLE_API_KEY` not found in environment variables. "
                "`GOOGLE_API_KEY` API keys are generated in the `Credentials` "
                "page of the `APIs & Services` tab of "
                "https://console.cloud.google.com/apis/credentials."
            )

        self.gmaps = googlemaps.Client(key=api_key)

    @handle_googlemaps_exceptions
    def get_address_description(
        self,
        address: Union[str, List[str]],
        region_code: Optional[str] = None,
        locality: Optional[str] = None,
    ) -> str:
        r"""Validates an address via Google Maps API, returns a descriptive
        summary. Validates an address using Google Maps API, returning a
        summary that includes information on address completion, formatted
        address, location coordinates, and metadata types that are true for
        the given address.

        Args:
            address (Union[str, List[str]]): The address or components to
                validate. Can be a single string or a list representing
                different parts.
            region_code (str, optional): Country code for regional restriction,
                helps narrow down results. (default: :obj:`None`)
            locality (str, optional): Restricts validation to a specific
                locality, e.g., "Mountain View". (default: :obj:`None`)

        Returns:
            str: Summary of the address validation results, including
                information on address completion, formatted address,
                geographical coordinates (latitude and longitude), and metadata
                types true for the address.
        """
        addressvalidation_result = self.gmaps.addressvalidation(
            [address],
            regionCode=region_code,
            locality=locality,
            enableUspsCass=False,
        )  # Always False as per requirements

        # Check if the result contains an error
        if 'error' in addressvalidation_result:
            error_info = addressvalidation_result['error']
            error_message = error_info.get(
                'message', 'An unknown error occurred'
            )
            error_status = error_info.get('status', 'UNKNOWN_STATUS')
            error_code = error_info.get('code', 'UNKNOWN_CODE')
            return (
                f"Address validation failed with error: {error_message} "
                f"Status: {error_status}, Code: {error_code}"
            )

        # Assuming the successful response structure
        # includes a 'result' key
        result = addressvalidation_result['result']
        verdict = result.get('verdict', {})
        address_info = result.get('address', {})
        geocode = result.get('geocode', {})
        metadata = result.get('metadata', {})

        # Construct the descriptive string
        address_complete = (
            "Yes" if verdict.get('addressComplete', False) else "No"
        )
        formatted_address = address_info.get(
            'formattedAddress', 'Not available'
        )
        location = geocode.get('location', {})
        latitude = location.get('latitude', 'Not available')
        longitude = location.get('longitude', 'Not available')
        true_metadata_types = [key for key, value in metadata.items() if value]
        true_metadata_types_str = (
            ', '.join(true_metadata_types) if true_metadata_types else 'None'
        )

        description = (
            f"Address completion status: {address_complete}. "
            f"Formatted address: {formatted_address}. "
            f"Location (latitude, longitude): ({latitude}, {longitude}). "
            f"Metadata indicating true types: {true_metadata_types_str}."
        )

        return description

    @handle_googlemaps_exceptions
    def get_elevation(self, lat: float, lng: float) -> str:
        r"""Retrieves elevation data for a given latitude and longitude.
        Uses the Google Maps API to fetch elevation data for the specified
        latitude and longitude. It handles exceptions gracefully and returns a
        description of the elevation, including its value in meters and the
        data resolution.

        Args:
            lat (float): The latitude of the location to query.
            lng (float): The longitude of the location to query.

        Returns:
            str: A description of the elevation at the specified location(s),
                including the elevation in meters and the data resolution. If
                elevation data is not available, a message indicating this is
                returned.
        """
        # Assuming gmaps is a configured Google Maps client instance
        elevation_result = self.gmaps.elevation((lat, lng))

        # Extract the elevation data from the first
        # (and presumably only) result
        if elevation_result:
            elevation = elevation_result[0]['elevation']
            location = elevation_result[0]['location']
            resolution = elevation_result[0]['resolution']

            # Format the elevation data into a natural language description
            description = (
                f"The elevation at latitude {location['lat']}, "
                f"longitude {location['lng']} "
                f"is approximately {elevation:.2f} meters above sea level, "
                f"with a data resolution of {resolution:.2f} meters."
            )
        else:
            description = (
                "Elevation data is not available for the given location."
            )

        return description

    @handle_googlemaps_exceptions
    def get_timezone(self, lat: float, lng: float) -> str:
        r"""Retrieves timezone information for a given latitude and longitude.
        This function uses the Google Maps Timezone API to fetch timezone
        data for the specified latitude and longitude. It returns a natural
        language description of the timezone, including the timezone ID, name,
        standard time offset, daylight saving time offset, and the total
        offset from Coordinated Universal Time (UTC).

        Args:
            lat (float): The latitude of the location to query.
            lng (float): The longitude of the location to query.

        Returns:
            str: A descriptive string of the timezone information,
                including the timezone ID and name, standard time offset,
                daylight saving time offset, and total offset from UTC.
        """
        # Get timezone information
        timezone_dict = self.gmaps.timezone((lat, lng))

        # Extract necessary information
        dst_offset = timezone_dict[
            'dstOffset'
        ]  # Daylight Saving Time offset in seconds
        raw_offset = timezone_dict[
            'rawOffset'
        ]  # Standard time offset in seconds
        timezone_id = timezone_dict['timeZoneId']
        timezone_name = timezone_dict['timeZoneName']

        raw_offset_str = _format_offset_to_natural_language(raw_offset)
        dst_offset_str = _format_offset_to_natural_language(dst_offset)
        total_offset_seconds = dst_offset + raw_offset
        total_offset_str = _format_offset_to_natural_language(
            total_offset_seconds
        )

        # Create a natural language description
        description = (
            f"Timezone ID is {timezone_id}, named {timezone_name}. "
            f"The standard time offset is {raw_offset_str}. "
            f"Daylight Saving Time offset is {dst_offset_str}. "
            f"The total offset from Coordinated Universal Time (UTC) is "
            f"{total_offset_str}, including any Daylight Saving Time "
            f"adjustment if applicable. "
        )

        return description

    def get_tools(self) -> List[FunctionTool]:
        r"""Returns a list of FunctionTool objects representing the
        functions in the toolkit.

        Returns:
            List[FunctionTool]: A list of FunctionTool objects
                representing the functions in the toolkit.
        """
        return [
<<<<<<< HEAD
            FunctionTool(self.get_address_description),
            FunctionTool(self.get_elevation),
            FunctionTool(self.get_timezone),
        ]


MAP_FUNCS: List[FunctionTool] = GoogleMapsToolkit().get_tools()
=======
            OpenAIFunction(self.get_address_description),
            OpenAIFunction(self.get_elevation),
            OpenAIFunction(self.get_timezone),
        ]
>>>>>>> e02f7247
<|MERGE_RESOLUTION|>--- conflicted
+++ resolved
@@ -16,12 +16,8 @@
 from typing import Any, Callable, List, Optional, Union
 
 from camel.toolkits.base import BaseToolkit
-<<<<<<< HEAD
 from camel.toolkits.openai_function import FunctionTool
-=======
-from camel.toolkits.openai_function import OpenAIFunction
 from camel.utils import dependencies_required
->>>>>>> e02f7247
 
 
 def handle_googlemaps_exceptions(
@@ -300,17 +296,7 @@
                 representing the functions in the toolkit.
         """
         return [
-<<<<<<< HEAD
             FunctionTool(self.get_address_description),
             FunctionTool(self.get_elevation),
             FunctionTool(self.get_timezone),
-        ]
-
-
-MAP_FUNCS: List[FunctionTool] = GoogleMapsToolkit().get_tools()
-=======
-            OpenAIFunction(self.get_address_description),
-            OpenAIFunction(self.get_elevation),
-            OpenAIFunction(self.get_timezone),
-        ]
->>>>>>> e02f7247
+        ]