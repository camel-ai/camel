# camel/toolkits/pyautogui_toolkit.py
# ========= Copyright 2023-2024 @ CAMEL-AI.org. All Rights Reserved. =========
# Licensed under the Apache License, Version 2.0 (the "License");
# you may not use this file except in compliance with the License.
# You may obtain a copy of the License at
#
#     http://www.apache.org/licenses/LICENSE-2.0
#
# Unless required by applicable law or agreed to in writing, software
# distributed under the License is distributed on an "AS IS" BASIS,
# WITHOUT WARRANTIES OR CONDITIONS OF ANY KIND, either express or implied.
# See the License for the specific language governing permissions and
# limitations under the License.
# ========= Copyright 2023-2024 @ CAMEL-AI.org. All Rights Reserved. =========

from typing import List, Optional, Tuple
from camel.utils import dependencies_required

from camel.logger import get_logger
import subprocess
import os
import time
from camel.toolkits import BaseToolkit, FunctionTool

# Set up logging
logger = get_logger(__name__)


class PyAutoGUIToolkit(BaseToolkit):
    r"""A toolkit for automating GUI interactions using PyAutoGUI."""
    
    @dependencies_required('pyautogui')
    def __init__(self):
        super().__init__()
        # Import pyautogui here to make it an optional dependency
        import pyautogui
        # Configure PyAutoGUI for safety
        self.pyautogui = pyautogui

        self.pyautogui.FAILSAFE = True  # Move mouse to upper-left to abort

        # Get screen size for safety boundaries
        self.screen_width, self.screen_height = self.pyautogui.size()
        # Define safe boundaries (10% margin from edges)
        self.safe_margin = 0.1
        self.safe_min_x = int(self.screen_width * self.safe_margin)
        self.safe_max_x = int(self.screen_width * (1 - self.safe_margin))
        self.safe_min_y = int(self.screen_height * self.safe_margin)
        self.safe_max_y = int(self.screen_height * (1 - self.safe_margin))
        self.screen_center = (self.screen_width // 2, self.screen_height // 2)
    
    def _get_safe_coordinates(self, x: int, y: int) -> Tuple[int, int]:
<<<<<<< HEAD
        r"""Ensure coordinates are within safe boundaries to prevent triggering 
=======
        r"""Ensure coordinates are within safe boundaries to prevent triggering
>>>>>>> 030c6bb3
        failsafe.
        
        Args:
            x (int): Original x-coordinate
            y (int): Original y-coordinate
            
        Returns:
            Tuple[int, int]: Safe coordinates
        """
        # Clamp coordinates to safe boundaries
        safe_x = max(self.safe_min_x, min(x, self.safe_max_x))
        safe_y = max(self.safe_min_y, min(y, self.safe_max_y))
        
        if safe_x != x or safe_y != y:
            logger.info(
                f"Safety: Adjusted coordinates from ({x}, {y}) to "
                f"({safe_x}, {safe_y})"
            )
        
        return safe_x, safe_y
    
    def mouse_move(self, x: int, y: int, duration: float = 0.5) -> str:
        r"""Move mouse pointer to specified coordinates.
        
        Args:
            x (int): X-coordinate to move to.
            y (int): Y-coordinate to move to.
            duration (float): How long the movement should take in seconds.
                (default: :obj:`0.5`)
            
        Returns:
            str: Success or error message.
        """
        try:
            # Apply safety boundaries
            safe_x, safe_y = self._get_safe_coordinates(x, y)
            self.pyautogui.moveTo(safe_x, safe_y, duration=duration)
            return f"Mouse moved to position ({safe_x}, {safe_y})"
        except Exception as e:
            logger.error(f"Error moving mouse: {e}")
            return f"Error: {e}"
            
    def mouse_click(
        self, 
        button: str = 'left', 
        clicks: int = 1,
        x: Optional[int] = None,
        y: Optional[int] = None
    ) -> str:
        r"""Click the mouse at current position.
        
        Args:
            button (str): Button to click ('left', 'middle', 'right').
                (default: :obj:`'left'`)
            clicks (int): Number of clicks.
                (default: :obj:`1`)
            x (Optional[int]): X-coordinate to click at. If None, uses current 
                position. (default: :obj:`None`)
            y (Optional[int]): Y-coordinate to click at. If None, uses current 
                position. (default: :obj:`None`)
            
        Returns:
            str: Success or error message.
        """
        try:
            # Apply safety boundaries if coordinates are specified
            if x is not None and y is not None:
                safe_x, safe_y = self._get_safe_coordinates(x, y)
                self.pyautogui.click(
                    x=safe_x, y=safe_y, button=button, clicks=clicks
                )
<<<<<<< HEAD
                return f"Clicked {button} button {clicks} time(s) at position {safe_x}, {safe_y}"
            else:
                self.pyautogui.click(button=button, clicks=clicks)
                return f"Clicked {button} button {clicks} time(s)"
=======
            else:
                self.pyautogui.click(button=button, clicks=clicks)
            return (
                f"Clicked {button} button {clicks} time(s) at position "
                f"{safe_x}, {safe_y}"
            )
>>>>>>> 030c6bb3
        except Exception as e:
            logger.error(f"Error clicking mouse: {e}")
            return f"Error: {e}"
    
    def double_click(
        self, x: Optional[int] = None, y: Optional[int] = None
    ) -> str:
        r"""Double-click the left mouse button.
        
        Args:
            x (Optional[int]): X-coordinate to double-click at. If None, uses 
                current position. (default: :obj:`None`)
            y (Optional[int]): Y-coordinate to double-click at. If None, uses 
                current position. (default: :obj:`None`)
            
        Returns:
            str: Success or error message.
        """
        try:
            # Apply safety boundaries if coordinates are specified
            if x is not None and y is not None:
                safe_x, safe_y = self._get_safe_coordinates(x, y)
                # Method name from PyAutoGUI API (not a typo)
                self.pyautogui.doubleClick(x=safe_x, y=safe_y)
                return f"Double-clicked at position {safe_x}, {safe_y}"
            else:
                # Method name from PyAutoGUI API (not a typo)
                self.pyautogui.doubleClick()
                return "Double-clicked at current position"
        except Exception as e:
            logger.error(f"Error double-clicking: {e}")
            return f"Error: {e}"
    
    def right_click(
        self, x: Optional[int] = None, y: Optional[int] = None
    ) -> str:
        r"""Right-click the mouse.
        
        Args:
            x (Optional[int]): X-coordinate to right-click at. If None, uses 
                current position. (default: :obj:`None`)
            y (Optional[int]): Y-coordinate to right-click at. If None, uses 
                current position. (default: :obj:`None`)
            
        Returns:
            str: Success or error message.
        """
        try:
            # Apply safety boundaries if coordinates are specified
            if x is not None and y is not None:
                safe_x, safe_y = self._get_safe_coordinates(x, y)
                self.pyautogui.rightClick(x=safe_x, y=safe_y)
                return f"Right-clicked at position {safe_x}, {safe_y}"
            else:
                self.pyautogui.rightClick()
                return "Right-clicked at current position"
        except Exception as e:
            logger.error(f"Error right-clicking: {e}")
            return f"Error: {e}"
    
    def middle_click(
        self, x: Optional[int] = None, y: Optional[int] = None
    ) -> str:
        r"""Middle-click the mouse.
        
        Args:
            x (Optional[int]): X-coordinate to middle-click at. If None, uses 
                current position. (default: :obj:`None`)
            y (Optional[int]): Y-coordinate to middle-click at. If None, uses 
                current position. (default: :obj:`None`)
            
        Returns:
            str: Success or error message.
        """
        try:
            # Apply safety boundaries if coordinates are specified
            if x is not None and y is not None:
                safe_x, safe_y = self._get_safe_coordinates(x, y)
                self.pyautogui.middleClick(x=safe_x, y=safe_y)
                return f"Middle-clicked at position {safe_x}, {safe_y}"
            else:
                self.pyautogui.middleClick()
                return "Middle-clicked at current position"
        except Exception as e:
            logger.error(f"Error middle-clicking: {e}")
            return f"Error: {e}"
    
    def get_mouse_position(self) -> str:
        r"""Get current mouse position.
        
        Returns:
            str: Current mouse X and Y coordinates.
        """
        try:
            x, y = self.pyautogui.position()
            return f"Mouse position: ({x}, {y})"
        except Exception as e:
            logger.error(f"Error getting mouse position: {e}")
            return f"Error: {e}"
    
    def get_screen_size(self) -> str:
        r"""Get screen size.
        
        Returns:
            str: Screen width and height.
        """
        try:
            width, height = self.pyautogui.size()
            return f"Screen size: {width}x{height}"
        except Exception as e:
            logger.error(f"Error getting screen size: {e}")
            return f"Error: {e}"
    
    def take_screenshot(
        self, left: int = 0, top: int = 0, 
        width: Optional[int] = None, height: Optional[int] = None
    ) -> str:
        r"""Take a screenshot.
        
        Args:
            left (int): Left coordinate of the screenshot region.
                (default: :obj:`0`)
            top (int): Top coordinate of the screenshot region.
                (default: :obj:`0`)
<<<<<<< HEAD
            width (Optional[int]): Width of the screenshot region. If None, uses 
                full screen width. (default: :obj:`None`)
            height (Optional[int]): Height of the screenshot region. If None, uses 
                full screen height. (default: :obj:`None`)
=======
            width (Optional[int]): Width of the screenshot region. If None, 
                uses full screen width. (default: :obj:`None`)
            height (Optional[int]): Height of the screenshot region. If None, 
                uses full screen height. (default: :obj:`None`)
>>>>>>> 030c6bb3
            
        Returns:
            str: Path to the saved screenshot.
        """
        try:
            # Apply safety boundaries to all coordinates
            safe_left, safe_top = self._get_safe_coordinates(left, top)
            
            # If width or height is not specified, use the available space
            if width is None:
                width = self.screen_width - safe_left
            if height is None:
                height = self.screen_height - safe_top
                
            # Ensure the region doesn't exceed screen boundaries
            if safe_left + width > self.screen_width:
                width = self.screen_width - safe_left
            if safe_top + height > self.screen_height:
                height = self.screen_height - safe_top
            
            # Create directory for screenshots if it doesn't exist
            screenshots_dir = os.path.expanduser("~/camel_screenshots")
            os.makedirs(screenshots_dir, exist_ok=True)
            
            # Take screenshot
            screenshot = self.pyautogui.screenshot(
                region=(safe_left, safe_top, width, height)
            )
            
            # Save screenshot to file
            timestamp = int(time.time())
            screenshot_path = os.path.join(
                screenshots_dir, f"screenshot_{timestamp}.png"
            )
            screenshot.save(screenshot_path)
            
            return f"Screenshot saved to {screenshot_path}"
        except Exception as e:
            logger.error(f"Error taking screenshot: {e}")
            return f"Error: {e}"
    
    def mouse_drag(
        self, 
        start_x: int, 
        start_y: int, 
        end_x: int, 
        end_y: int, 
        duration: float = 0.5, 
        button: str = 'left'
    ) -> str:
        r"""Drag mouse from start position to end position.
        
        Args:
            start_x (int): Starting x-coordinate.
            start_y (int): Starting y-coordinate.
            end_x (int): Ending x-coordinate.
            end_y (int): Ending y-coordinate.
            duration (float): How long the drag should take in seconds.
                (default: :obj:`0.5`)
            button (str): Mouse button to use ('left', 'middle', 'right').
                (default: :obj:`'left'`)
            
        Returns:
            str: Success or error message.
        """
        try:
            # Apply safety boundaries to both start and end positions
            safe_start_x, safe_start_y = self._get_safe_coordinates(
                start_x, start_y
            )
            safe_end_x, safe_end_y = self._get_safe_coordinates(end_x, end_y)
            
            # Break operation into smaller steps for safety
            # First move to start position
            self.pyautogui.moveTo(
                safe_start_x, safe_start_y, duration=duration/3
            )
            # Then perform drag
            self.pyautogui.dragTo(
                safe_end_x, safe_end_y, duration=duration/3, button=button
            )
            # Finally, move to a safe position (screen center) afterwards
            self.pyautogui.moveTo(
<<<<<<< HEAD
                self.screen_center[0], self.screen_center[1], duration=duration/3
            )
            
            return (
                f"Dragged from ({safe_start_x}, {safe_start_y}) "
                f"to ({safe_end_x}, {safe_end_y})"
            )
=======
                self.screen_center[0], self.screen_center[1], 
                duration=duration/3
            )
            
            return f"Dragged from ({safe_start_x}, {safe_start_y}) to ({safe_end_x}, {safe_end_y})"
>>>>>>> 030c6bb3
        except Exception as e:
            logger.error(f"Error dragging mouse: {e}")
            # Try to move to safe position even after error
            try:
                self.pyautogui.moveTo(
                    self.screen_center[0], self.screen_center[1], duration=0.2
                )
            except Exception:  
                pass
            return f"Error: {e}"

    def scroll(
        self, scroll_amount: int, 
        x: Optional[int] = None, y: Optional[int] = None
    ) -> str:
        r"""Scroll the mouse wheel.
        
        Args:
<<<<<<< HEAD
            scroll_amount (int): Amount to scroll. Positive values scroll up, 
                negative values scroll down.
            x (Optional[int]): X-coordinate to scroll at. If None, uses current 
                position. (default: :obj:`None`)
            y (Optional[int]): Y-coordinate to scroll at. If None, uses current 
                position. (default: :obj:`None`)
=======
            scroll_amount (int): Amount to scroll. Positive values scroll up, negative values scroll down.
            x (Optional[int]): X-coordinate to scroll at. If None, 
                uses current position. (default: :obj:`None`)
            y (Optional[int]): Y-coordinate to scroll at. If None, 
                uses current position. (default: :obj:`None`)
>>>>>>> 030c6bb3
            
        Returns:
            str: Success or error message.
        """
        try:
            # Get current mouse position if coordinates are not specified
            if x is None or y is None:
                current_x, current_y = self.pyautogui.position()
                x = x if x is not None else current_x
                y = y if y is not None else current_y
            
            # Always apply safety boundaries
            safe_x, safe_y = self._get_safe_coordinates(x, y)
            self.pyautogui.scroll(scroll_amount, x=safe_x, y=safe_y)
            
            # Move mouse back to screen center for added safety
            self.pyautogui.moveTo(self.screen_center[0], self.screen_center[1])
            logger.info(
                f"Safety: Moving mouse back to screen center "
                f"({self.screen_center[0]}, {self.screen_center[1]})"
            )
            
<<<<<<< HEAD
            return f"Scrolled {scroll_amount} clicks at position {safe_x}, {safe_y}"
=======
            return (
                f"Scrolled {scroll_amount} clicks at position "
                f"{safe_x}, {safe_y}"
            )
>>>>>>> 030c6bb3
        except Exception as e:
            logger.error(f"Error scrolling: {e}")
            return f"Error: {e}"
    
    def keyboard_type(self, text: str, interval: float = 0.0) -> str:
        r"""Type text on the keyboard.
        
        Args:
            text (str): Text to type.
            interval (float): Seconds to wait between keypresses.
                (default: :obj:`0.0`)
            
        Returns:
            str: Success or error message.
        """
        try:
            # Validate text input
            if not isinstance(text, str):
                return (
                    f"Error: Input must be a string, got {type(text).__name__}"
                )
                
            if not text:
                return "Error: Empty text input"
                
            if len(text) > 1000:  # Set a reasonable maximum length limit
                logger.warning(
<<<<<<< HEAD
                    f"Warning: Very long text ({len(text)} characters) may "
                    f"cause performance issues"
=======
                    f"Warning: Very long text ({len(text)} characters) may cause performance issues"
>>>>>>> 030c6bb3
                )
                
            # First, move mouse to a safe position to prevent potential issues
            self.pyautogui.moveTo(
                self.screen_center[0], self.screen_center[1], duration=0.1
            )
            
            self.pyautogui.write(text, interval=interval)
            return f"Typed text: {text[:20]}{'...' if len(text) > 20 else ''}"
        except Exception as e:
            logger.error(f"Error typing text: {e}")
            return f"Error: {e}"
    
    def press_key(self, key: str) -> str:
        r"""Press a key on the keyboard.
        
        Args:
            key (str): Key to press.
            
        Returns:
            str: Success or error message.
        """
        try:
            # Input validation
            if not isinstance(key, str):
                return f"Error: Key must be a string, got {type(key).__name__}"
                
            if not key:
                return "Error: Empty key input"
                
            # Length validation (most valid key names are short)
            if len(key) > 20:
                return (
                    f"Error: Key name '{key}' is too long (max 20 characters)"
                )
                
            # Special character validation 
            # (key names usually don't contain special characters)
            import re
            if re.search(r'[^\w+\-_]', key) and len(key) > 1:  
                logger.warning(
                    f"Warning: Key '{key}' contains unusual characters"
                )
            
            # First, move mouse to a safe position to prevent potential issues
            self.pyautogui.moveTo(
                self.screen_center[0], self.screen_center[1], duration=0.1
            )
            
            self.pyautogui.press(key)
            return f"Pressed key: {key}"
        except Exception as e:
            logger.error(f"Error pressing key: {e}")
            return f"Error: Invalid key '{key}' or error pressing it. {e}"
    
    def hotkey(self, *keys) -> str:
        r"""Press keys in succession and release in reverse order.
        
        Args:
            *keys: Keys to press.
            
        Returns:
            str: Success or error message.
        """
        try:
            # First, move mouse to a safe position to prevent potential issues
            self.pyautogui.moveTo(
                self.screen_center[0], self.screen_center[1], duration=0.1
            )
            
            self.pyautogui.hotkey(*keys)
            return f"Pressed hotkey: {'+'.join(keys)}"
        except Exception as e:
            logger.error(f"Error pressing hotkey: {e}")
            return f"Error: {e}"
  
    def open_terminal(
        self, wait_time: int = 2, force_english_input: bool = False
    ) -> str:
        r"""Open a terminal window.
        
        Args:
            wait_time (int): Seconds to wait for terminal to open.
                (default: :obj:`2`)
            force_english_input (bool): Force English input method.
                (default: :obj:`False`)
            
        Returns:
            str: Success or error message.
        """
        try:
            # Move to safe position first
            self.pyautogui.moveTo(
                self.screen_center[0], self.screen_center[1], duration=0.1
            )
            
            import platform
            import subprocess
            os_name = platform.system()
            
            if os_name == 'Darwin':  # macOS
                if force_english_input:
                    subprocess.Popen([
                        'open', '-a', 'Terminal', 
                        '--args', 'LANG=en_US.UTF-8'
                    ])
                else:
                    subprocess.Popen(['open', '-a', 'Terminal'])
            elif os_name == 'Windows':
                subprocess.Popen('cmd.exe')
            elif os_name == 'Linux':
                # Try several common terminal emulators
                terminals = ['gnome-terminal', 'konsole', 'xterm']
                for term in terminals:
                    try:
                        subprocess.Popen(term)
                        break
                    except FileNotFoundError:
                        continue
            else:
                return f"Unsupported operating system: {os_name}"
            
            time.sleep(wait_time)  # Wait for terminal to open
            return (
                f"Terminal opened on {os_name} with "
<<<<<<< HEAD
                f"{'English' if force_english_input else 'default'} input method"
=======
                f"{'English' if force_english_input else 'default'} "
                f"input method"
>>>>>>> 030c6bb3
            )
        except Exception as e:
            logger.error(f"Error opening terminal: {e}")
            return f"Error: {e}"

    def get_tools(self) -> List[FunctionTool]:
        r"""Returns a list of FunctionTool objects for PyAutoGUI operations.
        
        Returns:
            List[FunctionTool]: List of PyAutoGUI functions.
        """
        return [
            FunctionTool(self.mouse_move),
            FunctionTool(self.mouse_click),
            FunctionTool(self.keyboard_type),
            FunctionTool(self.take_screenshot),
            FunctionTool(self.get_screen_size),
            FunctionTool(self.get_mouse_position),
            FunctionTool(self.press_key),
            FunctionTool(self.hotkey),
            FunctionTool(self.mouse_drag),
            FunctionTool(self.scroll),
            FunctionTool(self.open_terminal), 
        ]<|MERGE_RESOLUTION|>--- conflicted
+++ resolved
@@ -50,11 +50,7 @@
         self.screen_center = (self.screen_width // 2, self.screen_height // 2)
     
     def _get_safe_coordinates(self, x: int, y: int) -> Tuple[int, int]:
-<<<<<<< HEAD
-        r"""Ensure coordinates are within safe boundaries to prevent triggering 
-=======
         r"""Ensure coordinates are within safe boundaries to prevent triggering
->>>>>>> 030c6bb3
         failsafe.
         
         Args:
@@ -126,19 +122,12 @@
                 self.pyautogui.click(
                     x=safe_x, y=safe_y, button=button, clicks=clicks
                 )
-<<<<<<< HEAD
-                return f"Clicked {button} button {clicks} time(s) at position {safe_x}, {safe_y}"
-            else:
-                self.pyautogui.click(button=button, clicks=clicks)
-                return f"Clicked {button} button {clicks} time(s)"
-=======
             else:
                 self.pyautogui.click(button=button, clicks=clicks)
             return (
                 f"Clicked {button} button {clicks} time(s) at position "
                 f"{safe_x}, {safe_y}"
             )
->>>>>>> 030c6bb3
         except Exception as e:
             logger.error(f"Error clicking mouse: {e}")
             return f"Error: {e}"
@@ -263,17 +252,10 @@
                 (default: :obj:`0`)
             top (int): Top coordinate of the screenshot region.
                 (default: :obj:`0`)
-<<<<<<< HEAD
-            width (Optional[int]): Width of the screenshot region. If None, uses 
-                full screen width. (default: :obj:`None`)
-            height (Optional[int]): Height of the screenshot region. If None, uses 
-                full screen height. (default: :obj:`None`)
-=======
             width (Optional[int]): Width of the screenshot region. If None, 
                 uses full screen width. (default: :obj:`None`)
             height (Optional[int]): Height of the screenshot region. If None, 
                 uses full screen height. (default: :obj:`None`)
->>>>>>> 030c6bb3
             
         Returns:
             str: Path to the saved screenshot.
@@ -357,21 +339,14 @@
             )
             # Finally, move to a safe position (screen center) afterwards
             self.pyautogui.moveTo(
-<<<<<<< HEAD
-                self.screen_center[0], self.screen_center[1], duration=duration/3
+                self.screen_center[0], self.screen_center[1], 
+                duration=duration/3
             )
             
             return (
                 f"Dragged from ({safe_start_x}, {safe_start_y}) "
                 f"to ({safe_end_x}, {safe_end_y})"
             )
-=======
-                self.screen_center[0], self.screen_center[1], 
-                duration=duration/3
-            )
-            
-            return f"Dragged from ({safe_start_x}, {safe_start_y}) to ({safe_end_x}, {safe_end_y})"
->>>>>>> 030c6bb3
         except Exception as e:
             logger.error(f"Error dragging mouse: {e}")
             # Try to move to safe position even after error
@@ -390,20 +365,12 @@
         r"""Scroll the mouse wheel.
         
         Args:
-<<<<<<< HEAD
             scroll_amount (int): Amount to scroll. Positive values scroll up, 
                 negative values scroll down.
             x (Optional[int]): X-coordinate to scroll at. If None, uses current 
                 position. (default: :obj:`None`)
             y (Optional[int]): Y-coordinate to scroll at. If None, uses current 
                 position. (default: :obj:`None`)
-=======
-            scroll_amount (int): Amount to scroll. Positive values scroll up, negative values scroll down.
-            x (Optional[int]): X-coordinate to scroll at. If None, 
-                uses current position. (default: :obj:`None`)
-            y (Optional[int]): Y-coordinate to scroll at. If None, 
-                uses current position. (default: :obj:`None`)
->>>>>>> 030c6bb3
             
         Returns:
             str: Success or error message.
@@ -426,14 +393,10 @@
                 f"({self.screen_center[0]}, {self.screen_center[1]})"
             )
             
-<<<<<<< HEAD
-            return f"Scrolled {scroll_amount} clicks at position {safe_x}, {safe_y}"
-=======
             return (
                 f"Scrolled {scroll_amount} clicks at position "
                 f"{safe_x}, {safe_y}"
             )
->>>>>>> 030c6bb3
         except Exception as e:
             logger.error(f"Error scrolling: {e}")
             return f"Error: {e}"
@@ -461,12 +424,8 @@
                 
             if len(text) > 1000:  # Set a reasonable maximum length limit
                 logger.warning(
-<<<<<<< HEAD
                     f"Warning: Very long text ({len(text)} characters) may "
                     f"cause performance issues"
-=======
-                    f"Warning: Very long text ({len(text)} characters) may cause performance issues"
->>>>>>> 030c6bb3
                 )
                 
             # First, move mouse to a safe position to prevent potential issues
@@ -592,12 +551,8 @@
             time.sleep(wait_time)  # Wait for terminal to open
             return (
                 f"Terminal opened on {os_name} with "
-<<<<<<< HEAD
-                f"{'English' if force_english_input else 'default'} input method"
-=======
                 f"{'English' if force_english_input else 'default'} "
                 f"input method"
->>>>>>> 030c6bb3
             )
         except Exception as e:
             logger.error(f"Error opening terminal: {e}")
