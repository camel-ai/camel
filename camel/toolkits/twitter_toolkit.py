--- conflicted
+++ resolved
@@ -516,11 +516,4 @@
         elif not 200 <= response.status_code < 300:
             return "HTTP Exception"
         else:
-<<<<<<< HEAD
-            return "Unexpected Exception"
-
-
-TWITTER_FUNCS: List[FunctionTool] = TwitterToolkit().get_tools()
-=======
-            return "Unexpected Exception"
->>>>>>> e02f7247
+            return "Unexpected Exception"