--- conflicted
+++ resolved
@@ -541,11 +541,4 @@
         return [
             FunctionTool(a_func, a_schema)
             for a_func, a_schema in zip(all_funcs_lst, all_schemas_lst)
-<<<<<<< HEAD
-        ]
-
-
-OPENAPI_FUNCS: List[FunctionTool] = OpenAPIToolkit().get_tools()
-=======
-        ]
->>>>>>> e02f7247
+        ]