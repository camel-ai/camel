# ========= Copyright 2023-2024 @ CAMEL-AI.org. All Rights Reserved. =========
# Licensed under the Apache License, Version 2.0 (the "License");
# you may not use this file except in compliance with the License.
# You may obtain a copy of the License at
#
#     http://www.apache.org/licenses/LICENSE-2.0
#
# Unless required by applicable law or agreed to in writing, software
# distributed under the License is distributed on an "AS IS" BASIS,
# WITHOUT WARRANTIES OR CONDITIONS OF ANY KIND, either express or implied.
# See the License for the specific language governing permissions and
# limitations under the License.
# ========= Copyright 2023-2024 @ CAMEL-AI.org. All Rights Reserved. =========
import base64
import os
import uuid
from io import BytesIO
from typing import List, Optional

from openai import OpenAI
from PIL import Image

from camel.logger import get_logger
from camel.toolkits import FunctionTool
from camel.toolkits.base import BaseToolkit
from camel.utils import MCPServer

logger = get_logger(__name__)


@MCPServer()
class DalleToolkit(BaseToolkit):
    r"""A class representing a toolkit for image generation using OpenAI's
    DALL-E model.
    """

    def __init__(
        self,
        timeout: Optional[float] = None,
    ):
        r"""Initializes a new instance of the DalleToolkit class.

        Args:
            timeout (Optional[float]): The timeout value for API requests
                in seconds. If None, no timeout is applied.
                (default: :obj:`None`)
        """
        super().__init__(timeout=timeout)

    def base64_to_image(self, base64_string: str) -> Optional[Image.Image]:
        r"""Converts a base64 encoded string into a PIL Image object.

        Args:
            base64_string (str): The base64 encoded string of the image.

        Returns:
            Optional[Image.Image]: The PIL Image object or None if conversion
                fails.
        """
        try:
            # Decode the base64 string to get the image data
            image_data = base64.b64decode(base64_string)
            # Create a memory buffer for the image data
            image_buffer = BytesIO(image_data)
            # Open the image using the PIL library
            image = Image.open(image_buffer)
            return image
        except Exception as e:
            error_msg = (
                f"An error occurred while converting base64 to image: {e}"
            )
            logger.error(error_msg)
            return None

    def image_path_to_base64(self, image_path: str) -> str:
        r"""Converts the file path of an image to a Base64 encoded string.

        Args:
            image_path (str): The path to the image file.

        Returns:
            str: A Base64 encoded string representing the content of the image
                file.
        """
        try:
            with open(image_path, "rb") as image_file:
                return base64.b64encode(image_file.read()).decode('utf-8')
        except Exception as e:
            error_msg = (
                f"An error occurred while converting image path to base64: {e}"
            )
            logger.error(error_msg)
            return error_msg

    def image_to_base64(self, image: Image.Image) -> str:
        r"""Converts an image into a base64-encoded string.

        This function takes an image object as input, encodes the image into a
        PNG format base64 string, and returns it.
        If the encoding process encounters an error, it prints the error
        message and returns None.

        Args:
            image: The image object to be encoded, supports any image format
                that can be saved in PNG format.

        Returns:
            str: A base64-encoded string of the image.
        """
        try:
            with BytesIO() as buffered_image:
                image.save(buffered_image, format="PNG")
                buffered_image.seek(0)
                image_bytes = buffered_image.read()
                base64_str = base64.b64encode(image_bytes).decode('utf-8')
                return base64_str
        except Exception as e:
            error_msg = f"An error occurred: {e}"
            logger.error(error_msg)
            return error_msg

    def get_dalle_img(self, prompt: str, image_dir: str = "img") -> str:
        r"""Generate an image using OpenAI's DALL-E model.
            The generated image is saved to the specified directory.

        Args:
            prompt (str): The text prompt based on which the image is
                generated.
            image_dir (str): The directory to save the generated image.
                Defaults to 'img'.

        Returns:
            str: The path to the saved image.
        """

        dalle_client = OpenAI()
        response = dalle_client.images.generate(
            model="dall-e-3",
            prompt=prompt,
            size="1024x1792",
            quality="standard",
            n=1,  # NOTE: now dall-e-3 only supports n=1
            response_format="b64_json",
        )
        if response.data is None or len(response.data) == 0:
<<<<<<< HEAD
            raise ValueError("No images were generated.")

=======
            error_msg = "No image data returned from DALL-E API."
            logger.error(error_msg)
            return error_msg
>>>>>>> 5074dd7d
        image_b64 = response.data[0].b64_json
        image = self.base64_to_image(image_b64)  # type: ignore[arg-type]

        if image is None:
            error_msg = "Failed to convert base64 string to image."
            logger.error(error_msg)
            return error_msg

        os.makedirs(image_dir, exist_ok=True)
        image_path = os.path.join(image_dir, f"{uuid.uuid4()}.png")
        image.save(image_path)

        return image_path

    def get_tools(self) -> List[FunctionTool]:
        r"""Returns a list of FunctionTool objects representing the
        functions in the toolkit.

        Returns:
            List[FunctionTool]: A list of FunctionTool objects
                representing the functions in the toolkit.
        """
        return [FunctionTool(self.get_dalle_img)]<|MERGE_RESOLUTION|>--- conflicted
+++ resolved
@@ -143,14 +143,9 @@
             response_format="b64_json",
         )
         if response.data is None or len(response.data) == 0:
-<<<<<<< HEAD
-            raise ValueError("No images were generated.")
-
-=======
             error_msg = "No image data returned from DALL-E API."
             logger.error(error_msg)
             return error_msg
->>>>>>> 5074dd7d
         image_b64 = response.data[0].b64_json
         image = self.base64_to_image(image_b64)  # type: ignore[arg-type]
 
