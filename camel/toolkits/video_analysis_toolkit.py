# ========= Copyright 2023-2024 @ CAMEL-AI.org. All Rights Reserved. =========
# Licensed under the Apache License, Version 2.0 (the "License");
# you may not use this file except in compliance with the License.
# You may obtain a copy of the License at
#
#     http://www.apache.org/licenses/LICENSE-2.0
#
# Unless required by applicable law or agreed to in writing, software
# distributed under the License is distributed on an "AS IS" BASIS,
# WITHOUT WARRANTIES OR CONDITIONS OF ANY KIND, either express or implied.
# See the License for the specific language governing permissions and
# limitations under the License.
# ========= Copyright 2023-2024 @ CAMEL-AI.org. All Rights Reserved. =========

import io
import os
import tempfile
from pathlib import Path
from typing import List, Optional

from PIL import Image

from camel.logger import get_logger
from camel.messages import BaseMessage
from camel.models import BaseModelBackend, OpenAIAudioModels
from camel.toolkits.base import BaseToolkit
from camel.toolkits.function_tool import FunctionTool
from camel.utils import MCPServer, dependencies_required

from .video_download_toolkit import (
    VideoDownloaderToolkit,
    _capture_screenshot,
)

logger = get_logger(__name__)

VIDEO_QA_PROMPT = """
Analyze the provided video frames and corresponding audio transcription to \
answer the given question(s) thoroughly and accurately.

Instructions:
    1. Visual Analysis:
        - Examine the video frames to identify visible entities.
        - Differentiate objects, species, or features based on key attributes \
such as size, color, shape, texture, or behavior.
        - Note significant groupings, interactions, or contextual patterns \
relevant to the analysis.

    2. Audio Integration:
        - Use the audio transcription to complement or clarify your visual \
observations.
        - Identify names, descriptions, or contextual hints in the \
transcription that help confirm or refine your visual analysis.

    3. Detailed Reasoning and Justification:
        - Provide a brief explanation of how you identified and distinguished \
each species or object.
        - Highlight specific features or contextual clues that informed \
your reasoning.

    4. Comprehensive Answer:
        - Specify the total number of distinct species or object types \
identified in the video.
        - Describe the defining characteristics and any supporting evidence \
from the video and transcription.

    5. Important Considerations:
        - Pay close attention to subtle differences that could distinguish \
similar-looking species or objects 
          (e.g., juveniles vs. adults, closely related species).
        - Provide concise yet complete explanations to ensure clarity.

**Audio Transcription:**
{audio_transcription}

**Question:**
{question}
"""


@MCPServer()
class VideoAnalysisToolkit(BaseToolkit):
    r"""A class for analysing videos with vision-language model.

    Args:
        download_directory (Optional[str], optional): The directory where the
            video will be downloaded to. If not provided, video will be stored
            in a temporary directory and will be cleaned up after use.
            (default: :obj:`None`)
        model (Optional[BaseModelBackend], optional): The model to use for
            visual analysis. (default: :obj:`None`)
        use_audio_transcription (bool, optional): Whether to enable audio
            transcription using OpenAI's audio models. Requires a valid OpenAI
            API key. When disabled, video analysis will be based solely on
            visual content. (default: :obj:`False`)
<<<<<<< HEAD
        frame_interval (float, optional): Interval in seconds between frames
            to extract from the video. (default: :obj:`4.0`)
        output_language (str, optional): The language for output responses.
            (default: :obj:`"English"`)
=======
        timeout (Optional[float]): The timeout value for API requests
                in seconds. If None, no timeout is applied.
                (default: :obj:`None`)
>>>>>>> 8474e26d
    """

    @dependencies_required("ffmpeg", "scenedetect")
    def __init__(
        self,
        download_directory: Optional[str] = None,
        model: Optional[BaseModelBackend] = None,
        use_audio_transcription: bool = False,
<<<<<<< HEAD
        frame_interval: float = 4.0,
        output_language: str = "English",
=======
        timeout: Optional[float] = None,
>>>>>>> 8474e26d
    ) -> None:
        super().__init__(timeout=timeout)
        self._cleanup = download_directory is None
        self._temp_files: list[str] = []  # Track temporary files for cleanup
        self._use_audio_transcription = use_audio_transcription
        self.output_language = output_language
        self.frame_interval = frame_interval

        self._download_directory = Path(
            download_directory or tempfile.mkdtemp()
        ).resolve()

        self.video_downloader_toolkit = VideoDownloaderToolkit(
            download_directory=str(self._download_directory)
        )

        try:
            self._download_directory.mkdir(parents=True, exist_ok=True)
        except FileExistsError:
            raise ValueError(
                f"{self._download_directory} is not a valid directory."
            )
        except OSError as e:
            raise ValueError(
                f"Error creating directory {self._download_directory}: {e}"
            )

        logger.info(f"Video will be downloaded to {self._download_directory}")

        self.vl_model = model
        # Ensure ChatAgent is initialized with a model if provided
        if self.vl_model:
            # Import ChatAgent at runtime to avoid circular imports
            from camel.agents import ChatAgent

            self.vl_agent = ChatAgent(
                model=self.vl_model, output_language=self.output_language
            )
        else:
            # If no model is provided, use default model in ChatAgent
            # Import ChatAgent at runtime to avoid circular imports
            from camel.agents import ChatAgent

            self.vl_agent = ChatAgent(output_language=self.output_language)
            logger.warning(
                "No vision-language model provided. Using default model in"
                " ChatAgent."
            )

        # Initialize audio models only if audio transcription is enabled
        self.audio_models = None
        if self._use_audio_transcription:
            try:
                self.audio_models = OpenAIAudioModels()
            except Exception as e:
                logger.warning(
                    f"Failed to initialize OpenAIAudioModels: {e}. "
                    "Audio transcription will be disabled."
                )
                self._use_audio_transcription = False

    def __del__(self):
        r"""Clean up temporary directories and files when the object is
        destroyed.
        """
        # Clean up temporary files
        for temp_file in self._temp_files:
            if os.path.exists(temp_file):
                try:
                    os.remove(temp_file)
                    logger.debug(f"Removed temporary file: {temp_file}")
                except OSError as e:
                    logger.warning(
                        f"Failed to remove temporary file {temp_file}: {e}"
                    )

        # Clean up temporary directory if needed
        if self._cleanup and os.path.exists(self._download_directory):
            try:
                import shutil

                shutil.rmtree(self._download_directory)
                logger.debug(
                    f"Removed temporary directory: {self._download_directory}"
                )
            except OSError as e:
                logger.warning(
                    f"Failed to remove temporary directory"
                    f" {self._download_directory}: {e}"
                )

    def _extract_audio_from_video(
        self, video_path: str, output_format: str = "mp3"
    ) -> str:
        r"""Extract audio from the video.

        Args:
            video_path (str): The path to the video file.
            output_format (str): The format of the audio file to be saved.
                (default: :obj:`"mp3"`)

        Returns:
            str: The path to the audio file.
        """
        import ffmpeg

        # Handle case where video file doesn't have an extension
        base_path = os.path.splitext(video_path)[0]
        output_path = f"{base_path}.{output_format}"

        try:
            (
                ffmpeg.input(video_path)
                .output(output_path, vn=None, acodec="libmp3lame")
                .run(quiet=True)
            )
            # Track the audio file for cleanup
            self._temp_files.append(output_path)
            return output_path
        except ffmpeg.Error as e:
            error_message = f"FFmpeg-Python failed: {e}"
            logger.error(error_message)
            raise RuntimeError(error_message)

    def _transcribe_audio(self, audio_path: str) -> str:
        r"""Transcribe the audio of the video."""
        # Check if audio transcription is enabled and audio models are
        # available
        if not self._use_audio_transcription or self.audio_models is None:
            logger.warning("Audio transcription is disabled or not available")
            return "No audio transcription available."

        try:
            audio_transcript = self.audio_models.speech_to_text(audio_path)
            if not audio_transcript:
                logger.warning("Audio transcription returned empty result")
                return "No audio transcription available."
            return audio_transcript
        except Exception as e:
            logger.error(f"Audio transcription failed: {e}")
            return "Audio transcription failed."

    def _extract_keyframes(
        self, video_path: str, threshold: float = 25.0
    ) -> List[Image.Image]:
        r"""Extract keyframes from a video based on scene changes and
        regular intervals,and return them as PIL.Image.Image objects.

        Args:
            video_path (str): Path to the video file.
            threshold (float): The threshold value for scene change detection.
                This is kept for backward compatibility but not used in the
                current implementation.

        Returns:
            list: A list of PIL.Image.Image objects representing
                the extracted keyframes.
        """
        import cv2
        import numpy as np
        from scenedetect import (  # type: ignore[import-untyped]
            SceneManager,
            VideoManager,
        )
        from scenedetect.detectors import (  # type: ignore[import-untyped]
            ContentDetector,
        )

        # Get video information
        cap = cv2.VideoCapture(video_path)
        total_frames = int(cap.get(cv2.CAP_PROP_FRAME_COUNT))
        fps = cap.get(cv2.CAP_PROP_FPS)
        duration = total_frames / fps if fps > 0 else 0
        cap.release()

        frame_interval = self.frame_interval  # seconds

        # Calculate the total number of frames to extract
        if duration <= 0 or fps <= 0:
            logger.warning(
                "Invalid video duration or fps, using default frame count"
            )
            num_frames = 10
        else:
            num_frames = max(int(duration / frame_interval), 1)

            max_frames = 100
            if num_frames > max_frames:
                frame_interval = duration / max_frames
                num_frames = max_frames

            logger.info(
                f"Video duration: {duration:.2f}s, target frames: {num_frames}"
                f"at {frame_interval:.2f}s intervals"
            )

        # Use scene detection to extract keyframes
        video_manager = VideoManager([video_path])
        scene_manager = SceneManager()
        scene_manager.add_detector(ContentDetector(threshold=threshold))

        video_manager.set_duration()
        video_manager.start()
        scene_manager.detect_scenes(video_manager)

        scenes = scene_manager.get_scene_list()
        keyframes: List[Image.Image] = []

        # If scene detection is successful, prioritize scene change points
        if scenes:
            logger.info(f"Detected {len(scenes)} scene changes")

            if len(scenes) > num_frames:
                scene_indices = np.linspace(
                    0, len(scenes) - 1, num_frames, dtype=int
                )
                selected_scenes = [scenes[i] for i in scene_indices]
            else:
                selected_scenes = scenes

            # Extract frames from scenes
            for start_time, _ in selected_scenes:
                try:
                    frame = _capture_screenshot(video_path, start_time)
                    keyframes.append(frame)
                except Exception as e:
                    logger.warning(
                        f"Failed to capture frame at scene change"
                        f" {start_time}s: {e}"
                    )

        if len(keyframes) < num_frames and duration > 0:
            logger.info(
                f"Scene detection provided {len(keyframes)} frames, "
                f"supplementing with regular interval frames"
            )

            existing_times = []
            if scenes:
                existing_times = [start_time for start_time, _ in scenes]

            regular_frames = []
            for i in range(num_frames):
                time_sec = i * frame_interval

                is_duplicate = False
                for existing_time in existing_times:
                    if abs(existing_time - time_sec) < 1.0:
                        is_duplicate = True
                        break

                if not is_duplicate:
                    try:
                        frame = _capture_screenshot(video_path, time_sec)
                        regular_frames.append(frame)
                    except Exception as e:
                        logger.warning(
                            f"Failed to capture frame at {time_sec}s: {e}"
                        )

            frames_needed = num_frames - len(keyframes)
            if frames_needed > 0 and regular_frames:
                if len(regular_frames) > frames_needed:
                    indices = np.linspace(
                        0, len(regular_frames) - 1, frames_needed, dtype=int
                    )
                    selected_frames = [regular_frames[i] for i in indices]
                else:
                    selected_frames = regular_frames

                keyframes.extend(selected_frames)

        if not keyframes:
            logger.warning(
                "No frames extracted, falling back to simple interval"
                "extraction"
            )
            for i in range(
                min(num_frames, 10)
            ):  # Limit to a maximum of 10 frames to avoid infinite loops
                time_sec = i * (duration / 10 if duration > 0 else 6.0)
                try:
                    frame = _capture_screenshot(video_path, time_sec)
                    keyframes.append(frame)
                except Exception as e:
                    logger.warning(
                        f"Failed to capture frame at {time_sec}s: {e}"
                    )

        if not keyframes:
            logger.error("Failed to extract any keyframes from video")
            raise ValueError("Failed to extract keyframes from video")

        # Normalize image sizes
        normalized_keyframes = self._normalize_frames(keyframes)

        logger.info(
            f"Extracted and normalized {len(normalized_keyframes)} keyframes"
        )
        return normalized_keyframes

    def _normalize_frames(
        self, frames: List[Image.Image], target_width: int = 512
    ) -> List[Image.Image]:
        r"""Normalize the size of extracted frames.

        Args:
            frames (List[Image.Image]): List of frames to normalize.
            target_width (int): Target width for normalized frames.

        Returns:
            List[Image.Image]: List of normalized frames.
        """
        normalized_frames: List[Image.Image] = []

        for frame in frames:
            # Get original dimensions
            width, height = frame.size

            # Calculate new height, maintaining aspect ratio
            aspect_ratio = width / height
            new_height = int(target_width / aspect_ratio)

            # Resize image
            resized_frame = frame.resize(
                (target_width, new_height), Image.Resampling.LANCZOS
            )

            # Ensure the image has a proper format
            if resized_frame.mode != 'RGB':
                resized_frame = resized_frame.convert('RGB')

            # Create a new image with explicit format
            with io.BytesIO() as buffer:
                resized_frame.save(buffer, format='JPEG')
                buffer.seek(0)
                formatted_frame = Image.open(buffer)
                formatted_frame.load()  # Load the image data

            normalized_frames.append(formatted_frame)

        return normalized_frames

    def ask_question_about_video(
        self,
        video_path: str,
        question: str,
    ) -> str:
        r"""Ask a question about the video.

        Args:
            video_path (str): The path to the video file.
                It can be a local file or a URL (such as Youtube website).
            question (str): The question to ask about the video.

        Returns:
            str: The answer to the question.
        """
        from urllib.parse import urlparse

        if not question:
            raise ValueError("Question cannot be empty")

        parsed_url = urlparse(video_path)
        is_url = all([parsed_url.scheme, parsed_url.netloc])

        downloaded_video_path = None
        try:
            if is_url:
                downloaded_video_path = (
                    self.video_downloader_toolkit.download_video(video_path)
                )
                if not downloaded_video_path or not os.path.exists(
                    downloaded_video_path
                ):
                    raise ValueError(
                        f"Failed to download video from {video_path}"
                    )
                video_path = downloaded_video_path

            if not os.path.exists(video_path):
                raise FileNotFoundError(f"Video file not found: {video_path}")

            audio_transcript = "No audio transcription available."
            if self._use_audio_transcription:
                audio_path = self._extract_audio_from_video(video_path)
                audio_transcript = self._transcribe_audio(audio_path)

            video_frames = self._extract_keyframes(video_path)
            prompt = VIDEO_QA_PROMPT.format(
                audio_transcription=audio_transcript,
                question=question,
            )

            msg = BaseMessage.make_user_message(
                role_name="User",
                content=prompt,
                image_list=video_frames,
            )

            response = self.vl_agent.step(msg)
            if not response or not response.msgs:
                logger.error("Model returned empty response")
                return (
                    "Failed to generate an answer. "
                    "The model returned an empty response."
                )

            answer = response.msgs[0].content
            return answer

        except Exception as e:
            error_message = f"Error processing video: {e!s}"
            logger.error(error_message)
            return f"Error: {error_message}"

    def get_tools(self) -> List[FunctionTool]:
        r"""Returns a list of FunctionTool objects representing the
        functions in the toolkit.

        Returns:
            List[FunctionTool]: A list of FunctionTool objects representing
                the functions in the toolkit.
        """
        return [FunctionTool(self.ask_question_about_video)]<|MERGE_RESOLUTION|>--- conflicted
+++ resolved
@@ -93,16 +93,13 @@
             transcription using OpenAI's audio models. Requires a valid OpenAI
             API key. When disabled, video analysis will be based solely on
             visual content. (default: :obj:`False`)
-<<<<<<< HEAD
         frame_interval (float, optional): Interval in seconds between frames
             to extract from the video. (default: :obj:`4.0`)
         output_language (str, optional): The language for output responses.
             (default: :obj:`"English"`)
-=======
         timeout (Optional[float]): The timeout value for API requests
                 in seconds. If None, no timeout is applied.
                 (default: :obj:`None`)
->>>>>>> 8474e26d
     """
 
     @dependencies_required("ffmpeg", "scenedetect")
@@ -111,12 +108,9 @@
         download_directory: Optional[str] = None,
         model: Optional[BaseModelBackend] = None,
         use_audio_transcription: bool = False,
-<<<<<<< HEAD
         frame_interval: float = 4.0,
         output_language: str = "English",
-=======
         timeout: Optional[float] = None,
->>>>>>> 8474e26d
     ) -> None:
         super().__init__(timeout=timeout)
         self._cleanup = download_directory is None
