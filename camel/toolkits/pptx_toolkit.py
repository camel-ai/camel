--- conflicted
+++ resolved
@@ -489,11 +489,7 @@
 
     @api_keys_required(
         [
-<<<<<<< HEAD
             ("api_key", 'PEXEL_API_KEY'),
-=======
-            (None, 'PEXEL_API_KEY'),
->>>>>>> 0850c990
         ]
     )
     def _handle_display_image__in_foreground(
@@ -564,27 +560,13 @@
                 return True
             except Exception as ex:
                 logger.error(
-<<<<<<< HEAD
                     'Error while downloading image from URL: %s', str(ex)
-=======
-                    '*** Error while downloading image from URL: %s', str(ex)
->>>>>>> 0850c990
                 )
 
         try:
             url = 'https://api.pexels.com/v1/search'
             api_key = os.getenv('PEXEL_API_KEY')
-<<<<<<< HEAD
-=======
-            if not api_key:
-                logger.warning(
-                    "PEXEL_API_KEY environment variable not set. Image search functionality will be limited. "
-                    "Please set PEXEL_API_KEY to enable Pexels image integration. "
-                    "You can get a free API key from https://www.pexels.com/api/"
-                )
-                return True
->>>>>>> 0850c990
-
+            
             headers = {
                 'Authorization': api_key,
                 'User-Agent': 'Mozilla/5.0 (X11; Linux x86_64; rv:10.0) Gecko/20100101 Firefox/10.0',
@@ -617,13 +599,9 @@
 
                     pic_col.insert_picture(image_data)
         except Exception as ex:
-<<<<<<< HEAD
             logger.error(
                 'Error occurred while adding image to slide: %s', str(ex)
             )
-=======
-            logger.error(f"Error occurred while adding image to slide: {ex!s}")
->>>>>>> 0850c990
 
         return True
 
