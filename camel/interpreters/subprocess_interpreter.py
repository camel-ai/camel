--- conflicted
+++ resolved
@@ -108,13 +108,13 @@
         )
         stdout, stderr = proc.communicate()
         if self.print_stdout and stdout:
-            logger.info("======stdout======")
-            logger.info(Fore.GREEN + stdout + Fore.RESET)
-            logger.info("==================")
+            print("======stdout======")
+            print(Fore.GREEN + stdout + Fore.RESET)
+            print("==================")
         if self.print_stderr and stderr:
-            logger.error("======stderr======")
-            logger.error(Fore.RED + stderr + Fore.RESET)
-            logger.error("==================")
+            print("======stderr======")
+            print(Fore.RED + stderr + Fore.RESET)
+            print("==================")
         exec_result = f"{stdout}"
         exec_result += f"(stderr: {stderr})" if stderr else ""
         return exec_result
@@ -145,15 +145,9 @@
         # Print code for security checking
         if self.require_confirm:
             logger.info(
-<<<<<<< HEAD
-                f"The following {code_type} code will run on your computer:"
-            )
-            logger.info(Fore.CYAN + code + Fore.RESET)
-=======
                 f"The following {code_type} code will run on your "
                 "computer: {code}"
             )
->>>>>>> d9fec49a
             while True:
                 choice = input("Running code? [Y/n]:").lower()
                 if choice in ["y", "yes", "ye", ""]:
