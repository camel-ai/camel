--- conflicted
+++ resolved
@@ -26,7 +26,6 @@
 class Verifier(ABC):
     r"""Base verifier class providing a framework for verifying responses.
 
-<<<<<<< HEAD
     This class serves as a foundation for implementing verification logic.
     It supports:
 
@@ -57,185 +56,13 @@
     print(result.status)  # Output: SUCCESS
     """
 
-=======
-    Example:
-        ```python
-        verifier = MyVerifier()
-        await verifier.setup()
-        result = await verifier.verify(response)
-        await verifier.cleanup()
-        ```
-    Key Features:
-    - Async and sync verification support
-    - Comprehensive error handling and logging
-    - Performance metrics tracking
-    - Configurable retry logic
-    - Batch verification capabilities
-    - Extensible validation framework
-    """
-
->>>>>>> 3ee00af9
     def __init__(
         self,
         timeout: Optional[float] = None,
         max_retries: int = 3,
         retry_delay: float = 1.0,
-<<<<<<< HEAD
     ):
         r"""Initialize the verifier.
-=======
-        initial_batch_size: Optional[int] = None,
-        monitoring_interval: float = 5.0,
-        cpu_threshold: float = 80.0,
-        memory_threshold: float = 85.0,
-        **kwargs,
-    ):
-        r"""Initialize the verifier with configuration parameters.
-
-        Args:
-            max_parallel: Maximum number of parallel verifications. If None,
-                will be determined dynamically based on system resources.
-                (default: :obj:`None`)
-            timeout: Timeout in seconds for each verification.  (default:
-                :obj:`None`)
-            max_retries: Maximum number of retry attempts.  (default: :obj:`3`)
-            retry_delay: Delay between retries in seconds.  (default:
-                :obj:`1.0`)
-            initial_batch_size: Initial size for batch processing. If None,
-                defaults to 10. (default: :obj:`None`)
-            monitoring_interval: Interval in seconds between resource checks.
-                (default: :obj:`5.0`)
-            cpu_threshold: CPU usage percentage threshold for scaling down.
-                (default: :obj:`80.0`)
-            memory_threshold: Memory usage percentage threshold for scaling
-                down. (default: :obj:`85.0`)
-            **kwargs: Additional verifier parameters.
-        """
-        # Configuration parameters
-        self._is_setup: bool = False
-        self._max_parallel: Optional[int] = max_parallel
-        self._timeout: Optional[float] = timeout
-        self._max_retries: int = max_retries
-        self._retry_delay: float = retry_delay
-        self._initial_batch_size: Optional[int] = initial_batch_size
-        self._monitoring_interval: float = monitoring_interval
-        self._cpu_threshold: float = cpu_threshold
-        self._memory_threshold: float = memory_threshold
-        self._batch_processor: BatchProcessor = BatchProcessor()
-        self._metrics: VerificationMetrics = VerificationMetrics()
-        self._metrics_lock: asyncio.Lock = asyncio.Lock()
-        self._start_time: Optional[float] = None
-
-    async def setup(self) -> None:
-        r"""Set up the verifier with necessary resources.
-
-        This method initializes:
-        1. Metrics tracking
-        2. Resource monitoring
-        3. Batch processor
-        4. Any model-specific resources
-
-        Raises:
-            RuntimeError: If setup fails or resources cannot be initialized
-        """
-        if self._is_setup:
-            logger.debug(f"{self.__class__.__name__} already initialized")
-            return
-
-        try:
-            # Initialize metrics and lock
-            self._metrics = VerificationMetrics()
-            self._metrics_lock = asyncio.Lock()
-
-            # Set up batch processor with validated parameters
-            batch_size = max(1, self._initial_batch_size or 10)
-            max_parallel = max(1, self._max_parallel or 1)
-            self._batch_processor = BatchProcessor()
-            if hasattr(self._batch_processor, 'setup'):
-                await self._batch_processor.setup()
-
-            self._is_setup = True
-            logger.info(
-                f"{self.__class__.__name__} initialized with "
-                f"batch_size={batch_size}, max_parallel={max_parallel}"
-            )
-
-        except Exception as e:
-            error_msg = (
-                f"Failed to initialize {self.__class__.__name__}: {e!s}"
-            )
-            logger.error(error_msg, exc_info=True)
-            await self.cleanup()
-            raise RuntimeError(error_msg) from e
-
-    async def cleanup(self) -> None:
-        r"""Clean up verifier resources.
-
-        This method ensures:
-        1. All resources are properly released
-        2. Batch processor is shut down
-        3. Metrics are saved if needed
-        4. State is reset to initial
-
-        Raises:
-            RuntimeError: If cleanup fails and resources cannot be properly
-                released
-        """
-        if not self._is_setup:
-            return
-
-        error = None
-        try:
-            # Reset all internal state
-            self._batch_processor = BatchProcessor()
-            self._metrics = VerificationMetrics()
-            self._metrics_lock = asyncio.Lock()
-            self._start_time = None
-
-            logger.info(f"{self.__class__.__name__} cleaned up successfully")
-
-        except Exception as e:
-            error = e
-            logger.error(
-                f"Error during {self.__class__.__name__} cleanup: {e!s}",
-                exc_info=True,
-            )
-            raise RuntimeError(
-                f"Failed to cleanup {self.__class__.__name__}: {error!s}"
-            ) from e
-
-        finally:
-            self._is_setup = False
-
-    async def _update_metrics(
-        self, duration: float, status: VerificationStatus
-    ) -> None:
-        r"""Update verification metrics with the results of a verification.
-
-        Args:
-            duration: Time taken for the verification in seconds.
-            status: Status of the verification.
-        """
-        async with self._metrics_lock:
-            self._metrics.total_verifications += 1
-            self._metrics.total_duration += duration
-            self._metrics.avg_duration = (
-                self._metrics.total_duration
-                / self._metrics.total_verifications
-            )
-
-            if status == VerificationStatus.SUCCESS:
-                self._metrics.successful_verifications += 1
-            elif status == VerificationStatus.FAILURE:
-                self._metrics.failed_verifications += 1
-            elif status == VerificationStatus.TIMEOUT:
-                self._metrics.timeout_verifications += 1
-            elif status == VerificationStatus.ERROR:
-                self._metrics.error_verifications += 1
-
-    async def verify(self, result: Response) -> VerificationResult:
-        r"""Perform verification with full error handling and metrics.
->>>>>>> 3ee00af9
 
         Verifies:
         1. Code solution correctness via execution
@@ -244,27 +71,9 @@
         4. Symbolic solver verification matches code execution
 
         Args:
-<<<<<<< HEAD
             timeout: Max time in seconds for verification.
             max_retries: Number of times to retry on failure.
             retry_delay: Delay between retries.
-=======
-            result: The response to verify containing code, answer and
-                reasoning.
-
-        Returns:
-            VerificationResult: Containing status and metadata including:
-                - code_execution_status: Success/failure of code execution
-                - answer_match: Whether final answer matches ground truth
-                - reasoning_valid: Whether chain of thought is valid
-                - symbolic_match: Whether symbolic solution matches code
-
-        Raises:
-            ValueError: If verification parameters are invalid.
-            RuntimeError: If verification fails unexpectedly.
-            asyncio.TimeoutError: If verification times out and max retries
-                exceeded.
->>>>>>> 3ee00af9
         """
         self._is_setup = False
         self._timeout = timeout
@@ -299,18 +108,9 @@
         attempt = 0
         start_time = time.time()
 
-<<<<<<< HEAD
         while attempt < self._max_retries:
             try:
                 if self._timeout:
-=======
-        # Start tracking metrics
-
-        while attempt < self._max_retries:
-            try:
-                # Handle timeout
-                if self._timeout is not None:
->>>>>>> 3ee00af9
                     verification_result = await asyncio.wait_for(
                         self._verify_implementation(result),
                         timeout=self._timeout,
@@ -325,72 +125,28 @@
 
             except asyncio.TimeoutError:
                 attempt += 1
-<<<<<<< HEAD
                 if attempt >= self._max_retries:
-=======
-                if attempt == self._max_retries:
-                    duration = time.time() - start_time
-                    await self._update_metrics(
-                        duration, VerificationStatus.TIMEOUT
-                    )
->>>>>>> 3ee00af9
                     return VerificationResult(
                         status=VerificationStatus.TIMEOUT,
                         error_message="Verification timed out.",
                         duration=time.time() - start_time,
                     )
-<<<<<<< HEAD
-=======
-                logger.warning(
-                    f"Verification timeout on attempt {attempt}, retrying..."
-                )
->>>>>>> 3ee00af9
                 await asyncio.sleep(self._retry_delay)
 
             except Exception as e:
                 attempt += 1
-<<<<<<< HEAD
                 if attempt >= self._max_retries:
-=======
-                if attempt == self._max_retries:
-                    duration = time.time() - start_time
-                    await self._update_metrics(
-                        duration, VerificationStatus.ERROR
-                    )
-                    error_msg = (
-                        f"Verification failed after {attempt} attempts: {e!s}"
-                    )
-                    logger.error(error_msg, exc_info=True)
->>>>>>> 3ee00af9
                     return VerificationResult(
                         status=VerificationStatus.ERROR,
                         error_message=f"Verification failed: {e}",
                         duration=time.time() - start_time,
                     )
-<<<<<<< HEAD
                 await asyncio.sleep(self._retry_delay)
 
         return VerificationResult(
             status=VerificationStatus.ERROR,
             error_message="Unexpected error occurred.",
             duration=time.time() - start_time,
-=======
-                logger.warning(
-                    f"Verification error on attempt {attempt}: "
-                    f"{e!s}, retrying..."
-                )
-                await asyncio.sleep(self._retry_delay)
-
-        # This is a placeholder return that should never be reached
-        # since we always return in one of the above branches
-        duration = time.time() - start_time
-        await self._update_metrics(duration, VerificationStatus.ERROR)
-        return VerificationResult(
-            status=VerificationStatus.ERROR,
-            score=None,
-            error_message="Unexpected code path reached",
-            duration=duration,
->>>>>>> 3ee00af9
         )
 
     @abstractmethod
@@ -409,73 +165,12 @@
         multiple verifications in parallel. By default, it just
         calls `verify()` sequentially.
         """
-<<<<<<< HEAD
         return [await self.verify(result) for result in results]
 
     @abstractmethod
     async def _setup(self) -> None:
         """Optional setup for subclasses."""
         pass
-=======
-        # Get current batch parameters from processor
-        max_workers = getattr(self._batch_processor, 'max_workers', 1)
-        batch_size = getattr(self._batch_processor, 'batch_size', 1)
-        semaphore = asyncio.Semaphore(max_workers)
-
-        async def _verify_with_semaphore(
-            response: Response,
-        ) -> VerificationResult:
-            start_time = time.time()
-            try:
-                async with semaphore:
-                    verification_result = await self.verify(response)
-                processing_time = time.time() - start_time
-                success = (
-                    verification_result.status == VerificationStatus.SUCCESS
-                )
-                self._batch_processor.adjust_batch_size(
-                    success, processing_time
-                )
-                return verification_result
-            except Exception as e:
-                processing_time = time.time() - start_time
-                self._batch_processor.adjust_batch_size(False, processing_time)
-                logger.error(f"Verification failed: {e!s}", exc_info=True)
-                return VerificationResult(
-                    status=VerificationStatus.ERROR, error_message=str(e)
-                )
-
-        # Process in batches
-        all_results: List[VerificationResult] = []
-        for i in range(0, len(results), batch_size):
-            batch = results[i : i + batch_size]
-            verification_tasks = [
-                _verify_with_semaphore(result) for result in batch
-            ]
-            try:
-                batch_results = await asyncio.gather(*verification_tasks)
-                all_results.extend(batch_results)
-
-                # Update metrics after each batch
-                metrics = self._batch_processor.get_performance_metrics()
-                logger.debug(f"Batch verification metrics: {metrics}")
-            except Exception as e:
-                logger.error(
-                    f"Batch verification failed: {e!s}", exc_info=True
-                )
-                if raise_on_error:
-                    raise RuntimeError(
-                        f"Batch verification failed: {e!s}"
-                    ) from e
-
-        if raise_on_error and any(
-            r.status in {VerificationStatus.ERROR, VerificationStatus.TIMEOUT}
-            for r in all_results
-        ):
-            error_msg = "One or more verifications failed"
-            logger.error(error_msg)
-            raise RuntimeError(error_msg)
->>>>>>> 3ee00af9
 
     @abstractmethod
     async def _teardown(self) -> None:
