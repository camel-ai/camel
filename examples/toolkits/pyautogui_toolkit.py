# examples/toolkits/pyautogui_toolkit.py
# ========= Copyright 2023-2024 @ CAMEL-AI.org. All Rights Reserved. =========
# Licensed under the Apache License, Version 2.0 (the "License");
# you may not use this file except in compliance with the License.
# You may obtain a copy of the License at
#
#     http://www.apache.org/licenses/LICENSE-2.0
#
# Unless required by applicable law or agreed to in writing, software
# distributed under the License is distributed on an "AS IS" BASIS,
# WITHOUT WARRANTIES OR CONDITIONS OF ANY KIND, either express or implied.
# See the License for the specific language governing permissions and
# limitations under the License.
# ========= Copyright 2023-2024 @ CAMEL-AI.org. All Rights Reserved. =========

"""Example of using the PyAutoGUI toolkit with CAMEL agents for GUI
automation."""

import dotenv
import time

from camel.agents import ChatAgent
from camel.configs import ChatGPTConfig
from camel.logger import get_logger
from camel.models import ModelFactory
from camel.toolkits import PyAutoGUIToolkit
from camel.types import ModelPlatformType, ModelType

# Load environment variables from .env file (including OPENAI_API_KEY)
dotenv.load_dotenv()

# Set up logging
logger = get_logger(__name__)

def setup_pyautogui_agent(model_type=ModelType.GPT_4O_MINI, temperature=0.1):
    r"""Create and setup a CAMEL agent with PyAutoGUI tools.
    
    Args:
        model_type: The model type to use (default: GPT-4O-MINI)
        temperature: Model temperature parameter (default: 0.1)
        
    Returns:
        ChatAgent: A configured agent with PyAutoGUI tools
    """
    # Create a model with specified parameters
    model_config = ChatGPTConfig(temperature=temperature)
    model = ModelFactory.create(
        model_type=model_type,
        model_platform=ModelPlatformType.OPENAI,
        model_config_dict=model_config.as_dict(),
    )
    
    # Create PyAutoGUI toolkit and get available tools
    toolkit = PyAutoGUIToolkit()
    tools = toolkit.get_tools()
    
    # System message for the agent
    system_message = (
<<<<<<< HEAD
        "You are an AutoGUI assistant that can control the computer using "
        "the PyAutoGUI toolkit. "
        "You can move the mouse, click, type text, take screenshots, and more. "
        "Always respect safety boundaries when interacting with the GUI. "
        "When asked to perform operations, use the provided tools and describe "
        "what you're doing. "
=======
        "You are an AutoGUI assistant that can control the computer using the "
        "PyAutoGUI toolkit. "
        "You can move the mouse, click, type text, take screenshots, and "
        "more. "
        "Always respect safety boundaries when interacting with the GUI. "
        "When asked to perform operations, use the provided tools and "
        "describe what you're doing. "
>>>>>>> 030c6bb3
        "Monitor for potential errors and handle them appropriately."
    )
    
    # Create and configure the agent
    agent = ChatAgent(
        system_message=system_message,
        model=model,
        tools=tools,
    )
    
    return agent

def run_automated_demo():
    r"""Run an automated demonstration of all PyAutoGUI toolkit features.
    
    This demonstration will:
    1. Get screen size and mouse position
    2. Move mouse to different positions
    3. Click at a position
    4. Type some text
    5. Take a screenshot
    """
    # Print introduction
    print("\n==== AUTOMATED PYAUTOGUI TOOLKIT DEMONSTRATION ====\n")
    print(
        "This demonstration will showcase all PyAutoGUI toolkit "
        "features automatically"
    )
    print("No user input is required. Please do not interrupt the process.\n")
    
    # Create a chat agent with PyAutoGUI tools
    agent = setup_pyautogui_agent()
    
    # Define a series of tasks to showcase all toolkit features
    tasks = [
        # Task 1: Get screen information and take a screenshot
        "Perform these steps in sequence without asking for confirmation:\n"
        "1. Get the current screen size and mouse position\n"
        "2. Move the mouse to the center of the screen \n"
        "3. Click at that position\n"
        "4. Take a screenshot to document the result\n",
        
        # Task 2: Keyboard entry and key pressing
        "Perform these steps in sequence without asking for confirmation:\n"
        "1. Open a terminal window\n"
        "2. Type 'echo \"Hello from CAMEL PyAutoGUI\"'\n"
        "3. Press the Enter key\n"
        "4. Press the key combination Ctrl+C to exit the process if needed\n",
        
        # Task 3: Complex mouse operations
        "Perform these steps in sequence without asking for confirmation:\n"
        "1. Move the mouse to the top left quadrant of the screen "
        "(25% of screen width and height)\n"
        "2. Drag the mouse to the bottom right quadrant "
        "(75% of screen width and height)\n"
        "3. Scroll the mouse wheel down a few clicks\n"
        "4. Take a screenshot to document the result\n",
    ]
    
    # Run each task in sequence
    for i, task in enumerate(tasks):
        print("\n" + "=" * 60)
        print(f"EXECUTING TASK {i+1} OF {len(tasks)}")
        print("=" * 60 + "\n")
        print(f"Instruction: {task}")
        print("")
        
        # Execute the task
        response = agent.step(task)
        
        # Print the agent's response
        print(f"\nAgent response: {response.msg.content}")
        
        # Pause before the next task
        if i < len(tasks) - 1:
            print("\nWaiting a moment before the next task...")
            time.sleep(3)
            print("")

def main():
    r"""Main function to run the PyAutoGUI toolkit example."""
    print("Starting PyAutoGUI toolkit automated demonstration...\n")
    run_automated_demo()
    print("\nPyAutoGUI toolkit demonstration completed.")

if __name__ == "__main__":
    main()<|MERGE_RESOLUTION|>--- conflicted
+++ resolved
@@ -56,22 +56,12 @@
     
     # System message for the agent
     system_message = (
-<<<<<<< HEAD
         "You are an AutoGUI assistant that can control the computer using "
         "the PyAutoGUI toolkit. "
         "You can move the mouse, click, type text, take screenshots, and more. "
         "Always respect safety boundaries when interacting with the GUI. "
-        "When asked to perform operations, use the provided tools and describe "
-        "what you're doing. "
-=======
-        "You are an AutoGUI assistant that can control the computer using the "
-        "PyAutoGUI toolkit. "
-        "You can move the mouse, click, type text, take screenshots, and "
-        "more. "
-        "Always respect safety boundaries when interacting with the GUI. "
         "When asked to perform operations, use the provided tools and "
         "describe what you're doing. "
->>>>>>> 030c6bb3
         "Monitor for potential errors and handle them appropriately."
     )
     
