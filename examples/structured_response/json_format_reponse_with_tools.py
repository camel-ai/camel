--- conflicted
+++ resolved
@@ -29,10 +29,6 @@
     *SearchToolkit().get_tools(),
 ]
 assistant_model_config = ChatGPTConfig(
-<<<<<<< HEAD
-=======
-    tools=tools_list,
->>>>>>> c718e0c4
     temperature=0.0,
 )
 
