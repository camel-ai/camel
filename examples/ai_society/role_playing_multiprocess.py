--- conflicted
+++ resolved
@@ -55,10 +55,6 @@
         "id"] = f"{(assistant_idx+1):03}_{(user_idx+1):03}_{(task_idx+1):03}"
     message_dict["original_task"] = original_task_prompt
     message_dict["specified_task"] = role_play_session.specified_task_prompt
-<<<<<<< HEAD
-    # message_dict["planned_task"] = role_play_session.planned_task_prompt
-=======
->>>>>>> febb69c5
 
     # Threshold to terminate the conversation if no end token appears
 
@@ -211,11 +207,6 @@
                         generate_data,
                         (assistant_idx, assistant_role_name, user_idx,
                          user_role_name, task_idx, task_prompt, verbose))
-<<<<<<< HEAD
-                    # generate_data(assistant_idx, assistant_role_name
-                    # , user_idx, user_role_name, task_idx, task_prompt)
-=======
->>>>>>> febb69c5
 
     pool.close()
     pool.join()
