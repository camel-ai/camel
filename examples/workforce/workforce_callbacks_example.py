# ========= Copyright 2023-2024 @ CAMEL-AI.org. All Rights Reserved. =========
# Licensed under the Apache License, Version 2.0 (the "License");
# you may not use this file except in compliance with the License.
# You may obtain a copy of the License at
#
#     http://www.apache.org/licenses/LICENSE-2.0
#
# Unless required by applicable law or agreed to in writing, software
# distributed under the License is distributed on an "AS IS" BASIS,
# WITHOUT WARRANTIES OR CONDITIONS OF ANY KIND, either express or implied.
# See the License for the specific language governing permissions and
# limitations under the License.
# ========= Copyright 2023-2024 @ CAMEL-AI.org. All Rights Reserved. =========
"""
Example: Subscribe to callbacks in Workforce

Includes:
- Custom callback `PrintCallback` that logs key lifecycle events.
- Subscribe callbacks via the `callbacks` parameter when constructing a
  `Workforce`.
"""

import asyncio

from camel.agents import ChatAgent
from camel.logger import get_logger
from camel.models import ModelFactory
from camel.societies.workforce.events import (
    AllTasksCompletedEvent,
    TaskAssignedEvent,
    TaskCompletedEvent,
    TaskCreatedEvent,
    TaskDecomposedEvent,
    TaskFailedEvent,
    TaskStartedEvent,
    WorkerCreatedEvent,
    WorkerDeletedEvent,
)
from camel.societies.workforce.workforce import Workforce
from camel.societies.workforce.workforce_callback import WorkforceCallback
from camel.tasks import Task
from camel.types import ModelPlatformType, ModelType

logger = get_logger(__name__)


class PrintCallback(WorkforceCallback):
    r"""Simple callback printing events to logs to observe ordering."""

    async def log_task_created(self, event: TaskCreatedEvent) -> None:
        print(
            f"[PrintCallback] task_created: id={event.task_id}, "
            f"desc={event.description!r}, parent={event.parent_task_id}"
        )

    async def log_task_decomposed(self, event: TaskDecomposedEvent) -> None:
        print(
            f"[PrintCallback] task_decomposed: parent={event.parent_task_id},"
            f" subtasks={event.subtask_ids}"
        )

    async def log_task_assigned(self, event: TaskAssignedEvent) -> None:
        print(
            f"[PrintCallback] task_assigned: task={event.task_id}, "
            f"worker={event.worker_id}"
        )

    async def log_task_started(self, event: TaskStartedEvent) -> None:
        print(
            f"[PrintCallback] task_started: task={event.task_id}, "
            f"worker={event.worker_id}"
        )

    async def log_task_completed(self, event: TaskCompletedEvent) -> None:
        print(
            f"[PrintCallback] task_completed: task={event.task_id}, "
            f"worker={event.worker_id}, took={event.processing_time_seconds}s"
        )

    async def log_task_failed(self, event: TaskFailedEvent) -> None:
        logger.warning(
            f"[PrintCallback] task_failed: task={event.task_id}, "
            f"err={event.error_message}"
        )

    async def log_worker_created(self, event: WorkerCreatedEvent) -> None:
        print(
            f"[PrintCallback] worker_created: id={event.worker_id}, "
            f"type={event.worker_type}, role={event.role}"
        )

    async def log_worker_deleted(self, event: WorkerDeletedEvent) -> None:
        print(
            f"[PrintCallback] worker_deleted: id={event.worker_id}, "
            f"reason={event.reason}"
        )

    async def log_all_tasks_completed(
        self, event: AllTasksCompletedEvent
    ) -> None:
        print("[PrintCallback] all_tasks_completed")


def build_teacher_agent() -> ChatAgent:
    model = ModelFactory.create(
        model_platform=ModelPlatformType.OPENAI,
        model_type=ModelType.GPT_4O_MINI,
    )
    return ChatAgent(system_message="You are a teacher", model=model)


def build_student_agent() -> ChatAgent:
    model = ModelFactory.create(
        model_platform=ModelPlatformType.OPENAI,
        model_type=ModelType.GPT_4O_MINI,
    )
    return ChatAgent(system_message="You are a student", model=model)


async def run_demo() -> None:
    callbacks = [PrintCallback()]

    workforce = Workforce(
        "Workforce Callbacks Demo",
        callbacks=callbacks,
        use_structured_output_handler=True,
    )

    teacher = build_teacher_agent()
    student = build_student_agent()
<<<<<<< HEAD
    await workforce.add_single_agent_worker("Teacher Worker", teacher)
    await workforce.add_single_agent_worker("Student Worker", student)
=======
    await workforce.add_single_agent_worker_async("Teacher Worker", teacher)
    await workforce.add_single_agent_worker_async("Student Worker", student)
>>>>>>> 5f4c5394
    await workforce.process_task_async(
        Task(
            content="The teacher set an exam question and had the "
            "students answer it."
        )
    )

    # Read KPIs and a simple "tree"
<<<<<<< HEAD
    print(f"KPIs: {await workforce.get_workforce_kpis()}")
=======
    print(f"KPIs: {await workforce.get_workforce_log_tree_async()}")
>>>>>>> 5f4c5394
    print(f"Tree: {await workforce.get_workforce_log_tree()}")


if __name__ == "__main__":
    asyncio.run(run_demo())<|MERGE_RESOLUTION|>--- conflicted
+++ resolved
@@ -128,13 +128,8 @@
 
     teacher = build_teacher_agent()
     student = build_student_agent()
-<<<<<<< HEAD
-    await workforce.add_single_agent_worker("Teacher Worker", teacher)
-    await workforce.add_single_agent_worker("Student Worker", student)
-=======
     await workforce.add_single_agent_worker_async("Teacher Worker", teacher)
     await workforce.add_single_agent_worker_async("Student Worker", student)
->>>>>>> 5f4c5394
     await workforce.process_task_async(
         Task(
             content="The teacher set an exam question and had the "
@@ -143,12 +138,8 @@
     )
 
     # Read KPIs and a simple "tree"
-<<<<<<< HEAD
-    print(f"KPIs: {await workforce.get_workforce_kpis()}")
-=======
-    print(f"KPIs: {await workforce.get_workforce_log_tree_async()}")
->>>>>>> 5f4c5394
-    print(f"Tree: {await workforce.get_workforce_log_tree()}")
+    print(f"KPIs: {await workforce.get_workforce_kpis_async()}")
+    print(f"Tree: {await workforce.get_workforce_log_tree_async()}")
 
 
 if __name__ == "__main__":
