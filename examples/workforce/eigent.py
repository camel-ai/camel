--- conflicted
+++ resolved
@@ -669,12 +669,8 @@
     human_task = Task(
         content=(
             """
-<<<<<<< HEAD
-            go to amazon and find a popular product, check the comments and reviews, 
-=======
             go to amazon and find a popular product, 
             check the comments and reviews, 
->>>>>>> 8aa42f91
             and then write a report about the product.
             """
         ),
