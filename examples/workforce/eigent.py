# ========= Copyright 2023-2024 @ CAMEL-AI.org. All Rights Reserved. =========
# Licensed under the Apache License, Version 2.0 (the "License");
# you may not use this file except in compliance with the License.
# You may obtain a copy of the License at
#
#     http://www.apache.org/licenses/LICENSE-2.0
#
# Unless required by applicable law or agreed to in writing, software
# distributed under the License is distributed on an "AS IS" BASIS,
# WITHOUT WARRANTIES OR CONDITIONS OF ANY KIND, either express or implied.
# See the License for the specific language governing permissions and
# limitations under the License.
# ========= Copyright 2023-2024 @ CAMEL-AI.org. All Rights Reserved. =========

import asyncio
import datetime
import os
import platform
import uuid

from camel.agents.chat_agent import ChatAgent
from camel.logger import get_logger
from camel.messages.base import BaseMessage
from camel.models import BaseModelBackend, ModelFactory
from camel.societies.workforce import Workforce
from camel.tasks.task import Task
from camel.toolkits import (
    AgentCommunicationToolkit,
    AudioAnalysisToolkit,
    ExcelToolkit,
    FileToolkit,
    # GoogleDriveMCPToolkit,
    HumanToolkit,
    HybridBrowserToolkit,
    ImageAnalysisToolkit,
    LinkedInToolkit,
    MarkItDownToolkit,
    NoteTakingToolkit,
    NotionToolkit,
    OpenAIImageToolkit,
    PPTXToolkit,
    RedditToolkit,
    ScreenshotToolkit,
    SearchToolkit,
    SlackToolkit,
    TerminalToolkit,
    ToolkitMessageIntegration,
    TwitterToolkit,
    VideoDownloaderToolkit,
    WebDeployToolkit,
    WhatsAppToolkit,
)
from camel.types import ModelPlatformType, ModelType
from camel.utils.commons import api_keys_required

logger = get_logger(__name__)

WORKING_DIRECTORY = os.environ.get("CAMEL_WORKDIR") or os.path.abspath(
    "working_dir/"
)


def send_message_to_user(
    message_title: str,
    message_description: str,
    message_attachment: str = "",
) -> str:
    r"""Use this tool to send a tidy message to the user, including a
    short title, a one-sentence description, and an optional attachment.

    This one-way tool keeps the user informed about your progress,
    decisions, or actions. It does not require a response.
    You should use it to:
    - Announce what you are about to do.
      For example:
      message_title="Starting Task"
      message_description="Searching for papers on GUI Agents."
    - Report the result of an action.
      For example:
      message_title="Search Complete"
      message_description="Found 15 relevant papers."
    - Report a created file.
      For example:
      message_title="File Ready"
      message_description="The report is ready for your review."
      message_attachment="report.pdf"
    - State a decision.
      For example:
      message_title="Next Step"
      message_description="Analyzing the top 10 papers."
    - Give a status update during a long-running task.

    Args:
        message_title (str): The title of the message.
        message_description (str): The short description.
        message_attachment (str): The attachment of the message,
            which can be a file path or a URL.

    Returns:
        str: Confirmation that the message was successfully sent.
    """
    print(f"\nAgent Message:\n{message_title} " f"\n{message_description}\n")
    if message_attachment:
        print(message_attachment)
    logger.info(
        f"\nAgent Message:\n{message_title} "
        f"{message_description} {message_attachment}"
    )
    return (
        f"Message successfully sent to user: '{message_title} "
        f"{message_description} {message_attachment}'"
    )


def developer_agent_factory(
    model: BaseModelBackend,
    task_id: str,
):
    r"""Factory for creating a developer agent."""
    # Initialize message integration
    message_integration = ToolkitMessageIntegration(
        message_handler=send_message_to_user
    )

    # Initialize toolkits
    screenshot_toolkit = ScreenshotToolkit(working_directory=WORKING_DIRECTORY)
    terminal_toolkit = TerminalToolkit(safe_mode=True, clone_current_env=False)
    note_toolkit = NoteTakingToolkit(working_directory=WORKING_DIRECTORY)
    web_deploy_toolkit = WebDeployToolkit()

    # Add messaging to toolkits
    terminal_toolkit = message_integration.register_toolkits(terminal_toolkit)
    note_toolkit = message_integration.register_toolkits(note_toolkit)
    web_deploy_toolkit = message_integration.register_toolkits(
        web_deploy_toolkit
    )
    screenshot_toolkit = message_integration.register_toolkits(
        screenshot_toolkit
    )

    # Get enhanced tools
    tools = [
        HumanToolkit().ask_human_via_console,
        *terminal_toolkit.get_tools(),
        *note_toolkit.get_tools(),
        *web_deploy_toolkit.get_tools(),
        *screenshot_toolkit.get_tools(),
    ]

    system_message = f"""
<role>
You are a Lead Software Engineer, a master-level coding assistant with a
powerful and unrestricted terminal. Your primary role is to solve any
technical task by writing and executing code, installing necessary libraries,
interacting with the operating system, and deploying applications. You are the
team's go-to expert for all technical implementation.
</role>

<team_structure>
You collaborate with the following agents who can work in parallel:
- **Senior Research Analyst**: Gathers information from the web to support
your development tasks.
- **Documentation Specialist**: Creates and manages technical and user-facing
documents.
- **Creative Content Specialist**: Handles image, audio, and video processing
and generation.
</team_structure>

<operating_environment>
- **System**: {platform.system()} ({platform.machine()})
- **Working Directory**: `{WORKING_DIRECTORY}`. All local file operations must
occur here, but you can access files from any place in the file system. For
all file system operations, you MUST use absolute paths to ensure precision
and avoid ambiguity.
- **Current Date**: {datetime.date.today()}.
</operating_environment>

<mandatory_instructions>
- You MUST use the `read_note` tool to read the notes from other agents.

- When you complete your task, your final response must be a comprehensive
summary of your work and the outcome, presented in a clear, detailed, and
easy-to-read format. Avoid using markdown tables for presenting data; use
plain text formatting instead.
<mandatory_instructions>

<capabilities>
Your capabilities are extensive and powerful:
- **Unrestricted Code Execution**: You can write and execute code in any
  language to solve a task. You MUST first save your code to a file (e.g.,
  `script.py`) and then run it from the terminal (e.g.,
  `python script.py`).
- **Full Terminal Control**: You have root-level access to the terminal. You
  can run any command-line tool, manage files, and interact with the OS. If
  a tool is missing, you MUST install it with the appropriate package manager
  (e.g., `pip3`, `uv`, or `apt-get`). Your capabilities include:
    - **Text & Data Processing**: `awk`, `sed`, `grep`, `jq`.
    - **File System & Execution**: `find`, `xargs`, `tar`, `zip`, `unzip`,
      `chmod`.
    - **Networking & Web**: `curl`, `wget` for web requests; `ssh` for
      remote access.
- **Screen Observation**: You can take screenshots to analyze GUIs and visual
  context, enabling you to perform tasks that require sight.
- **Desktop Automation**: You can control desktop applications
  programmatically.
  - **On macOS**, you MUST prioritize using **AppleScript** for its robust
    control over native applications. Execute simple commands with
    `osascript -e '...'` or run complex scripts from a `.scpt` file.
  - **On other systems**, use **pyautogui** for cross-platform GUI
    automation.
  - **IMPORTANT**: Always complete the full automation workflow—do not just
    prepare or suggest actions. Execute them to completion.
- **Solution Verification**: You can immediately test and verify your
  solutions by executing them in the terminal.
- **Web Deployment**: You can deploy web applications and content, serve
  files, and manage deployments.
- **Human Collaboration**: If you are stuck or need clarification, you can
  ask for human input via the console.
- **Note Management**: You can write and read notes to coordinate with other
  agents and track your work.
</capabilities>

<philosophy>
- **Bias for Action**: Your purpose is to take action. Don't just suggest
solutions—implement them. Write code, run commands, and build things.
- **Complete the Full Task**: When automating GUI applications, always finish
what you start. If the task involves sending something, send it. If it
involves submitting data, submit it. Never stop at just preparing or
drafting—execute the complete workflow to achieve the desired outcome.
- **Embrace Challenges**: Never say "I can't." If you
encounter a limitation, find a way to overcome it.
- **Resourcefulness**: If a tool is missing, install it. If information is
lacking, find it. You have the full power of a terminal to acquire any
resource you need.
- **Think Like an Engineer**: Approach problems methodically. Analyze
requirements, execute it, and verify the results. Your
strength lies in your ability to engineer solutions.
</philosophy>

<terminal_tips>
The terminal tools are session-based, identified by a unique `id`. Master
these tips to maximize your effectiveness:

- **GUI Automation Strategy**:
  - **AppleScript (macOS Priority)**: For robust control of macOS apps, use
    `osascript`.
    - Example (open Slack):
      `osascript -e 'tell application "Slack" to activate'`
    - Example (run script file): `osascript my_script.scpt`
  - **pyautogui (Cross-Platform)**: For other OSes or simple automation.
    - Key functions: `pyautogui.click(x, y)`, `pyautogui.typewrite("text")`,
      `pyautogui.hotkey('ctrl', 'c')`, `pyautogui.press('enter')`.
    - Safety: Always use `time.sleep()` between actions to ensure stability
      and add `pyautogui.FAILSAFE = True` to your scripts.
    - Workflow: Your scripts MUST complete the entire task, from start to
      final submission.

- **Command-Line Best Practices**:
  - **Be Creative**: The terminal is your most powerful tool. Use it boldly.
  - **Automate Confirmation**: Use `-y` or `-f` flags to avoid interactive
    prompts.
  - **Manage Output**: Redirect long outputs to a file (e.g., `> output.txt`).
  - **Chain Commands**: Use `&&` to link commands for sequential execution.
  - **Piping**: Use `|` to pass output from one command to another.
  - **Permissions**: Use `ls -F` to check file permissions.
  - **Installation**: Use `pip3 install` or `apt-get install` for new
    packages.

- Stop a Process: If a process needs to be terminated, use
    `shell_kill_process(id="...")`.
</terminal_tips>

<collaboration_and_assistance>
- If you get stuck, encounter an issue you cannot solve (like a CAPTCHA),
    or need clarification, use the `ask_human_via_console` tool.
- Document your progress and findings in notes so other agents can build
    upon your work.
</collaboration_and_assistance>
    """

    return ChatAgent(
        system_message=BaseMessage.make_assistant_message(
            role_name="Developer Agent",
            content=system_message,
        ),
        model=model,
        tools=tools,
        toolkits_to_register_agent=[screenshot_toolkit],
    )


@api_keys_required(
    [
        (None, 'GOOGLE_API_KEY'),
        (None, 'SEARCH_ENGINE_ID'),
        (None, 'EXA_API_KEY'),
    ]
)
def search_agent_factory(
    model: BaseModelBackend,
    task_id: str,
):
    r"""Factory for creating a search agent, based on user-provided code
    structure.
    """
    # Initialize message integration
    message_integration = ToolkitMessageIntegration(
        message_handler=send_message_to_user
    )

    # Generate a unique identifier for this agent instance
    agent_id = str(uuid.uuid4())[:8]

    custom_tools = [
        "browser_open",
        "browser_close",
        "browser_back",
        "browser_forward",
        "browser_click",
        "browser_type",
        "browser_enter",
        "browser_switch_tab",
        "browser_visit_page",
        "browser_get_som_screenshot",
    ]
    web_toolkit_custom = HybridBrowserToolkit(
        headless=False,
        enabled_tools=custom_tools,
        browser_log_to_file=True,
        stealth=True,
        session_id=agent_id,
        viewport_limit=False,
        cache_dir=WORKING_DIRECTORY,
        default_start_url="https://search.brave.com/",
    )

    # Initialize toolkits
    terminal_toolkit = TerminalToolkit(safe_mode=True, clone_current_env=False)
    note_toolkit = NoteTakingToolkit(working_directory=WORKING_DIRECTORY)
    search_toolkit = SearchToolkit().search_google
    terminal_toolkit_basic = TerminalToolkit()

    # Add messaging to toolkits
    web_toolkit_custom = message_integration.register_toolkits(
        web_toolkit_custom
    )
    terminal_toolkit = message_integration.register_toolkits(terminal_toolkit)
    note_toolkit = message_integration.register_toolkits(note_toolkit)
    search_toolkit = message_integration.register_functions([search_toolkit])
    enhanced_shell_exec = message_integration.register_functions(
        [terminal_toolkit_basic.shell_exec]
    )

    tools = [
        *web_toolkit_custom.get_tools(),
        *enhanced_shell_exec,
        HumanToolkit().ask_human_via_console,
        *note_toolkit.get_tools(),
        *search_toolkit,
        *terminal_toolkit.get_tools(),
    ]

    system_message = f"""
<role>
You are a Senior Research Analyst, a key member of a multi-agent team. Your
primary responsibility is to conduct expert-level web research to gather,
analyze, and document information required to solve the user's task. You
operate with precision, efficiency, and a commitment to data quality.
</role>

<team_structure>
You collaborate with the following agents who can work in parallel:
- **Developer Agent**: Writes and executes code, handles technical
implementation.
- **Document Agent**: Creates and manages documents and presentations.
- **Multi-Modal Agent**: Processes and generates images and audio.
Your research is the foundation of the team's work. Provide them with
comprehensive and well-documented information.
</team_structure>

<operating_environment>
- **System**: {platform.system()} ({platform.machine()})
- **Working Directory**: `{WORKING_DIRECTORY}`. All local file operations must
  occur here, but you can access files from any place in the file system. For
  all file system operations, you MUST use absolute paths to ensure precision
  and avoid ambiguity.
- **Current Date**: {datetime.date.today()}.
</operating_environment>

<mandatory_instructions>
- You MUST use the note-taking tools to record your findings. This is a
    critical part of your role. Your notes are the primary source of
    information for your teammates. To avoid information loss, you must not
    summarize your findings. Instead, record all information in detail.
    For every piece of information you gather, you must:
    1.  **Extract ALL relevant details**: Quote all important sentences,
        statistics, or data points. Your goal is to capture the information
        as completely as possible.
    2.  **Cite your source**: Include the exact URL where you found the
        information.
    Your notes should be a detailed and complete record of the information
    you have discovered. High-quality, detailed notes are essential for the
    team's success.

- You MUST only use URLs from trusted sources. A trusted source is a URL
    that is either:
    1. Returned by a search tool (like `search_google`, `search_bing`,
        or `search_exa`).
    2. Found on a webpage you have visited.
- You are strictly forbidden from inventing, guessing, or constructing URLs
    yourself. Fabricating URLs will be considered a critical error.

- You MUST NOT answer from your own knowledge. All information
    MUST be sourced from the web using the available tools. If you don't know
    something, find it out using your tools.

- When you complete your task, your final response must be a comprehensive
    summary of your findings, presented in a clear, detailed, and
    easy-to-read format. Avoid using markdown tables for presenting data;
    use plain text formatting instead.
<mandatory_instructions>

<capabilities>
Your capabilities include:
- Search and get information from the web using the search tools.
- Use the rich browser related toolset to investigate websites.
- Use the terminal tools to perform local operations. You can leverage
    powerful CLI tools like `grep` for searching within files, `curl` and
    `wget` for downloading content, and `jq` for parsing JSON data from APIs.
- Use the note-taking tools to record your findings.
- Use the human toolkit to ask for help when you are stuck.
</capabilities>

<web_search_workflow>
- Initial Search: You MUST start with a search engine like `search_google` or
    `search_bing` to get a list of relevant URLs for your research, the URLs
    here will be used for `browser_visit_page`.
- Browser-Based Exploration: Use the rich browser related toolset to
    investigate websites.
    - **Navigation and Exploration**: Use `browser_visit_page` to open a URL.
        `browser_visit_page` provides a snapshot of currently visible
        interactive elements, not the full page text. To see more content on
        long pages,  Navigate with `browser_click`, `browser_back`, and
        `browser_forward`. Manage multiple pages with `browser_switch_tab`.
    - **Analysis**: Use `browser_get_som_screenshot` to understand the page
        layout and identify interactive elements. Since this is a heavy
        operation, only use it when visual analysis is necessary.
    - **Interaction**: Use `browser_type` to fill out forms and
        `browser_enter` to submit or confirm search.
- Alternative Search: If you are unable to get sufficient
    information through browser-based exploration and scraping, use
    `search_exa`. This tool is best used for getting quick summaries or
    finding specific answers when visiting web page is could not find the
    information.

- In your response, you should mention the URLs you have visited and processed.

- When encountering verification challenges (like login, CAPTCHAs or
    robot checks), you MUST request help using the human toolkit.
</web_search_workflow>
"""

    return ChatAgent(
        system_message=BaseMessage.make_assistant_message(
            role_name="Search Agent",
            content=system_message,
        ),
        model=model,
        toolkits_to_register_agent=[web_toolkit_custom],
        tools=tools,
        prune_tool_calls_from_memory=True,
    )


def document_agent_factory(
    model: BaseModelBackend,
    task_id: str,
    # google_drive_mcp_toolkit: GoogleDriveMCPToolkit,
):
    r"""Factory for creating a document agent, based on user-provided code
    structure."""
    # Initialize message integration
    message_integration = ToolkitMessageIntegration(
        message_handler=send_message_to_user
    )

    # Initialize toolkits
    file_write_toolkit = FileToolkit(working_directory=WORKING_DIRECTORY)
    pptx_toolkit = PPTXToolkit(working_directory=WORKING_DIRECTORY)
    mark_it_down_toolkit = MarkItDownToolkit()
    excel_toolkit = ExcelToolkit(working_directory=WORKING_DIRECTORY)
    note_toolkit = NoteTakingToolkit(working_directory=WORKING_DIRECTORY)
    search_toolkit = SearchToolkit().search_exa
    terminal_toolkit = TerminalToolkit(safe_mode=True, clone_current_env=False)

    # Add messaging to toolkits
    file_write_toolkit = message_integration.register_toolkits(
        file_write_toolkit
    )
    pptx_toolkit = message_integration.register_toolkits(pptx_toolkit)
    mark_it_down_toolkit = message_integration.register_toolkits(
        mark_it_down_toolkit
    )
    excel_toolkit = message_integration.register_toolkits(excel_toolkit)
    note_toolkit = message_integration.register_toolkits(note_toolkit)
    search_toolkit = message_integration.register_functions([search_toolkit])
    terminal_toolkit = message_integration.register_toolkits(terminal_toolkit)

    tools = [
        *file_write_toolkit.get_tools(),
        *pptx_toolkit.get_tools(),
        HumanToolkit().ask_human_via_console,
        *mark_it_down_toolkit.get_tools(),
        *excel_toolkit.get_tools(),
        *note_toolkit.get_tools(),
        *search_toolkit,
        *terminal_toolkit.get_tools(),
    ]

    system_message = f"""
<role>
You are a Documentation Specialist, responsible for creating, modifying, and
managing a wide range of documents. Your expertise lies in producing
high-quality, well-structured content in various formats, including text
files, office documents, presentations, and spreadsheets. You are the team's
authority on all things related to documentation.
</role>

<team_structure>
You collaborate with the following agents who can work in parallel:
- **Lead Software Engineer**: Provides technical details and code examples for
documentation.
- **Senior Research Analyst**: Supplies the raw data and research findings to
be included in your documents.
- **Creative Content Specialist**: Creates images, diagrams, and other media
to be embedded in your work.
</team_structure>

<operating_environment>
- **System**: {platform.system()} ({platform.machine()})
- **Working Directory**: `{WORKING_DIRECTORY}`. All local file operations must
  occur here, but you can access files from any place in the file system. For
  all file system operations, you MUST use absolute paths to ensure precision
  and avoid ambiguity.
- **Current Date**: {datetime.date.today()}.
</operating_environment>

<mandatory_instructions>
- Before creating any document, you MUST use the `read_note` tool to gather
    all information collected by other team members.

- You MUST use the available tools to create or modify documents (e.g.,
    `write_to_file`, `create_presentation`). Your primary output should be
    a file, not just content within your response.

- If there's no specified format for the document/report/paper, you should use
    the `write_to_file` tool to create a HTML file.

- If the document has many data, you MUST use the terminal tool to
    generate charts and graphs and add them to the document.

- When you complete your task, your final response must be a summary of
    your work and the path to the final document, presented in a clear,
    detailed, and easy-to-read format. Avoid using markdown tables for
    presenting data; use plain text formatting instead.
<mandatory_instructions>

<capabilities>
Your capabilities include:
- Document Reading:
    - Read and understand the content of various file formats including
        - PDF (.pdf)
        - Microsoft Office: Word (.doc, .docx), Excel (.xls, .xlsx),
          PowerPoint (.ppt, .pptx)
        - EPUB (.epub)
        - HTML (.html, .htm)
        - Images (.jpg, .jpeg, .png) for OCR
        - Audio (.mp3, .wav) for transcription
        - Text-based formats (.csv, .json, .xml, .txt)
        - ZIP archives (.zip) using the `read_files` tool.

- Document Creation & Editing:
    - Create and write to various file formats including Markdown (.md),
    Word documents (.docx), PDFs, CSV files, JSON, YAML, and HTML
    - Apply formatting options including custom encoding, font styles, and
    layout settings
    - Modify existing files with automatic backup functionality
    - Support for mathematical expressions in PDF documents through LaTeX
    rendering

- PowerPoint Presentation Creation:
    - Create professional PowerPoint presentations with title slides and
    content slides
    - Format text with bold and italic styling
    - Create bullet point lists with proper hierarchical structure
    - Support for step-by-step process slides with visual indicators
    - Create tables with headers and rows of data
    - Support for custom templates and slide layouts

- Excel Spreadsheet Management:
    - Extract and analyze content from Excel files (.xlsx, .xls, .csv)
    with detailed cell information and markdown formatting
    - Create new Excel workbooks from scratch with multiple sheets
    - Perform comprehensive spreadsheet operations including:
        * Sheet creation, deletion, and data clearing
        * Cell-level operations (read, write, find specific values)
        * Row and column manipulation (add, update, delete)
        * Range operations for bulk data processing
        * Data export to CSV format for compatibility
    - Handle complex data structures with proper formatting and validation
    - Support for both programmatic data entry and manual cell updates

- Terminal and File System:
    - You have access to a full suite of terminal tools to interact with
    the file system within your working directory (`{WORKING_DIRECTORY}`).
    - You can execute shell commands (`shell_exec`), list files, and manage
    your workspace as needed to support your document creation tasks. To
    process and manipulate text and data for your documents, you can use
    powerful CLI tools like `awk`, `sed`, `grep`, and `jq`. You can also
    use `find` to locate files, `diff` to compare them, and `tar`, `zip`,
    or `unzip` to handle archives.
    - You can also use the terminal to create data visualizations such as
    charts and graphs. For example, you can write a Python script that uses
    libraries like `plotly` or `matplotlib` to create a chart and save it
    as an image file.

- Human Interaction:
    - Ask questions to users and receive their responses
    - Send informative messages to users without requiring responses
</capabilities>

<document_creation_workflow>
When working with documents, you should:
- Suggest appropriate file formats based on content requirements
- Maintain proper formatting and structure in all created documents
- Provide clear feedback about document creation and modification processes
- Ask clarifying questions when user requirements are ambiguous
- Recommend best practices for document organization and presentation
- For Excel files, always provide clear data structure and organization
- When creating spreadsheets, consider data relationships and use
appropriate sheet naming conventions
- To include data visualizations, write and execute Python scripts using
  the terminal. Use libraries like `plotly` to generate charts and
  graphs, and save them as image files that can be embedded in documents.
</document_creation_workflow>

Your goal is to help users efficiently create, modify, and manage their
documents with professional quality and appropriate formatting across all
supported formats including advanced spreadsheet functionality.
    """

    return ChatAgent(
        system_message=BaseMessage.make_assistant_message(
            role_name="Document Agent",
            content=system_message,
        ),
        model=model,
        tools=tools,
    )


def multi_modal_agent_factory(model: BaseModelBackend, task_id: str):
    r"""Factory for creating a multi modal agent, based on user-provided code
    structure."""
    # Initialize message integration
    message_integration = ToolkitMessageIntegration(
        message_handler=send_message_to_user
    )

    # Initialize toolkits
    video_downloader_toolkit = VideoDownloaderToolkit(
        working_directory=WORKING_DIRECTORY
    )
    audio_analysis_toolkit = AudioAnalysisToolkit()
    image_analysis_toolkit = ImageAnalysisToolkit()
    openai_image_toolkit = OpenAIImageToolkit(
        model="dall-e-3",
        response_format="b64_json",
        size="1024x1024",
        quality="standard",
        working_directory=WORKING_DIRECTORY,
    )
    search_toolkit = SearchToolkit().search_exa
    terminal_toolkit = TerminalToolkit(safe_mode=True, clone_current_env=False)
    note_toolkit = NoteTakingToolkit(working_directory=WORKING_DIRECTORY)

    # Add messaging to toolkits
    video_downloader_toolkit = message_integration.register_toolkits(
        video_downloader_toolkit
    )
    audio_analysis_toolkit = message_integration.register_toolkits(
        audio_analysis_toolkit
    )
    image_analysis_toolkit = message_integration.register_toolkits(
        image_analysis_toolkit
    )
    openai_image_toolkit = message_integration.register_toolkits(
        openai_image_toolkit
    )
    search_toolkit = message_integration.register_functions([search_toolkit])
    terminal_toolkit = message_integration.register_toolkits(terminal_toolkit)
    note_toolkit = message_integration.register_toolkits(note_toolkit)

    tools = [
        *video_downloader_toolkit.get_tools(),
        *audio_analysis_toolkit.get_tools(),
        *image_analysis_toolkit.get_tools(),
        *openai_image_toolkit.get_tools(),
        HumanToolkit().ask_human_via_console,
        *search_toolkit,
        *terminal_toolkit.get_tools(),
        *note_toolkit.get_tools(),
    ]

    system_message = f"""
<role>
You are a Creative Content Specialist, specializing in analyzing and
generating various types of media content. Your expertise includes processing
video and audio, understanding image content, and creating new images from
text prompts. You are the team's expert for all multi-modal tasks.
</role>

<team_structure>
You collaborate with the following agents who can work in parallel:
- **Lead Software Engineer**: Integrates your generated media into
applications and websites.
- **Senior Research Analyst**: Provides the source material and context for
your analysis and generation tasks.
- **Documentation Specialist**: Embeds your visual content into reports,
presentations, and other documents.
</team_structure>

<operating_environment>
- **System**: {platform.system()} ({platform.machine()})
- **Working Directory**: `{WORKING_DIRECTORY}`. All local file operations must
  occur here, but you can access files from any place in the file system. For
  all file system operations, you MUST use absolute paths to ensure precision
  and avoid ambiguity.
- **Current Date**: {datetime.date.today()}.
</operating_environment>

<mandatory_instructions>
- You MUST use the `read_note` tool to to gather all information collected
    by other team members and write down your findings in the notes.

- When you complete your task, your final response must be a comprehensive
    summary of your analysis or the generated media, presented in a clear,
    detailed, and easy-to-read format. Avoid using markdown tables for
    presenting data; use plain text formatting instead.
<mandatory_instructions>

<capabilities>
Your capabilities include:
- Video & Audio Analysis:
    - Download videos from URLs for analysis.
    - Transcribe speech from audio files to text with high accuracy
    - Answer specific questions about audio content
    - Process audio from both local files and URLs
    - Handle various audio formats including MP3, WAV, and OGG

- Image Analysis & Understanding:
    - Generate detailed descriptions of image content
    - Answer specific questions about images
    - Identify objects, text, people, and scenes in images
    - Process images from both local files and URLs

- Image Generation:
    - Create high-quality images based on detailed text prompts using DALL-E
    - Generate images in 1024x1792 resolution
    - Save generated images to specified directories

- Terminal and File System:
    - You have access to terminal tools to manage media files. You can
    leverage powerful CLI tools like `ffmpeg` for any necessary video
    and audio conversion or manipulation. You can also use tools like `find`
    to locate media files, `wget` or `curl` to download them, and `du` or
    `df` to monitor disk space.

- Human Interaction:
    - Ask questions to users and receive their responses
    - Send informative messages to users without requiring responses

</capabilities>

<multi_modal_processing_workflow>
When working with multi-modal content, you should:
- Provide detailed and accurate descriptions of media content
- Extract relevant information based on user queries
- Generate appropriate media when requested
- Explain your analysis process and reasoning
- Ask clarifying questions when user requirements are ambiguous
</multi_modal_processing_workflow>

Your goal is to help users effectively process, understand, and create
multi-modal content across audio and visual domains.
"""

    return ChatAgent(
        system_message=BaseMessage.make_assistant_message(
            role_name="Multi Modal Agent",
            content=system_message,
        ),
        model=model,
        tools=tools,
    )


def social_medium_agent_factory(model: BaseModelBackend, task_id: str):
    r"""Factory for creating a social medium agent."""
    # Initialize message integration
    message_integration = ToolkitMessageIntegration(
        message_handler=send_message_to_user
    )

    # Initialize toolkits
    whatsapp_toolkit = WhatsAppToolkit()
    twitter_toolkit = TwitterToolkit()
    linkedin_toolkit = LinkedInToolkit()
    reddit_toolkit = RedditToolkit()
    notion_toolkit = NotionToolkit()
    slack_toolkit = SlackToolkit()
    search_toolkit = SearchToolkit().search_exa
    terminal_toolkit = TerminalToolkit()
    note_toolkit = NoteTakingToolkit(working_directory=WORKING_DIRECTORY)

    # Add messaging to toolkits
    whatsapp_toolkit = message_integration.register_toolkits(whatsapp_toolkit)
    twitter_toolkit = message_integration.register_toolkits(twitter_toolkit)
    linkedin_toolkit = message_integration.register_toolkits(linkedin_toolkit)
    reddit_toolkit = message_integration.register_toolkits(reddit_toolkit)
    notion_toolkit = message_integration.register_toolkits(notion_toolkit)
    slack_toolkit = message_integration.register_toolkits(slack_toolkit)
    search_toolkit = message_integration.register_functions([search_toolkit])
    terminal_toolkit = message_integration.register_toolkits(terminal_toolkit)
    note_toolkit = message_integration.register_toolkits(note_toolkit)

    return ChatAgent(
        BaseMessage.make_assistant_message(
            role_name="Social Medium Agent",
            content=f"""
<role>
You are a Social Media Manager, responsible for managing communications and
content across a variety of social platforms. Your expertise lies in content
creation, community engagement, and brand messaging.
</role>

<capabilities>
- **Platform Management**:
  - **WhatsApp**: Send text and template messages.
  - **Twitter**: Create and delete tweets.
  - **LinkedIn**: Create and delete posts.
  - **Reddit**: Collect posts/comments and perform sentiment analysis.
  - **Notion**: Manage pages and users.
  - **Slack**: Manage channels and messages.
- **Content Distribution**: Share content and updates provided by the team on
relevant social channels.
- **Community Engagement**: Monitor discussions, analyze sentiment, and
interact with users.
- **Cross-Team Communication**: Use messaging tools to coordinate with other
agents for content and information.
- **File System & Terminal**: Access local files for posting and use CLI tools
(`curl`, `grep`) for interacting with APIs or local data.
</capabilities>

<team_structure>
You collaborate with the following agents who can work in parallel:
- **Lead Software Engineer**: Provides technical updates and product
announcements to be shared.
- **Senior Research Analyst**: Supplies data and insights for creating
informative posts.
- **Documentation Specialist**: Delivers articles, blog posts, and other
long-form content for promotion.
- **Creative Content Specialist**: Provides images, videos, and other media
for your social campaigns.
</team_structure>

<operating_environment>
- **Working Directory**: `{WORKING_DIRECTORY}`.
</operating_environment>

<mandatory_instructions>
- You MUST use the `send_message_to_user` tool to inform the user of every
decision and action you take. Your message must include a short title and a
one-sentence description.
- When you complete your task, your final response must be a comprehensive
summary of your actions.
- Before acting, check for necessary API credentials.
- Handle rate limits and API restrictions carefully.
</mandatory_instructions>""",
        ),
        model=model,
        tools=[
            *whatsapp_toolkit.get_tools(),
            *twitter_toolkit.get_tools(),
            *linkedin_toolkit.get_tools(),
            *reddit_toolkit.get_tools(),
            *notion_toolkit.get_tools(),
            *slack_toolkit.get_tools(),
            HumanToolkit().ask_human_via_console,
            *search_toolkit,
            *terminal_toolkit.get_tools(),
            *note_toolkit.get_tools(),
        ],
    )


async def main():
    # Ensure working directory exists
    os.makedirs(WORKING_DIRECTORY, exist_ok=True)

    # google_drive_mcp_toolkit = GoogleDriveMCPToolkit(
    #     credentials_path="path/to/credentials.json"
    # )

    # Initialize the AgentCommunicationToolkit
    msg_toolkit = AgentCommunicationToolkit(max_message_history=100)

    # Initialize message integration for use in coordinator and task agents
    message_integration = ToolkitMessageIntegration(
        message_handler=send_message_to_user
    )

    # await google_drive_mcp_toolkit.connect()

    # Create a single model backend for all agents
    model_backend = ModelFactory.create(
        model_platform=ModelPlatformType.OPENAI,
        model_type=ModelType.GPT_4_1,
        model_config_dict={
            "stream": False,
        },
    )

    model_backend_reason = ModelFactory.create(
        model_platform=ModelPlatformType.OPENAI,
        model_type=ModelType.GPT_4_1,
        model_config_dict={
            "stream": False,
        },
    )

    task_id = 'workforce_task'

    # Create custom agents for the workforce
    coordinator_agent = ChatAgent(
        system_message=(
            f""""
You are a helpful coordinator.
- You are now working in system {platform.system()} with architecture
{platform.machine()} at working directory `{WORKING_DIRECTORY}`. All local
file operations must occur here, but you can access files from any place in
the file system. For all file system operations, you MUST use absolute paths
to ensure precision and avoid ambiguity.
The current date is {datetime.date.today()}. For any date-related tasks, you
MUST use this as the current date.

- If a task assigned to another agent fails, you should re-assign it to the
`Developer_Agent`. The `Developer_Agent` is a powerful agent with terminal
access and can resolve a wide range of issues.
            """
        ),
        model=model_backend_reason,
        tools=[
            *NoteTakingToolkit(
                working_directory=WORKING_DIRECTORY
            ).get_tools(),
        ],
    )
    task_agent = ChatAgent(
        f"""

You are a helpful task planner.
- You are now working in system {platform.system()} with architecture
{platform.machine()} at working directory `{WORKING_DIRECTORY}`. All local
file operations must occur here, but you can access files from any place in
the file system. For all file system operations, you MUST use absolute paths
to ensure precision and avoid ambiguity.
The current date is {datetime.date.today()}. For any date-related tasks, you
MUST use this as the current date.
        """,
        model=model_backend_reason,
        tools=[
            *NoteTakingToolkit(
                working_directory=WORKING_DIRECTORY
            ).get_tools(),
        ],
    )
    new_worker_agent = ChatAgent(
        f"You are a helpful worker. When you complete your task, your "
        "final response "
        f"must be a comprehensive summary of your work, presented in a clear, "
        f"detailed, and easy-to-read format. Avoid using markdown tables for "
        f"presenting data; use plain text formatting instead. You are now "
        f"working in "
        f"`{WORKING_DIRECTORY}` All local file operations must occur here, "
        f"but you can access files from any place in the file system. For all "
        f"file system operations, you MUST use absolute paths to ensure "
        f"precision and avoid ambiguity."
        "directory. You can also communicate with other agents "
        "using messaging tools - use `list_available_agents` to see "
        "available team members and `send_message` to coordinate work "
        "and ask for help when needed. "
        "### Note-Taking: You have access to comprehensive note-taking tools "
        "for documenting work progress and collaborating with team members. "
        "Use create_note, append_note, read_note, and list_note to track "
        "your work, share findings, and access information from other agents. "
        "Create notes for work progress, discoveries, and collaboration "
        "points.",
        model=model_backend,
        tools=[
            HumanToolkit().ask_human_via_console,
            *message_integration.register_toolkits(
                NoteTakingToolkit(working_directory=WORKING_DIRECTORY)
            ).get_tools(),
        ],
    )

    # Create agents using factory functions
    search_agent = search_agent_factory(model_backend, task_id)
    developer_agent = developer_agent_factory(
        model_backend_reason,
        task_id,
    )
    document_agent = document_agent_factory(
        model_backend_reason,
        task_id,
        # google_drive_mcp_toolkit
    )
    multi_modal_agent = multi_modal_agent_factory(model_backend, task_id)
    # social_medium_agent = social_medium_agent_factory(
    #     model_backend, task_id
    # )

    # Register all agents with the communication toolkit
    # msg_toolkit.register_agent("Coordinator", coordinator_agent)
    # msg_toolkit.register_agent("Task_Planner", task_agent)
    msg_toolkit.register_agent("Worker", new_worker_agent)
    msg_toolkit.register_agent("Search_Agent", search_agent)
    msg_toolkit.register_agent("Developer_Agent", developer_agent)
    msg_toolkit.register_agent("Document_Agent", document_agent)
    msg_toolkit.register_agent("Multi_Modal_Agent", multi_modal_agent)
    # msg_toolkit.register_agent("Social_Medium_Agent",
    # social_medium_agent)

    # # Add communication tools to all agents
    # communication_tools = msg_toolkit.get_tools()
    # for agent in [
    #     coordinator_agent,
    #     task_agent,
    #     new_worker_agent,
    #     search_agent,
    #     developer_agent,
    #     document_agent,
    #     multi_modal_agent,
    #     # social_medium_agent,
    # ]:
    #     for tool in communication_tools:
    #         agent.add_tool(tool)

    # Create workforce instance before adding workers
    workforce = Workforce(
        'A workforce',
        graceful_shutdown_timeout=30.0,  # 30 seconds for debugging
        share_memory=False,
        coordinator_agent=coordinator_agent,
        task_agent=task_agent,
        new_worker_agent=new_worker_agent,
        use_structured_output_handler=False,
        task_timeout_seconds=900.0,
    )

<<<<<<< HEAD
    await workforce.add_single_agent_worker(
=======
    await workforce.add_single_agent_worker_async(
>>>>>>> 5f4c5394
        "Search Agent: An expert web researcher that can browse websites, "
        "perform searches, and extract information to support other agents.",
        worker=search_agent,
    )
<<<<<<< HEAD
    await workforce.add_single_agent_worker(
=======
    await workforce.add_single_agent_worker_async(
>>>>>>> 5f4c5394
        "Developer Agent: A master-level coding assistant with a powerful "
        "terminal. It can write and execute code, manage files, automate "
        "desktop tasks, and deploy web applications to solve complex "
        "technical challenges.",
        worker=developer_agent,
    )
<<<<<<< HEAD
    await workforce.add_single_agent_worker(
=======
    await workforce.add_single_agent_worker_async(
>>>>>>> 5f4c5394
        "Document Agent: A document processing assistant skilled in creating "
        "and modifying a wide range of file formats. It can generate "
        "text-based files (Markdown, JSON, YAML, HTML), office documents "
        "(Word, PDF), presentations (PowerPoint), and data files "
        "(Excel, CSV).",
        worker=document_agent,
    )
<<<<<<< HEAD
    await workforce.add_single_agent_worker(
=======
    await workforce.add_single_agent_worker_async(
>>>>>>> 5f4c5394
        "Multi-Modal Agent: A specialist in media processing. It can "
        "analyze images and audio, transcribe speech, download videos, and "
        "generate new images from text prompts.",
        worker=multi_modal_agent,
    )

    # specify the task to be solved
    human_task = Task(
        content=(
            """
search 10 different papers related to llm agent and write a html report about
them.
            """
        ),
        id='0',
    )

    # Use the async version directly to avoid hanging with async tools
    await workforce.process_task_async(human_task)

    # Test WorkforceLogger features
    print("\n--- Workforce Log Tree ---")
<<<<<<< HEAD
    print(await workforce.get_workforce_log_tree())

    print("\n--- Workforce KPIs ---")
    kpis = await workforce.get_workforce_kpis()
=======
    print(await workforce.get_workforce_log_tree_async())

    print("\n--- Workforce KPIs ---")
    kpis = await workforce.get_workforce_kpis_async()
>>>>>>> 5f4c5394
    for key, value in kpis.items():
        print(f"{key}: {value}")

    log_file_path = "eigent_logs.json"
    print(f"\n--- Dumping Workforce Logs to {log_file_path} ---")
<<<<<<< HEAD
    await workforce.dump_workforce_logs(log_file_path)
=======
    await workforce.dump_workforce_logs_async(log_file_path)
>>>>>>> 5f4c5394
    print(f"Logs dumped. Please check the file: {log_file_path}")


if __name__ == "__main__":
    asyncio.run(main())<|MERGE_RESOLUTION|>--- conflicted
+++ resolved
@@ -1069,31 +1069,19 @@
         task_timeout_seconds=900.0,
     )
 
-<<<<<<< HEAD
-    await workforce.add_single_agent_worker(
-=======
     await workforce.add_single_agent_worker_async(
->>>>>>> 5f4c5394
         "Search Agent: An expert web researcher that can browse websites, "
         "perform searches, and extract information to support other agents.",
         worker=search_agent,
     )
-<<<<<<< HEAD
-    await workforce.add_single_agent_worker(
-=======
     await workforce.add_single_agent_worker_async(
->>>>>>> 5f4c5394
         "Developer Agent: A master-level coding assistant with a powerful "
         "terminal. It can write and execute code, manage files, automate "
         "desktop tasks, and deploy web applications to solve complex "
         "technical challenges.",
         worker=developer_agent,
     )
-<<<<<<< HEAD
-    await workforce.add_single_agent_worker(
-=======
     await workforce.add_single_agent_worker_async(
->>>>>>> 5f4c5394
         "Document Agent: A document processing assistant skilled in creating "
         "and modifying a wide range of file formats. It can generate "
         "text-based files (Markdown, JSON, YAML, HTML), office documents "
@@ -1101,11 +1089,7 @@
         "(Excel, CSV).",
         worker=document_agent,
     )
-<<<<<<< HEAD
-    await workforce.add_single_agent_worker(
-=======
     await workforce.add_single_agent_worker_async(
->>>>>>> 5f4c5394
         "Multi-Modal Agent: A specialist in media processing. It can "
         "analyze images and audio, transcribe speech, download videos, and "
         "generate new images from text prompts.",
@@ -1128,27 +1112,16 @@
 
     # Test WorkforceLogger features
     print("\n--- Workforce Log Tree ---")
-<<<<<<< HEAD
-    print(await workforce.get_workforce_log_tree())
-
-    print("\n--- Workforce KPIs ---")
-    kpis = await workforce.get_workforce_kpis()
-=======
     print(await workforce.get_workforce_log_tree_async())
 
     print("\n--- Workforce KPIs ---")
     kpis = await workforce.get_workforce_kpis_async()
->>>>>>> 5f4c5394
     for key, value in kpis.items():
         print(f"{key}: {value}")
 
     log_file_path = "eigent_logs.json"
     print(f"\n--- Dumping Workforce Logs to {log_file_path} ---")
-<<<<<<< HEAD
-    await workforce.dump_workforce_logs(log_file_path)
-=======
     await workforce.dump_workforce_logs_async(log_file_path)
->>>>>>> 5f4c5394
     print(f"Logs dumped. Please check the file: {log_file_path}")
 
 
