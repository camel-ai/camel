--- conflicted
+++ resolved
@@ -112,14 +112,9 @@
     implementation.
     - Asking for human input via the console if you are stuck or need 
     clarification.
-<<<<<<< HEAD
-
-=======
     - Communicating with other agents using messaging tools. You can use 
     `list_available_agents` to see available team members and `send_message` 
     to coordinate with them for complex tasks requiring collaboration.
-    
->>>>>>> 66261a00
     Remember to manage your terminal sessions. You can create new sessions 
     and run commands in them.
     """
@@ -166,15 +161,7 @@
     )
 
     tools = [
-<<<<<<< HEAD
-        # FunctionTool(SearchToolkit().search_wiki),
-        # SearchToolkit().search_google,
-        # SearchToolkit().search_bing,
-        # FunctionTool(SearchToolkit().search_baidu),
         *web_toolkit_custom.get_tools(),
-=======
-        *HybridBrowserToolkit(headless=False).get_tools(),
->>>>>>> 66261a00
         *TerminalToolkit().get_tools(),
         send_message_to_user,
         HumanToolkit().ask_human_via_console,
@@ -192,13 +179,6 @@
     workflow.
     
     ### Web Search Workflow
-<<<<<<< HEAD
-    1.  **Search First**: You should open browser with bing.com and 
-    search information from it. Please use enter to confirm the search.
-    2.  **Explore and Scrape**: Once on a page, use browser tools to read 
-        content, scrape information, and click to other linked pages to 
-        gather all necessary data.
-=======
     1.  **Open Browser**: You MUST start by using the `open_browser` tool to 
         launch a browser. This will automatically open a search engine page.
     2.  **Perform Search**: Use the `type` tool to enter your search query 
@@ -211,7 +191,6 @@
         to a page. Once on a page, use browser tools to read content, scrape 
         information, and navigate to other linked pages to gather all 
         necessary data. This avoids errors from using incorrect URLs.
->>>>>>> 66261a00
 
     ### Core Principles
     - For each decision you make and action you take, you must send a message 
