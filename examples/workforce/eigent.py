--- conflicted
+++ resolved
@@ -35,11 +35,8 @@
     MarkItDownToolkit,
     NoteTakingToolkit,
     NotionToolkit,
-<<<<<<< HEAD
-=======
     OpenAIImageToolkit,
     PPTXToolkit,
->>>>>>> 2551c2b7
     RedditToolkit,
     SearchToolkit,
     SlackToolkit,
@@ -239,11 +236,8 @@
         HumanToolkit().ask_human_via_console,
         *MarkItDownToolkit().get_tools(),
         *ExcelToolkit().get_tools(),
-<<<<<<< HEAD
         *HTMLToPPTXToolkit().get_tools(),
-=======
         NoteTakingToolkit().read_note,
->>>>>>> 2551c2b7
     ]
 
     system_message = """You are a Document Processing Assistant specialized in 
@@ -268,11 +262,7 @@
        - Modify existing files with automatic backup functionality
        - Support for mathematical expressions in PDF documents through LaTeX 
        rendering
-
-<<<<<<< HEAD
-    2. PowerPoint Presentation Creation:
        - Create A list of list of html and then use 
-=======
     3. PowerPoint Presentation Creation:
        - Create professional PowerPoint presentations with title slides and 
        content slides
@@ -281,8 +271,6 @@
        - Support for step-by-step process slides with visual indicators
        - Create tables with headers and rows of data
        - Support for custom templates and slide layouts
->>>>>>> 2551c2b7
-
     4. Excel Spreadsheet Management:
        - Extract and analyze content from Excel files (.xlsx, .xls, .csv) 
        with detailed cell information and markdown formatting
@@ -836,9 +824,6 @@
         human_task = Task(
             content=(
                 """
-<<<<<<< HEAD
-create a presentation about the camel-ai framework.
-=======
 Analyze the UK healthcare industry to support the planning of my next company. 
 Provide a comprehensive market overview, including current trends, growth 
 projections, and relevant regulations. Identify the top 5-10 major competitors 
@@ -846,7 +831,6 @@
 share, core services or products, key strengths, and notable weaknesses. Also 
 highlight any significant opportunities, gaps, or underserved segments within 
 the market. Present all findings in a well-structured, professional PDF report.
->>>>>>> 2551c2b7
                 """
             ),
             id='0',
