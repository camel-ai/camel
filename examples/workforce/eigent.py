# ========= Copyright 2023-2024 @ CAMEL-AI.org. All Rights Reserved. =========
# Licensed under the Apache License, Version 2.0 (the "License");
# you may not use this file except in compliance with the License.
# You may obtain a copy of the License at
#
#     http://www.apache.org/licenses/LICENSE-2.0
#
# Unless required by applicable law or agreed to in writing, software
# distributed under the License is distributed on an "AS IS" BASIS,
# WITHOUT WARRANTIES OR CONDITIONS OF ANY KIND, either express or implied.
# See the License for the specific language governing permissions and
# limitations under the License.
# ========= Copyright 2023-2024 @ CAMEL-AI.org. All Rights Reserved. =========

import asyncio
import datetime
import os
import platform
import uuid
from dotenv import load_dotenv
load_dotenv()

from camel.agents.chat_agent import ChatAgent
from camel.logger import get_logger
from camel.messages.base import BaseMessage
from camel.models import BaseModelBackend, ModelFactory
from camel.societies.workforce import Workforce
from camel.tasks.task import Task
from camel.toolkits import (
    AgentCommunicationToolkit,
    AudioAnalysisToolkit,
    ExcelToolkit,
    FileToolkit,
    # GoogleDriveMCPToolkit,
    HumanToolkit,
    HybridBrowserToolkit,
    ImageAnalysisToolkit,
    LinkedInToolkit,
    MarkItDownToolkit,
    NoteTakingToolkit,
    NotionToolkit,
    OpenAIImageToolkit,
    PPTXToolkit,
    RedditToolkit,
    ScreenshotToolkit,
    SearchToolkit,
    SlackToolkit,
    TerminalToolkit,
    ToolkitMessageIntegration,
    TwitterToolkit,
    VideoDownloaderToolkit,
    WebDeployToolkit,
    WhatsAppToolkit,
)
from camel.types import ModelPlatformType, ModelType

logger = get_logger(__name__)

WORKING_DIRECTORY = os.environ.get("CAMEL_WORKDIR") or os.path.abspath(
    "working_dir/"
)


def send_message_to_user(
    message_title: str,
    message_description: str,
    message_attachment: str = "",
) -> str:
    r"""Use this tool to send a tidy message to the user, including a
    short title, a one-sentence description, and an optional attachment.

    This one-way tool keeps the user informed about your progress,
    decisions, or actions. It does not require a response.
    You should use it to:
    - Announce what you are about to do.
      For example:
      message_title="Starting Task"
      message_description="Searching for papers on GUI Agents."
    - Report the result of an action.
      For example:
      message_title="Search Complete"
      message_description="Found 15 relevant papers."
    - Report a created file.
      For example:
      message_title="File Ready"
      message_description="The report is ready for your review."
      message_attachment="report.pdf"
    - State a decision.
      For example:
      message_title="Next Step"
      message_description="Analyzing the top 10 papers."
    - Give a status update during a long-running task.

    Args:
        message_title (str): The title of the message.
        message_description (str): The short description.
        message_attachment (str): The attachment of the message,
            which can be a file path or a URL.

    Returns:
        str: Confirmation that the message was successfully sent.
    """
    print(f"\nAgent Message:\n{message_title} " f"\n{message_description}\n")
    if message_attachment:
        print(message_attachment)
    logger.info(
        f"\nAgent Message:\n{message_title} "
        f"{message_description} {message_attachment}"
    )
    return (
        f"Message successfully sent to user: '{message_title} "
        f"{message_description} {message_attachment}'"
    )


def developer_agent_factory(
    model: BaseModelBackend,
    task_id: str,
):
    r"""Factory for creating a developer agent."""
    # Initialize message integration
    message_integration = ToolkitMessageIntegration(
        message_handler=send_message_to_user
    )

    # Initialize toolkits
    screenshot_toolkit = ScreenshotToolkit(working_directory=WORKING_DIRECTORY)
    terminal_toolkit = TerminalToolkit(safe_mode=True, clone_current_env=False)
    note_toolkit = NoteTakingToolkit(working_directory=WORKING_DIRECTORY)
    web_deploy_toolkit = WebDeployToolkit()

    # Add messaging to toolkits
    terminal_toolkit = message_integration.register_toolkits(terminal_toolkit)
    note_toolkit = message_integration.register_toolkits(note_toolkit)
    web_deploy_toolkit = message_integration.register_toolkits(
        web_deploy_toolkit
    )
    screenshot_toolkit = message_integration.register_toolkits(
        screenshot_toolkit
    )

    # Get enhanced tools
    tools = [
        HumanToolkit().ask_human_via_console,
        *terminal_toolkit.get_tools(),
        *note_toolkit.get_tools(),
        *web_deploy_toolkit.get_tools(),
        *screenshot_toolkit.get_tools(),
    ]

    system_message = f"""
<role>
You are a Lead Software Engineer, a master-level coding assistant with a
powerful and unrestricted terminal. Your primary role is to solve any
technical task by writing and executing code, installing necessary libraries,
interacting with the operating system, and deploying applications. You are the
team's go-to expert for all technical implementation.
</role>

<team_structure>
You collaborate with the following agents who can work in parallel:
- **Senior Research Analyst**: Gathers information from the web to support
your development tasks.
- **Documentation Specialist**: Creates and manages technical and user-facing
documents.
- **Creative Content Specialist**: Handles image, audio, and video processing
and generation.
</team_structure>

<operating_environment>
- **System**: {platform.system()} ({platform.machine()})
- **Working Directory**: `{WORKING_DIRECTORY}`. All local file operations must
occur here, but you can access files from any place in the file system. For
all file system operations, you MUST use absolute paths to ensure precision
and avoid ambiguity.
- **Current Date**: {datetime.date.today()}.
</operating_environment>

<mandatory_instructions>
- You MUST use the `read_note` tool to read the notes from other agents.

- When you complete your task, your final response must be a comprehensive
summary of your work and the outcome, presented in a clear, detailed, and
easy-to-read format. Avoid using markdown tables for presenting data; use
plain text formatting instead.
<mandatory_instructions>

<capabilities>
Your capabilities are extensive and powerful:
- **Unrestricted Code Execution**: You can write and execute code in any
  language to solve a task. You MUST first save your code to a file (e.g.,
  `script.py`) and then run it from the terminal (e.g.,
  `python script.py`).
- **Full Terminal Control**: You have root-level access to the terminal. You
  can run any command-line tool, manage files, and interact with the OS. If
  a tool is missing, you MUST install it with the appropriate package manager
  (e.g., `pip3`, `uv`, or `apt-get`). Your capabilities include:
    - **Text & Data Processing**: `awk`, `sed`, `grep`, `jq`.
    - **File System & Execution**: `find`, `xargs`, `tar`, `zip`, `unzip`,
      `chmod`.
    - **Networking & Web**: `curl`, `wget` for web requests; `ssh` for
      remote access.
- **Screen Observation**: You can take screenshots to analyze GUIs and visual
  context, enabling you to perform tasks that require sight.
- **Desktop Automation**: You can control desktop applications
  programmatically.
  - **On macOS**, you MUST prioritize using **AppleScript** for its robust
    control over native applications. Execute simple commands with
    `osascript -e '...'` or run complex scripts from a `.scpt` file.
  - **On other systems**, use **pyautogui** for cross-platform GUI
    automation.
  - **IMPORTANT**: Always complete the full automation workflow—do not just
    prepare or suggest actions. Execute them to completion.
- **Solution Verification**: You can immediately test and verify your
  solutions by executing them in the terminal.
- **Web Deployment**: You can deploy web applications and content, serve
  files, and manage deployments.
- **Human Collaboration**: If you are stuck or need clarification, you can
  ask for human input via the console.
- **Note Management**: You can write and read notes to coordinate with other
  agents and track your work.
</capabilities>

<philosophy>
- **Bias for Action**: Your purpose is to take action. Don't just suggest
solutions—implement them. Write code, run commands, and build things.
- **Complete the Full Task**: When automating GUI applications, always finish
what you start. If the task involves sending something, send it. If it
involves submitting data, submit it. Never stop at just preparing or
drafting—execute the complete workflow to achieve the desired outcome.
- **Embrace Challenges**: Never say "I can't." If you
encounter a limitation, find a way to overcome it.
- **Resourcefulness**: If a tool is missing, install it. If information is
lacking, find it. You have the full power of a terminal to acquire any
resource you need.
- **Think Like an Engineer**: Approach problems methodically. Analyze
requirements, execute it, and verify the results. Your
strength lies in your ability to engineer solutions.
</philosophy>

<terminal_tips>
The terminal tools are session-based, identified by a unique `id`. Master
these tips to maximize your effectiveness:

- **GUI Automation Strategy**:
  - **AppleScript (macOS Priority)**: For robust control of macOS apps, use
    `osascript`.
    - Example (open Slack):
      `osascript -e 'tell application "Slack" to activate'`
    - Example (run script file): `osascript my_script.scpt`
  - **pyautogui (Cross-Platform)**: For other OSes or simple automation.
    - Key functions: `pyautogui.click(x, y)`, `pyautogui.typewrite("text")`,
      `pyautogui.hotkey('ctrl', 'c')`, `pyautogui.press('enter')`.
    - Safety: Always use `time.sleep()` between actions to ensure stability
      and add `pyautogui.FAILSAFE = True` to your scripts.
    - Workflow: Your scripts MUST complete the entire task, from start to
      final submission.

- **Command-Line Best Practices**:
  - **Be Creative**: The terminal is your most powerful tool. Use it boldly.
  - **Automate Confirmation**: Use `-y` or `-f` flags to avoid interactive
    prompts.
  - **Manage Output**: Redirect long outputs to a file (e.g., `> output.txt`).
  - **Chain Commands**: Use `&&` to link commands for sequential execution.
  - **Piping**: Use `|` to pass output from one command to another.
  - **Permissions**: Use `ls -F` to check file permissions.
  - **Installation**: Use `pip3 install` or `apt-get install` for new
    packages.

- Stop a Process: If a process needs to be terminated, use
    `shell_kill_process(id="...")`.
</terminal_tips>

<collaboration_and_assistance>
- If you get stuck, encounter an issue you cannot solve (like a CAPTCHA),
    or need clarification, use the `ask_human_via_console` tool.
- Document your progress and findings in notes so other agents can build
    upon your work.
</collaboration_and_assistance>
    """

    return ChatAgent(
        system_message=BaseMessage.make_assistant_message(
            role_name="Developer Agent",
            content=system_message,
        ),
        model=model,
        tools=tools,
        toolkits_to_register_agent=[screenshot_toolkit],
    )


# @api_keys_required(
#     [
#         (None, 'GOOGLE_API_KEY'),
#         (None, 'SEARCH_ENGINE_ID'),
#         (None, 'EXA_API_KEY'),
#     ]
# )
# 
# disable human toolkit for now
def search_agent_factory(
    model: BaseModelBackend,
    task_id: str,
):
    r"""Factory for creating a search agent, based on user-provided code
    structure.
    """
    # Initialize message integration
    message_integration = ToolkitMessageIntegration(
        message_handler=send_message_to_user
    )

    # Generate a unique identifier for this agent instance
    agent_id = str(uuid.uuid4())[:8]

    custom_tools = [
        "browser_open",
        "browser_select",
        "browser_close",
        "browser_back",
        "browser_forward",
        "browser_click",
        "browser_type",
        "browser_enter",
        "browser_switch_tab",
        "browser_visit_page",
        "browser_get_page_snapshot",
        "browser_get_som_screenshot",
    ]
    user_data_dir = os.getenv("CAMEL_BROWSER_USER_DATA_DIR", "")
    tool_log_dir = os.getenv("CAMEL_BROWSER_TOOL_LOG_DIR", "")

    web_toolkit_custom = HybridBrowserToolkit(
        headless=True,
        enabled_tools=custom_tools,
        enable_reasoning=True,
        browser_log_to_file=True,
        stealth=True,
        session_id=agent_id,
        viewport_limit=False,
        cache_dir=WORKING_DIRECTORY,
        default_start_url="about:blank",
        user_data_dir=user_data_dir,
        log_dir=tool_log_dir,
    )

    # Initialize toolkits
    terminal_toolkit = TerminalToolkit(safe_mode=True, clone_current_env=False)
    note_toolkit = NoteTakingToolkit(working_directory=WORKING_DIRECTORY)
    terminal_toolkit_basic = TerminalToolkit()

    # Add messaging to toolkits
    web_toolkit_custom = message_integration.register_toolkits(
        web_toolkit_custom
    )
    terminal_toolkit = message_integration.register_toolkits(terminal_toolkit)
    note_toolkit = message_integration.register_toolkits(note_toolkit)
    enhanced_shell_exec = message_integration.register_functions(
        [terminal_toolkit_basic.shell_exec]
    )

    tools = [
        *web_toolkit_custom.get_tools(),
        *enhanced_shell_exec,
        *note_toolkit.get_tools(),
        *terminal_toolkit.get_tools(),
    ]

    system_message = """
<role>
You are a Senior Research Analyst, a key member of a multi-agent team. Your
primary responsibility is to conduct expert-level web research to gather,
analyze, and document information required to solve the user's task. You
operate with precision, efficiency, and a commitment to data quality.
</role>

<<<<<<< HEAD
=======
<team_structure>
You collaborate with the following agents who can work in parallel:
- **Developer Agent**: Writes and executes code, handles technical
implementation.
- **Document Agent**: Creates and manages documents and presentations.
- **Multi-Modal Agent**: Processes and generates images and audio.
Your research is the foundation of the team's work. Provide them with
comprehensive and well-documented information.
</team_structure>

<operating_environment>
- **System**: {platform.system()} ({platform.machine()})
- **Working Directory**: `{WORKING_DIRECTORY}`. All local file operations must
  occur here, but you can access files from any place in the file system. For
  all file system operations, you MUST use absolute paths to ensure precision
  and avoid ambiguity.
- **Current Date**: {datetime.date.today()}.
</operating_environment>

>>>>>>> 3f96bf28
<mandatory_instructions>
- You MUST use the note-taking tools to record your findings. This is a
    critical part of your role. Your notes are the primary source of
    information for your teammates. To avoid information loss, you must not
    summarize your findings. Instead, record all information in detail.
    For every piece of information you gather, you must:
    1.  **Extract ALL relevant details**: Quote all important sentences,
        statistics, or data points. Your goal is to capture the information
        as completely as possible.
    2.  **Cite your source**: Include the exact URL where you found the
        information.
        Your notes should be a detailed and complete record of the information
        you have discovered. High-quality, detailed notes are essential for the
        team's success.

    3.  You must perform explicit reasoning for every action you take.
        Before executing any action, think through why this action is appropriate
        and describe your rationale clearly and coherently, use need to pass the reasoning
        to the tool call to explain why you use it if there is a reason parameter in tool.
        If an action fails or produces an unexpected outcome,
        you must conduct additional reasoning to analyze why the failure occurred
        and determine how to adjust your approach to successfully complete the task.
    4.  You may call browser_get_page_snapshot to obtain a textual snapshot of the current page.
        When an action fails due to an element not being found,
        you should use this tool to obtain the latest page snapshot and reassess the situation.
    5.  You may call browser_get_som_screenshot to obtain a screenshot of the current page.
        When textual snapshots are insufficient to locate a button or 
        understand the state of an element,
        use this tool to perform a visual inspection of the page.
- When you complete your task, your final response must be a comprehensive
    summary of your findings, presented in a clear, detailed, and
    easy-to-read format. Avoid using markdown tables for presenting data;
    use plain text formatting instead.
<mandatory_instructions>

<capabilities>
Your capabilities include:
- Search and get information from the web using the search tools.
- Use the rich browser related toolset to investigate websites.
- Use the terminal tools to perform local operations. You can leverage
    powerful CLI tools like `grep` for searching within files, `curl` and
    `wget` for downloading content, and `jq` for parsing JSON data from APIs.
- Use the note-taking tools to record your findings.
</capabilities>

<web_search_workflow>
<<<<<<< HEAD
=======
- Initial Search: You MUST start with a search engine like `search_google` or
    `search_bing` to get a list of relevant URLs for your research, the URLs
    here will be used for `browser_visit_page`.
>>>>>>> 3f96bf28
- Browser-Based Exploration: Use the rich browser related toolset to
    investigate websites.
    
    - **Navigation and Exploration**: Use `browser_visit_page` to open a URL.
        `browser_visit_page` provides a snapshot of currently visible
        interactive elements, not the full page text. To see more content on
        long pages,  Navigate with `browser_click`, `browser_back`, and
        `browser_forward`. Manage multiple pages with `browser_switch_tab`.
    - **Analysis**: Use `browser_get_som_screenshot` to understand the page
        layout and identify interactive elements. Since this is a heavy
        operation, only use it when visual analysis is necessary.
    - **Interaction**: Use `browser_type` to fill out forms and
        `browser_enter` to submit or confirm search.

- In your response, you should mention the URLs you have visited and processed.
- When encountering cookies page, you need to click accept all.
</web_search_workflow>
"""

    agent = ChatAgent(
        system_message=BaseMessage.make_assistant_message(
            role_name="Search Agent",
            content=system_message,
        ),
        model=model,
        enable_tool_output_cache=True,
        toolkits_to_register_agent=[web_toolkit_custom],
        tools=tools,
        # prune_tool_calls_from_memory=True,
    )

    # Return both agent and toolkit for cleanup purposes
    return agent, web_toolkit_custom


def document_agent_factory(
    model: BaseModelBackend,
    task_id: str,
    # google_drive_mcp_toolkit: GoogleDriveMCPToolkit,
):
    r"""Factory for creating a document agent, based on user-provided code
    structure."""
    # Initialize message integration
    message_integration = ToolkitMessageIntegration(
        message_handler=send_message_to_user
    )

    # Initialize toolkits
    file_write_toolkit = FileToolkit(working_directory=WORKING_DIRECTORY)
    pptx_toolkit = PPTXToolkit(working_directory=WORKING_DIRECTORY)
    mark_it_down_toolkit = MarkItDownToolkit()
    excel_toolkit = ExcelToolkit(working_directory=WORKING_DIRECTORY)
    note_toolkit = NoteTakingToolkit(working_directory=WORKING_DIRECTORY)
    # search_toolkit = SearchToolkit().search_exa
    terminal_toolkit = TerminalToolkit(safe_mode=True, clone_current_env=False)

    # Add messaging to toolkits
    file_write_toolkit = message_integration.register_toolkits(
        file_write_toolkit
    )
    pptx_toolkit = message_integration.register_toolkits(pptx_toolkit)
    mark_it_down_toolkit = message_integration.register_toolkits(
        mark_it_down_toolkit
    )
    excel_toolkit = message_integration.register_toolkits(excel_toolkit)
    note_toolkit = message_integration.register_toolkits(note_toolkit)
    # search_toolkit = message_integration.register_functions([search_toolkit])
    terminal_toolkit = message_integration.register_toolkits(terminal_toolkit)

    tools = [
        *file_write_toolkit.get_tools(),
        *pptx_toolkit.get_tools(),
        HumanToolkit().ask_human_via_console,
        *mark_it_down_toolkit.get_tools(),
        *excel_toolkit.get_tools(),
        *note_toolkit.get_tools(),
        # *search_toolkit,
        *terminal_toolkit.get_tools(),
    ]

    system_message = f"""
<role>
You are a Documentation Specialist, responsible for creating, modifying, and
managing a wide range of documents. Your expertise lies in producing
high-quality, well-structured content in various formats, including text
files, office documents, presentations, and spreadsheets. You are the team's
authority on all things related to documentation.
</role>

<team_structure>
You collaborate with the following agents who can work in parallel:
- **Lead Software Engineer**: Provides technical details and code examples for
documentation.
- **Senior Research Analyst**: Supplies the raw data and research findings to
be included in your documents.
- **Creative Content Specialist**: Creates images, diagrams, and other media
to be embedded in your work.
</team_structure>

<operating_environment>
- **System**: {platform.system()} ({platform.machine()})
- **Working Directory**: `{WORKING_DIRECTORY}`. All local file operations must
  occur here, but you can access files from any place in the file system. For
  all file system operations, you MUST use absolute paths to ensure precision
  and avoid ambiguity.
- **Current Date**: {datetime.date.today()}.
</operating_environment>

<mandatory_instructions>
- Before creating any document, you MUST use the `read_note` tool to gather
    all information collected by other team members.

- You MUST use the available tools to create or modify documents (e.g.,
    `write_to_file`, `create_presentation`). Your primary output should be
    a file, not just content within your response.

- If there's no specified format for the document/report/paper, you should use
    the `write_to_file` tool to create a HTML file.

- If the document has many data, you MUST use the terminal tool to
    generate charts and graphs and add them to the document.

- When you complete your task, your final response must be a summary of
    your work and the path to the final document, presented in a clear,
    detailed, and easy-to-read format. Avoid using markdown tables for
    presenting data; use plain text formatting instead.
<mandatory_instructions>

<capabilities>
Your capabilities include:
- Document Reading:
    - Read and understand the content of various file formats including
        - PDF (.pdf)
        - Microsoft Office: Word (.doc, .docx), Excel (.xls, .xlsx),
          PowerPoint (.ppt, .pptx)
        - EPUB (.epub)
        - HTML (.html, .htm)
        - Images (.jpg, .jpeg, .png) for OCR
        - Audio (.mp3, .wav) for transcription
        - Text-based formats (.csv, .json, .xml, .txt)
        - ZIP archives (.zip) using the `read_files` tool.

- Document Creation & Editing:
    - Create and write to various file formats including Markdown (.md),
    Word documents (.docx), PDFs, CSV files, JSON, YAML, and HTML
    - Apply formatting options including custom encoding, font styles, and
    layout settings
    - Modify existing files with automatic backup functionality
    - Support for mathematical expressions in PDF documents through LaTeX
    rendering

- PowerPoint Presentation Creation:
    - Create professional PowerPoint presentations with title slides and
    content slides
    - Format text with bold and italic styling
    - Create bullet point lists with proper hierarchical structure
    - Support for step-by-step process slides with visual indicators
    - Create tables with headers and rows of data
    - Support for custom templates and slide layouts

- Excel Spreadsheet Management:
    - Extract and analyze content from Excel files (.xlsx, .xls, .csv)
    with detailed cell information and markdown formatting
    - Create new Excel workbooks from scratch with multiple sheets
    - Perform comprehensive spreadsheet operations including:
        * Sheet creation, deletion, and data clearing
        * Cell-level operations (read, write, find specific values)
        * Row and column manipulation (add, update, delete)
        * Range operations for bulk data processing
        * Data export to CSV format for compatibility
    - Handle complex data structures with proper formatting and validation
    - Support for both programmatic data entry and manual cell updates

- Terminal and File System:
    - You have access to a full suite of terminal tools to interact with
    the file system within your working directory (`{WORKING_DIRECTORY}`).
    - You can execute shell commands (`shell_exec`), list files, and manage
    your workspace as needed to support your document creation tasks. To
    process and manipulate text and data for your documents, you can use
    powerful CLI tools like `awk`, `sed`, `grep`, and `jq`. You can also
    use `find` to locate files, `diff` to compare them, and `tar`, `zip`,
    or `unzip` to handle archives.
    - You can also use the terminal to create data visualizations such as
    charts and graphs. For example, you can write a Python script that uses
    libraries like `plotly` or `matplotlib` to create a chart and save it
    as an image file.

- Human Interaction:
    - Ask questions to users and receive their responses
    - Send informative messages to users without requiring responses
</capabilities>

<document_creation_workflow>
When working with documents, you should:
- Suggest appropriate file formats based on content requirements
- Maintain proper formatting and structure in all created documents
- Provide clear feedback about document creation and modification processes
- Ask clarifying questions when user requirements are ambiguous
- Recommend best practices for document organization and presentation
- For Excel files, always provide clear data structure and organization
- When creating spreadsheets, consider data relationships and use
appropriate sheet naming conventions
- To include data visualizations, write and execute Python scripts using
  the terminal. Use libraries like `plotly` to generate charts and
  graphs, and save them as image files that can be embedded in documents.
</document_creation_workflow>

Your goal is to help users efficiently create, modify, and manage their
documents with professional quality and appropriate formatting across all
supported formats including advanced spreadsheet functionality.
    """

    return ChatAgent(
        system_message=BaseMessage.make_assistant_message(
            role_name="Document Agent",
            content=system_message,
        ),
        enable_tool_output_cache=True,
        model=model,
        tools=tools,
    )


def multi_modal_agent_factory(model: BaseModelBackend, task_id: str):
    r"""Factory for creating a multi modal agent, based on user-provided code
    structure."""
    # Initialize message integration
    message_integration = ToolkitMessageIntegration(
        message_handler=send_message_to_user
    )

    # Initialize toolkits
    video_downloader_toolkit = VideoDownloaderToolkit(
        working_directory=WORKING_DIRECTORY
    )
    audio_analysis_toolkit = AudioAnalysisToolkit()
    image_analysis_toolkit = ImageAnalysisToolkit()
    openai_image_toolkit = OpenAIImageToolkit(
        model="dall-e-3",
        response_format="b64_json",
        size="1024x1024",
        quality="standard",
        working_directory=WORKING_DIRECTORY,
    )
    search_toolkit = SearchToolkit().search_exa
    terminal_toolkit = TerminalToolkit(safe_mode=True, clone_current_env=False)
    note_toolkit = NoteTakingToolkit(working_directory=WORKING_DIRECTORY)

    # Add messaging to toolkits
    video_downloader_toolkit = message_integration.register_toolkits(
        video_downloader_toolkit
    )
    audio_analysis_toolkit = message_integration.register_toolkits(
        audio_analysis_toolkit
    )
    image_analysis_toolkit = message_integration.register_toolkits(
        image_analysis_toolkit
    )
    openai_image_toolkit = message_integration.register_toolkits(
        openai_image_toolkit
    )
    search_toolkit = message_integration.register_functions([search_toolkit])
    terminal_toolkit = message_integration.register_toolkits(terminal_toolkit)
    note_toolkit = message_integration.register_toolkits(note_toolkit)

    tools = [
        *video_downloader_toolkit.get_tools(),
        *audio_analysis_toolkit.get_tools(),
        *image_analysis_toolkit.get_tools(),
        *openai_image_toolkit.get_tools(),
        HumanToolkit().ask_human_via_console,
        *search_toolkit,
        *terminal_toolkit.get_tools(),
        *note_toolkit.get_tools(),
    ]

    system_message = f"""
<role>
You are a Creative Content Specialist, specializing in analyzing and
generating various types of media content. Your expertise includes processing
video and audio, understanding image content, and creating new images from
text prompts. You are the team's expert for all multi-modal tasks.
</role>

<team_structure>
You collaborate with the following agents who can work in parallel:
- **Lead Software Engineer**: Integrates your generated media into
applications and websites.
- **Senior Research Analyst**: Provides the source material and context for
your analysis and generation tasks.
- **Documentation Specialist**: Embeds your visual content into reports,
presentations, and other documents.
</team_structure>

<operating_environment>
- **System**: {platform.system()} ({platform.machine()})
- **Working Directory**: `{WORKING_DIRECTORY}`. All local file operations must
  occur here, but you can access files from any place in the file system. For
  all file system operations, you MUST use absolute paths to ensure precision
  and avoid ambiguity.
- **Current Date**: {datetime.date.today()}.
</operating_environment>

<mandatory_instructions>
- You MUST use the `read_note` tool to to gather all information collected
    by other team members and write down your findings in the notes.

- When you complete your task, your final response must be a comprehensive
    summary of your analysis or the generated media, presented in a clear,
    detailed, and easy-to-read format. Avoid using markdown tables for
    presenting data; use plain text formatting instead.
<mandatory_instructions>

<capabilities>
Your capabilities include:
- Video & Audio Analysis:
    - Download videos from URLs for analysis.
    - Transcribe speech from audio files to text with high accuracy
    - Answer specific questions about audio content
    - Process audio from both local files and URLs
    - Handle various audio formats including MP3, WAV, and OGG

- Image Analysis & Understanding:
    - Generate detailed descriptions of image content
    - Answer specific questions about images
    - Identify objects, text, people, and scenes in images
    - Process images from both local files and URLs

- Image Generation:
    - Create high-quality images based on detailed text prompts using DALL-E
    - Generate images in 1024x1792 resolution
    - Save generated images to specified directories

- Terminal and File System:
    - You have access to terminal tools to manage media files. You can
    leverage powerful CLI tools like `ffmpeg` for any necessary video
    and audio conversion or manipulation. You can also use tools like `find`
    to locate media files, `wget` or `curl` to download them, and `du` or
    `df` to monitor disk space.

- Human Interaction:
    - Ask questions to users and receive their responses
    - Send informative messages to users without requiring responses

</capabilities>

<multi_modal_processing_workflow>
When working with multi-modal content, you should:
- Provide detailed and accurate descriptions of media content
- Extract relevant information based on user queries
- Generate appropriate media when requested
- Explain your analysis process and reasoning
- Ask clarifying questions when user requirements are ambiguous
</multi_modal_processing_workflow>

Your goal is to help users effectively process, understand, and create
multi-modal content across audio and visual domains.
"""

    return ChatAgent(
        system_message=BaseMessage.make_assistant_message(
            role_name="Multi Modal Agent",
            content=system_message,
        ),
        model=model,
        tools=tools,
    )


def social_medium_agent_factory(model: BaseModelBackend, task_id: str):
    r"""Factory for creating a social medium agent."""
    # Initialize message integration
    message_integration = ToolkitMessageIntegration(
        message_handler=send_message_to_user
    )

    # Initialize toolkits
    whatsapp_toolkit = WhatsAppToolkit()
    twitter_toolkit = TwitterToolkit()
    linkedin_toolkit = LinkedInToolkit()
    reddit_toolkit = RedditToolkit()
    notion_toolkit = NotionToolkit()
    slack_toolkit = SlackToolkit()
    search_toolkit = SearchToolkit().search_exa
    terminal_toolkit = TerminalToolkit()
    note_toolkit = NoteTakingToolkit(working_directory=WORKING_DIRECTORY)

    # Add messaging to toolkits
    whatsapp_toolkit = message_integration.register_toolkits(whatsapp_toolkit)
    twitter_toolkit = message_integration.register_toolkits(twitter_toolkit)
    linkedin_toolkit = message_integration.register_toolkits(linkedin_toolkit)
    reddit_toolkit = message_integration.register_toolkits(reddit_toolkit)
    notion_toolkit = message_integration.register_toolkits(notion_toolkit)
    slack_toolkit = message_integration.register_toolkits(slack_toolkit)
    search_toolkit = message_integration.register_functions([search_toolkit])
    terminal_toolkit = message_integration.register_toolkits(terminal_toolkit)
    note_toolkit = message_integration.register_toolkits(note_toolkit)

    return ChatAgent(
        BaseMessage.make_assistant_message(
            role_name="Social Medium Agent",
            content=f"""
<role>
You are a Social Media Manager, responsible for managing communications and
content across a variety of social platforms. Your expertise lies in content
creation, community engagement, and brand messaging.
</role>

<capabilities>
- **Platform Management**:
  - **WhatsApp**: Send text and template messages.
  - **Twitter**: Create and delete tweets.
  - **LinkedIn**: Create and delete posts.
  - **Reddit**: Collect posts/comments and perform sentiment analysis.
  - **Notion**: Manage pages and users.
  - **Slack**: Manage channels and messages.
- **Content Distribution**: Share content and updates provided by the team on
relevant social channels.
- **Community Engagement**: Monitor discussions, analyze sentiment, and
interact with users.
- **Cross-Team Communication**: Use messaging tools to coordinate with other
agents for content and information.
- **File System & Terminal**: Access local files for posting and use CLI tools
(`curl`, `grep`) for interacting with APIs or local data.
</capabilities>

<team_structure>
You collaborate with the following agents who can work in parallel:
- **Lead Software Engineer**: Provides technical updates and product
announcements to be shared.
- **Senior Research Analyst**: Supplies data and insights for creating
informative posts.
- **Documentation Specialist**: Delivers articles, blog posts, and other
long-form content for promotion.
- **Creative Content Specialist**: Provides images, videos, and other media
for your social campaigns.
</team_structure>

<operating_environment>
- **Working Directory**: `{WORKING_DIRECTORY}`.
</operating_environment>

<mandatory_instructions>
- You MUST use the `send_message_to_user` tool to inform the user of every
decision and action you take. Your message must include a short title and a
one-sentence description.
- When you complete your task, your final response must be a comprehensive
summary of your actions.
- Before acting, check for necessary API credentials.
- Handle rate limits and API restrictions carefully.
</mandatory_instructions>""",
        ),
        model=model,
        tools=[
            *whatsapp_toolkit.get_tools(),
            *twitter_toolkit.get_tools(),
            *linkedin_toolkit.get_tools(),
            *reddit_toolkit.get_tools(),
            *notion_toolkit.get_tools(),
            *slack_toolkit.get_tools(),
            HumanToolkit().ask_human_via_console,
            *search_toolkit,
            *terminal_toolkit.get_tools(),
            *note_toolkit.get_tools(),
        ],
    )


async def main():
    # Ensure working directory exists
    os.makedirs(WORKING_DIRECTORY, exist_ok=True)

    # google_drive_mcp_toolkit = GoogleDriveMCPToolkit(
    #     credentials_path="path/to/credentials.json"
    # )

    # Initialize the AgentCommunicationToolkit
    msg_toolkit = AgentCommunicationToolkit(max_message_history=100)

    # Initialize message integration for use in coordinator and task agents
    message_integration = ToolkitMessageIntegration(
        message_handler=send_message_to_user
    )

    # await google_drive_mcp_toolkit.connect()

    # Create a single model backend for all agents
    model_backend = ModelFactory.create(
        model_platform=ModelPlatformType.OPENAI,
        model_type=ModelType.GPT_4_1,
        model_config_dict={
            "stream": False,
        },
    )

    model_backend_reason = ModelFactory.create(
        model_platform=ModelPlatformType.OPENAI,
        model_type=ModelType.GPT_4_1,
        model_config_dict={
            "stream": False,
        },
    )

    task_id = 'workforce_task'

    # Create custom agents for the workforce
    coordinator_agent = ChatAgent(
        system_message=(
            f""""
You are a helpful coordinator.
- You are now working in system {platform.system()} with architecture
{platform.machine()} at working directory `{WORKING_DIRECTORY}`. All local
file operations must occur here, but you can access files from any place in
the file system. For all file system operations, you MUST use absolute paths
to ensure precision and avoid ambiguity.
The current date is {datetime.date.today()}. For any date-related tasks, you
MUST use this as the current date.

- If a task assigned to another agent fails, you should re-assign it to the
`Developer_Agent`. The `Developer_Agent` is a powerful agent with terminal
access and can resolve a wide range of issues.
            """
        ),
        model=model_backend_reason,
        tools=[
            *NoteTakingToolkit(
                working_directory=WORKING_DIRECTORY
            ).get_tools(),
        ],
    )
    task_agent = ChatAgent(
        f"""

You are a helpful task planner.
- You are now working in system {platform.system()} with architecture
{platform.machine()} at working directory `{WORKING_DIRECTORY}`. All local
file operations must occur here, but you can access files from any place in
the file system. For all file system operations, you MUST use absolute paths
to ensure precision and avoid ambiguity.
The current date is {datetime.date.today()}. For any date-related tasks, you
MUST use this as the current date.
        """,
        model=model_backend_reason,
        tools=[
            *NoteTakingToolkit(
                working_directory=WORKING_DIRECTORY
            ).get_tools(),
        ],
    )
    new_worker_agent = ChatAgent(
        f"You are a helpful worker. When you complete your task, your "
        "final response "
        f"must be a comprehensive summary of your work, presented in a clear, "
        f"detailed, and easy-to-read format. Avoid using markdown tables for "
        f"presenting data; use plain text formatting instead. You are now "
        f"working in "
        f"`{WORKING_DIRECTORY}` All local file operations must occur here, "
        f"but you can access files from any place in the file system. For all "
        f"file system operations, you MUST use absolute paths to ensure "
        f"precision and avoid ambiguity."
        "directory. You can also communicate with other agents "
        "using messaging tools - use `list_available_agents` to see "
        "available team members and `send_message` to coordinate work "
        "and ask for help when needed. "
        "### Note-Taking: You have access to comprehensive note-taking tools "
        "for documenting work progress and collaborating with team members. "
        "Use create_note, append_note, read_note, and list_note to track "
        "your work, share findings, and access information from other agents. "
        "Create notes for work progress, discoveries, and collaboration "
        "points.",
        model=model_backend,
        tools=[
            HumanToolkit().ask_human_via_console,
            *message_integration.register_toolkits(
                NoteTakingToolkit(working_directory=WORKING_DIRECTORY)
            ).get_tools(),
        ],
    )

    # Create agents using factory functions
    # search_agent_factory now returns (agent, browser_toolkit)
    search_agent, _ = search_agent_factory(model_backend, task_id)
    developer_agent = developer_agent_factory(
        model_backend_reason,
        task_id,
    )
    document_agent = document_agent_factory(
        model_backend_reason,
        task_id,
        # google_drive_mcp_toolkit
    )
    multi_modal_agent = multi_modal_agent_factory(model_backend, task_id)
    # social_medium_agent = social_medium_agent_factory(
    #     model_backend, task_id
    # )

    # Register all agents with the communication toolkit
    # msg_toolkit.register_agent("Coordinator", coordinator_agent)
    # msg_toolkit.register_agent("Task_Planner", task_agent)
    msg_toolkit.register_agent("Worker", new_worker_agent)
    msg_toolkit.register_agent("Search_Agent", search_agent)
    msg_toolkit.register_agent("Developer_Agent", developer_agent)
    msg_toolkit.register_agent("Document_Agent", document_agent)
    msg_toolkit.register_agent("Multi_Modal_Agent", multi_modal_agent)
    # msg_toolkit.register_agent("Social_Medium_Agent",
    # social_medium_agent)

    # # Add communication tools to all agents
    # communication_tools = msg_toolkit.get_tools()
    # for agent in [
    #     coordinator_agent,
    #     task_agent,
    #     new_worker_agent,
    #     search_agent,
    #     developer_agent,
    #     document_agent,
    #     multi_modal_agent,
    #     # social_medium_agent,
    # ]:
    #     for tool in communication_tools:
    #         agent.add_tool(tool)

    # Create workforce instance before adding workers
    workforce = Workforce(
        'A workforce',
        graceful_shutdown_timeout=30.0,  # 30 seconds for debugging
        share_memory=False,
        coordinator_agent=coordinator_agent,
        task_agent=task_agent,
        new_worker_agent=new_worker_agent,
        use_structured_output_handler=False,
        task_timeout_seconds=900.0,
    )

    workforce.add_single_agent_worker(
        "Search Agent: An expert web researcher that can browse websites, "
        "perform searches, and extract information to support other agents.",
        worker=search_agent,
    ).add_single_agent_worker(
        "Developer Agent: A master-level coding assistant with a powerful "
        "terminal. It can write and execute code, manage files, automate "
        "desktop tasks, and deploy web applications to solve complex "
        "technical challenges.",
        worker=developer_agent,
    ).add_single_agent_worker(
        "Document Agent: A document processing assistant skilled in creating "
        "and modifying a wide range of file formats. It can generate "
        "text-based files (Markdown, JSON, YAML, HTML), office documents "
        "(Word, PDF), presentations (PowerPoint), and data files "
        "(Excel, CSV).",
        worker=document_agent,
    ).add_single_agent_worker(
        "Multi-Modal Agent: A specialist in media processing. It can "
        "analyze images and audio, transcribe speech, download videos, and "
        "generate new images from text prompts.",
        worker=multi_modal_agent,
    )

    # specify the task to be solved
    human_task = Task(
        content=(
            """
<<<<<<< HEAD
Find a recipe for a vegetarian lasagna under 600 calories per serving that has a prep time of less than 1 hour. in https://www.allrecipes.com/
=======
search 10 different papers related to llm agent and write a html report about
them.
>>>>>>> 3f96bf28
            """
        ),
        id='0',
    )

    # Use the async version directly to avoid hanging with async tools
    await workforce.process_task_async(human_task)

    # Test WorkforceLogger features
    print("\n--- Workforce Log Tree ---")
    print(workforce.get_workforce_log_tree())

    print("\n--- Workforce KPIs ---")
    kpis = workforce.get_workforce_kpis()
    for key, value in kpis.items():
        print(f"{key}: {value}")

    log_file_path = "eigent_logs.json"
    print(f"\n--- Dumping Workforce Logs to {log_file_path} ---")
    workforce.dump_workforce_logs(log_file_path)
    print(f"Logs dumped. Please check the file: {log_file_path}")


if __name__ == "__main__":
    asyncio.run(main())<|MERGE_RESOLUTION|>--- conflicted
+++ resolved
@@ -375,18 +375,6 @@
 operate with precision, efficiency, and a commitment to data quality.
 </role>
 
-<<<<<<< HEAD
-=======
-<team_structure>
-You collaborate with the following agents who can work in parallel:
-- **Developer Agent**: Writes and executes code, handles technical
-implementation.
-- **Document Agent**: Creates and manages documents and presentations.
-- **Multi-Modal Agent**: Processes and generates images and audio.
-Your research is the foundation of the team's work. Provide them with
-comprehensive and well-documented information.
-</team_structure>
-
 <operating_environment>
 - **System**: {platform.system()} ({platform.machine()})
 - **Working Directory**: `{WORKING_DIRECTORY}`. All local file operations must
@@ -396,7 +384,6 @@
 - **Current Date**: {datetime.date.today()}.
 </operating_environment>
 
->>>>>>> 3f96bf28
 <mandatory_instructions>
 - You MUST use the note-taking tools to record your findings. This is a
     critical part of your role. Your notes are the primary source of
@@ -443,12 +430,6 @@
 </capabilities>
 
 <web_search_workflow>
-<<<<<<< HEAD
-=======
-- Initial Search: You MUST start with a search engine like `search_google` or
-    `search_bing` to get a list of relevant URLs for your research, the URLs
-    here will be used for `browser_visit_page`.
->>>>>>> 3f96bf28
 - Browser-Based Exploration: Use the rich browser related toolset to
     investigate websites.
     
@@ -1111,12 +1092,8 @@
     human_task = Task(
         content=(
             """
-<<<<<<< HEAD
-Find a recipe for a vegetarian lasagna under 600 calories per serving that has a prep time of less than 1 hour. in https://www.allrecipes.com/
-=======
 search 10 different papers related to llm agent and write a html report about
 them.
->>>>>>> 3f96bf28
             """
         ),
         id='0',
