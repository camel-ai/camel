--- conflicted
+++ resolved
@@ -79,11 +79,7 @@
         model_type=ModelType.DEFAULT,
     )
     worker = ChatAgent(model=model)
-<<<<<<< HEAD
-    await workforce.add_single_agent_worker("Interactive Worker", worker)
-=======
     await workforce.add_single_agent_worker_async("Interactive Worker", worker)
->>>>>>> 5f4c5394
 
     # Add multiple tasks
     logger.info("Adding tasks...")
