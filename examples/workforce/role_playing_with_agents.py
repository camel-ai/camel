--- conflicted
+++ resolved
@@ -17,11 +17,7 @@
 from camel.messages.base import BaseMessage
 from camel.models import ModelFactory
 from camel.tasks.task import Task
-<<<<<<< HEAD
-from camel.toolkits import MathToolkit, SearchToolkit, WeatherToolkit
-=======
 from camel.toolkits import SEARCH_FUNCS, WEATHER_FUNCS, GoogleMapsToolkit
->>>>>>> e01356a7
 from camel.types import ModelPlatformType, ModelType
 from camel.workforce import Workforce
 
@@ -40,30 +36,14 @@
     guide_agent = ChatAgent(guide_sysmsg)
     planner_agent = ChatAgent(planner_sysmsg)
 
-<<<<<<< HEAD
-    guide_worker_node = SingleAgentNode('tour guide', guide_agent)
-    planner_worker_node = SingleAgentNode('planner', planner_agent)
-
-    tools_list = [
-        *MathToolkit().get_tools(),
-        *WeatherToolkit().get_tools(),
-        *SearchToolkit().get_tools(),
-    ]
-    user_model_config = ChatGPTConfig(temperature=0.0)
-    assistant_model_config = ChatGPTConfig(
-        tools=tools_list,
-        temperature=0.0,
-    )
-=======
     function_list = [
         *SEARCH_FUNCS,
         *WEATHER_FUNCS,
         *GoogleMapsToolkit().get_tools(),
     ]
 
->>>>>>> e01356a7
     model_platform = ModelPlatformType.OPENAI
-    model_type = ModelType.GPT_4O_MINI
+    model_type = ModelType.GPT_3_5_TURBO
     assistant_role_name = "Searcher"
     user_role_name = "Professor"
     assistant_agent_kwargs = dict(
@@ -72,7 +52,7 @@
             model_type=model_type,
             model_config_dict=ChatGPTConfig().as_dict(),
         ),
-        tools=tools_list,
+        tools=function_list,
     )
     user_agent_kwargs = dict(
         model=ModelFactory.create(
