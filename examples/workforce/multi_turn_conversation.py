# ========= Copyright 2023-2024 @ CAMEL-AI.org. All Rights Reserved. =========
# Licensed under the Apache License, Version 2.0 (the "License");
# you may not use this file except in compliance with the License.
# You may obtain a copy of the License at
#
#     http://www.apache.org/licenses/LICENSE-2.0
#
# Unless required by applicable law or agreed to in writing, software
# distributed under the License is distributed on an "AS IS" BASIS,
# WITHOUT WARRANTIES OR CONDITIONS OF ANY KIND, either express or implied.
# See the License for the specific language governing permissions and
# limitations under the License.
# ========= Copyright 2023-2024 @ CAMEL-AI.org. All Rights Reserved. =========

"""
Multi-turn Workforce Conversation Example

This example demonstrates a multi-turn conversation where:
- User provides input via terminal
- Previous task and summary are passed as context to each new turn
- Two agents (Researcher and Writer) collaborate on tasks

Example conversation to try:
    Turn 1: "What is machine learning?"
    Turn 2: "Can you give me an example application?"
    Turn 3: "How does that relate to what you explained earlier?"

Or try:
    Turn 1: "Tell me about Paris"
    Turn 2: "What are the top 3 attractions there?"
    Turn 3: "Which one would you recommend based on our discussion?"
"""

import asyncio

from camel.agents.chat_agent import ChatAgent
from camel.messages.base import BaseMessage
from camel.models import ModelFactory
from camel.societies.workforce import Workforce
from camel.tasks.task import Task
from camel.types import ModelPlatformType, ModelType


async def main():
    # Set up agents
    research_agent = ChatAgent(
        system_message=BaseMessage.make_assistant_message(
            role_name="Researcher",
            content="You are a research specialist who gathers and "
            "analyzes information. You focus on finding facts and "
            "providing detailed context.",
        ),
        model=ModelFactory.create(
            model_platform=ModelPlatformType.DEFAULT,
            model_type=ModelType.DEFAULT,
        ),
    )

    writer_agent = ChatAgent(
        system_message=BaseMessage.make_assistant_message(
            role_name="Writer",
            content="You are a professional writer who creates clear, "
            "concise responses. You synthesize information into "
            "well-structured answers.",
        ),
        model=ModelFactory.create(
            model_platform=ModelPlatformType.DEFAULT,
            model_type=ModelType.DEFAULT,
        ),
    )

    # Create workforce with 2 agents
    workforce = Workforce('Multi-turn Assistant Team')

<<<<<<< HEAD
    await workforce.add_single_agent_worker(
        "A researcher who gathers and analyzes information",
        worker=research_agent,
    )
    await workforce.add_single_agent_worker(
=======
    await workforce.add_single_agent_worker_async(
        "A researcher who gathers and analyzes information",
        worker=research_agent,
    )
    await workforce.add_single_agent_worker_async(
>>>>>>> 5f4c5394
        "A writer who synthesizes information into clear responses",
        worker=writer_agent,
    )

    # Initialize conversation history for all rounds
    conversation_history = []
    turn_number = 0

    print("=== Multi-turn Workforce Conversation ===")
    print("Type your task/question (or 'quit' to exit)")
    print("=" * 50)

    # Multi-turn conversation loop
    while True:
        turn_number += 1
        print(f"\n--- Turn {turn_number} ---")

        # Get user input from terminal
        user_input = input("You: ").strip()

        if user_input.lower() in ['quit', 'exit', 'q']:
            print("Exiting conversation. Goodbye!")
            break

        if not user_input:
            print("Please enter a valid task or question.")
            continue

        # Build task content with context from previous rounds
        history_context = ""
        for i in range(len(conversation_history)):
            item = conversation_history[i]
            history_context += f"Round {i+1}:\n"
            history_context += f"Task: {item['task']}\n"
            history_context += f"Result: {item['result']}\n\n"

        task_content = (
            f"{history_context}{'='*50}\nNew task: {user_input}"
            if history_context
            else user_input
        )

        # Create and process task
        task = Task(content=task_content, id=str(turn_number))
        task_result = await workforce.process_task_async(task)

        # Display response
        print(f"\nAssistant: {task_result.result}")

        # Store all information from this round for future context
        round_info = {
            'task': user_input,
            'result': task_result.result,
        }

        conversation_history.append(round_info)

    print("\n--- Conversation Complete ---")
    print(f"Total turns: {turn_number}")


if __name__ == "__main__":
    asyncio.run(main())<|MERGE_RESOLUTION|>--- conflicted
+++ resolved
@@ -72,19 +72,11 @@
     # Create workforce with 2 agents
     workforce = Workforce('Multi-turn Assistant Team')
 
-<<<<<<< HEAD
-    await workforce.add_single_agent_worker(
-        "A researcher who gathers and analyzes information",
-        worker=research_agent,
-    )
-    await workforce.add_single_agent_worker(
-=======
     await workforce.add_single_agent_worker_async(
         "A researcher who gathers and analyzes information",
         worker=research_agent,
     )
     await workforce.add_single_agent_worker_async(
->>>>>>> 5f4c5394
         "A writer who synthesizes information into clear responses",
         worker=writer_agent,
     )
