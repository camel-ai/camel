--- conflicted
+++ resolved
@@ -70,17 +70,6 @@
         graceful_shutdown_timeout=30.0,
     )
 
-<<<<<<< HEAD
-    await workforce.add_single_agent_worker(
-        "A researcher who can search online for information.",
-        worker=search_agent,
-    )
-    await workforce.add_single_agent_worker(
-        "An analyst who can process research findings.",
-        worker=analyst_agent,
-    )
-    await workforce.add_single_agent_worker(
-=======
     await workforce.add_single_agent_worker_async(
         "A researcher who can search online for information.",
         worker=search_agent,
@@ -90,7 +79,6 @@
         worker=analyst_agent,
     )
     await workforce.add_single_agent_worker_async(
->>>>>>> 5f4c5394
         "A writer who can create a final report from the analysis.",
         worker=writer_agent,
     )
@@ -112,27 +100,16 @@
 
     # Test WorkforceLogger features
     print("\n--- Workforce Log Tree ---")
-<<<<<<< HEAD
-    print(await workforce.get_workforce_log_tree())
-
-    print("\n--- Workforce KPIs ---")
-    kpis = await workforce.get_workforce_kpis()
-=======
     print(await workforce.get_workforce_log_tree_async())
 
     print("\n--- Workforce KPIs ---")
     kpis = await workforce.get_workforce_kpis_async()
->>>>>>> 5f4c5394
     for key, value in kpis.items():
         print(f"{key}: {value}")
 
     log_file_path = "multiple_single_agents_logs.json"
     print(f"\n--- Dumping Workforce Logs to {log_file_path} ---")
-<<<<<<< HEAD
-    await workforce.dump_workforce_logs(log_file_path)
-=======
     await workforce.dump_workforce_logs_async(log_file_path)
->>>>>>> 5f4c5394
     print(f"Logs dumped. Please check the file: {log_file_path}")
 
 
