# ========= Copyright 2023-2024 @ CAMEL-AI.org. All Rights Reserved. =========
# Licensed under the Apache License, Version 2.0 (the "License");
# you may not use this file except in compliance with the License.
# You may obtain a copy of the License at
#
#     http://www.apache.org/licenses/LICENSE-2.0
#
# Unless required by applicable law or agreed to in writing, software
# distributed under the License is distributed on an "AS IS" BASIS,
# WITHOUT WARRANTIES OR CONDITIONS OF ANY KIND, either express or implied.
# See the License for the specific language governing permissions and
# limitations under the License.
# ========= Copyright 2023-2024 @ CAMEL-AI.org. All Rights Reserved. =========
import os
import streamlit as st
import json
import base64
from typing import List, Optional, Union
from pydantic import BaseModel, Field


from camel.toolkits.pptx_toolkit import PPTXToolkit
from camel.models import ModelFactory
from camel.types import ModelPlatformType, ModelType
from camel.agents import ChatAgent

# --- Pydantic Models for Structured Output ---
class TitleSlide(BaseModel):
    """Title slide model"""
    title: str = Field(description="Main title of the presentation")
    subtitle: str = Field(description="Subtitle or description")

class TableData(BaseModel):
    """Table data model"""
    headers: List[str] = Field(description="Table column headers")
    rows: List[List[str]] = Field(description="Table rows data")

class BulletSlide(BaseModel):
    """Bullet point slide model"""
    heading: str = Field(description="Slide heading")
    bullet_points: List[str] = Field(description="List of bullet points, use >> prefix for step-by-step slides")
    img_keywords: Optional[str] = Field(default="", description="Keywords for image search (not URLs)")

class TableSlide(BaseModel):
    """Table slide model"""
    heading: str = Field(description="Slide heading")
    table: TableData = Field(description="Table data with headers and rows")
    img_keywords: Optional[str] = Field(default="", description="Keywords for image search (not URLs)")

class PresentationSlides(BaseModel):
    """Complete presentation model"""
    title_slide: TitleSlide = Field(description="First slide must be a title slide")
    content_slides: List[Union[BulletSlide, TableSlide]] = Field(
        description="Content slides including bullet slides and table slides"
    )


# Load camel logo as base64
def get_base64_img(path, w=32):
    with open(path, "rb") as img_f:
        b64 = base64.b64encode(img_f.read()).decode()
    return f"<img src='data:image/png;base64,{b64}' width='{w}' style='vertical-align:middle;margin-bottom:4px;'>"

camel_logo = get_base64_img("assets/CAMEL_logo.jpg", 40)

# --- Page config ---
st.markdown(
    f"""
    <div style='display:flex; align-items:center; gap:12px;'>
        <span style="font-size:2.2rem;font-weight:700;">PPTX Generator using pptx_toolkit with</span>
        {camel_logo}
    </div>
    """,
    unsafe_allow_html=True
)

# --- Sidebar Config ---
st.sidebar.header("⚙️ Configuration")
openai_key = st.sidebar.text_input(
    "OpenAI API Key (for ChatAgent/OpenAI backend)", type="password",
    help="Get yours at https://platform.openai.com/account/api-keys"
)
pexels_key = st.sidebar.text_input(
    "Pexels API Key", type="password", help="(Optional) Needed if you want images fetched from Pexels"
)

# --- User Input ---
st.header("1. Enter Your Presentation Topic")
topic = st.text_input("Topic (e.g., ‘Blockchain for Beginners’)")
slide_count = st.slider("Number of slides (excluding title slide)", 3, 10, 5)

# --- Construct the JSON‐generation instructions ---
def pptx_prompt(topic: str, slide_count: int) -> str:
    r"""Create a prompt for structured output generation"""
    return f"""
Create a presentation about "{topic}" with exactly {slide_count + 1} slides total (1 title slide + {slide_count} content slides).
<<<<<<< HEAD

=======
>>>>>>> 8c6bf766
Requirements:
1. First slide must be a title slide with appropriate title and subtitle
2. Include at least one step-by-step slide (bullet points starting with ">>")
3. Include at least one table slide with relevant data
4. At least TWO content slides must have meaningful img_keywords for visual content
5. Use Markdown formatting (**bold**, *italic*) in bullet points
6. Make content clear, concise, and engaging for the topic "{topic}"
<<<<<<< HEAD

=======
>>>>>>> 8c6bf766
The presentation should cover key aspects of {topic}, including practical information, processes, and relevant data.
"""

# --- Generate Slide JSON via ChatAgent ---
def generate_pptx_json_with_agent(topic: str, slide_count: int, api_key: str):
    # 1. Build the full instruction prompt
    full_prompt = pptx_prompt(topic, slide_count)

    # 2. Instantiate a ChatAgent pointing at OpenAI GPT-4o
    os.environ["OPENAI_API_KEY"] = api_key
    agent = ChatAgent(
        system_message="You are an AI Assistant that strictly follows instructions to produce only valid JSON for slides.",
        message_window_size=5,
        model=ModelFactory.create(
            model_platform=ModelPlatformType.OPENAI,
            model_type=ModelType.GPT_4_1,
            model_config_dict={"temperature": 0.0},
        )
    )

    # 3. Call the agent with our instruction prompt
    try:
        response = agent.step(full_prompt,response_format=PresentationSlides)
<<<<<<< HEAD
        
        # Parse JSON string into Pydantic object
        json_content = response.msgs[0].content
        presentation_data = PresentationSlides.model_validate_json(json_content)
        
        # Convert to the expected JSON format
        slides_json = []
        
=======

        # Parse JSON string into Pydantic object
        json_content = response.msgs[0].content
        presentation_data = PresentationSlides.model_validate_json(json_content)

        # Convert to the expected JSON format
        slides_json = []

>>>>>>> 8c6bf766
        # Add title slide
        slides_json.append({
            "title": presentation_data.title_slide.title,
            "subtitle": presentation_data.title_slide.subtitle
        })
<<<<<<< HEAD
        
=======

>>>>>>> 8c6bf766
        # Add content slides
        for slide in presentation_data.content_slides:
            if isinstance(slide, BulletSlide):
                slides_json.append({
                    "heading": slide.heading,
                    "bullet_points": slide.bullet_points,
                    "img_keywords": slide.img_keywords or ""
                })
            elif isinstance(slide, TableSlide):
                slides_json.append({
                    "heading": slide.heading,
                    "table": {
                        "headers": slide.table.headers,
                        "rows": slide.table.rows
                    },
                    "img_keywords": slide.img_keywords or ""
                })
<<<<<<< HEAD
        
        return slides_json, None
        
=======

        return slides_json, None

>>>>>>> 8c6bf766
    except Exception as e:
        return None, f"❌ Structured output generation failed: {e}"

# --- Build & Return PPTX Bytes ---
def build_pptx(slides):
    os.environ["PEXELS_API_KEY"] = pexels_key or ""
    pptx_toolkit = PPTXToolkit(output_dir="outputs")

    out_name = f"demo_pptx_{abs(hash(json.dumps(slides)))}.pptx"
    result = pptx_toolkit.create_presentation(json.dumps(slides), out_name)
    pptx_path = os.path.join("outputs", out_name)
    if os.path.exists(pptx_path):
        with open(pptx_path, "rb") as f:
            return f.read(), out_name, result
    else:
        return None, None, result

# --- Main App Logic ---
if not openai_key:
    st.info("Please enter your OpenAI API key in the sidebar to continue.")
    st.stop()

if topic and st.button("Generate Presentation"):
    st.info("🕒 Generating slide JSON with ChatAgent (GPT-4.1)...")
    slides, error = generate_pptx_json_with_agent(topic, slide_count, openai_key)
    if error:
        st.error(error)
        st.stop()

    st.success("✅ Slide JSON created! Now building PPTX...")
    pptx_bytes, fname, pptx_result = build_pptx(slides)

    if pptx_bytes:
        st.success("🎉 Your presentation is ready!")
        st.download_button(
            label=f"Download {fname}",
            data=pptx_bytes,
            file_name=fname,
            mime="application/vnd.openxmlformats-officedocument.presentationml.presentation"
        )
    else:
        st.error(f"PPTX generation failed: {pptx_result}")

st.markdown("---")
st.caption("Made with ❤️ using CAMEL-AI, OpenAI & PPTXToolkit")<|MERGE_RESOLUTION|>--- conflicted
+++ resolved
@@ -94,10 +94,6 @@
     r"""Create a prompt for structured output generation"""
     return f"""
 Create a presentation about "{topic}" with exactly {slide_count + 1} slides total (1 title slide + {slide_count} content slides).
-<<<<<<< HEAD
-
-=======
->>>>>>> 8c6bf766
 Requirements:
 1. First slide must be a title slide with appropriate title and subtitle
 2. Include at least one step-by-step slide (bullet points starting with ">>")
@@ -105,10 +101,6 @@
 4. At least TWO content slides must have meaningful img_keywords for visual content
 5. Use Markdown formatting (**bold**, *italic*) in bullet points
 6. Make content clear, concise, and engaging for the topic "{topic}"
-<<<<<<< HEAD
-
-=======
->>>>>>> 8c6bf766
 The presentation should cover key aspects of {topic}, including practical information, processes, and relevant data.
 """
 
@@ -132,35 +124,20 @@
     # 3. Call the agent with our instruction prompt
     try:
         response = agent.step(full_prompt,response_format=PresentationSlides)
-<<<<<<< HEAD
-        
+
         # Parse JSON string into Pydantic object
         json_content = response.msgs[0].content
         presentation_data = PresentationSlides.model_validate_json(json_content)
-        
+
         # Convert to the expected JSON format
         slides_json = []
-        
-=======
-
-        # Parse JSON string into Pydantic object
-        json_content = response.msgs[0].content
-        presentation_data = PresentationSlides.model_validate_json(json_content)
-
-        # Convert to the expected JSON format
-        slides_json = []
-
->>>>>>> 8c6bf766
+
         # Add title slide
         slides_json.append({
             "title": presentation_data.title_slide.title,
             "subtitle": presentation_data.title_slide.subtitle
         })
-<<<<<<< HEAD
-        
-=======
-
->>>>>>> 8c6bf766
+
         # Add content slides
         for slide in presentation_data.content_slides:
             if isinstance(slide, BulletSlide):
@@ -178,15 +155,9 @@
                     },
                     "img_keywords": slide.img_keywords or ""
                 })
-<<<<<<< HEAD
-        
+
         return slides_json, None
-        
-=======
-
-        return slides_json, None
-
->>>>>>> 8c6bf766
+
     except Exception as e:
         return None, f"❌ Structured output generation failed: {e}"
 
