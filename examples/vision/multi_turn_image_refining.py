--- conflicted
+++ resolved
@@ -68,12 +68,6 @@
 
     def init_agents(self):
         r"""Initialize artist and critic agents with their system messages."""
-<<<<<<< HEAD
-
-        model_config = ChatGPTConfig(tools=DalleToolkit().get_tools())
-
-=======
->>>>>>> e01356a7
         model = ModelFactory.create(
             model_platform=ModelPlatformType.OPENAI,
             model_type=ModelType.GPT_4O_MINI,
