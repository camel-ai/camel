--- conflicted
+++ resolved
@@ -69,11 +69,7 @@
     def init_agents(self):
         r"""Initialize artist and critic agents with their system messages."""
 
-<<<<<<< HEAD
         model_config = ChatGPTConfig()
-=======
-        model_config = ChatGPTConfig(tools=DalleToolkit().get_tools())
->>>>>>> c718e0c4
 
         model = ModelFactory.create(
             model_platform=ModelPlatformType.OPENAI,
